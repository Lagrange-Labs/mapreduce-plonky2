// SPDX-License-Identifier: MIT

pragma solidity ^0.8.0;

/// @title Groth16 verifier template.
/// @author Remco Bloemen
/// @notice Supports verifying Groth16 proofs. Proofs can be in uncompressed
/// (256 bytes) and compressed (128 bytes) format. A view function is provided
/// to compress proofs.
/// @notice See <https://2π.com/23/bn254-compression> for further explanation.
contract Verifier {

    /// Some of the provided public input values are larger than the field modulus.
    /// @dev Public input elements are not automatically reduced, as this is can be
    /// a dangerous source of bugs.
    error PublicInputNotInField();

    /// The proof is invalid.
    /// @dev This can mean that provided Groth16 proof points are not on their
    /// curves, that pairing equation fails, or that the proof is not for the
    /// provided public input.
    error ProofInvalid();

    // Addresses of precompiles
    uint256 constant PRECOMPILE_MODEXP = 0x05;
    uint256 constant PRECOMPILE_ADD = 0x06;
    uint256 constant PRECOMPILE_MUL = 0x07;
    uint256 constant PRECOMPILE_VERIFY = 0x08;

    // Base field Fp order P and scalar field Fr order R.
    // For BN254 these are computed as follows:
    //     t = 4965661367192848881
    //     P = 36⋅t⁴ + 36⋅t³ + 24⋅t² + 6⋅t + 1
    //     R = 36⋅t⁴ + 36⋅t³ + 18⋅t² + 6⋅t + 1
    uint256 constant P = 0x30644e72e131a029b85045b68181585d97816a916871ca8d3c208c16d87cfd47;
    uint256 constant R = 0x30644e72e131a029b85045b68181585d2833e84879b9709143e1f593f0000001;

    // Extension field Fp2 = Fp[i] / (i² + 1)
    // Note: This is the complex extension field of Fp with i² = -1.
    //       Values in Fp2 are represented as a pair of Fp elements (a₀, a₁) as a₀ + a₁⋅i.
    // Note: The order of Fp2 elements is *opposite* that of the pairing contract, which
    //       expects Fp2 elements in order (a₁, a₀). This is also the order in which
    //       Fp2 elements are encoded in the public interface as this became convention.

    // Constants in Fp
    uint256 constant FRACTION_1_2_FP = 0x183227397098d014dc2822db40c0ac2ecbc0b548b438e5469e10460b6c3e7ea4;
    uint256 constant FRACTION_27_82_FP = 0x2b149d40ceb8aaae81be18991be06ac3b5b4c5e559dbefa33267e6dc24a138e5;
    uint256 constant FRACTION_3_82_FP = 0x2fcd3ac2a640a154eb23960892a85a68f031ca0c8344b23a577dcf1052b9e775;

    // Exponents for inversions and square roots mod P
    uint256 constant EXP_INVERSE_FP = 0x30644E72E131A029B85045B68181585D97816A916871CA8D3C208C16D87CFD45; // P - 2
    uint256 constant EXP_SQRT_FP = 0xC19139CB84C680A6E14116DA060561765E05AA45A1C72A34F082305B61F3F52; // (P + 1) / 4;

    // Groth16 alpha point in G1
    uint256 constant ALPHA_X = 14195146080682066530523208837292860682410990467695134707192827874481198482115;
    uint256 constant ALPHA_Y = 10140062977623794104282991993622739243068454961342047038085340209334102275082;

    // Groth16 beta point in G2 in powers of i
    uint256 constant BETA_NEG_X_0 = 4095035705828848593152488646519889513318328489636129240389451727622034193432;
    uint256 constant BETA_NEG_X_1 = 11215959253823368834475891872476507223590214706813323796047660722622327375223;
    uint256 constant BETA_NEG_Y_0 = 6409008666422187196470640520183096197945881933407508017219498602000606177220;
    uint256 constant BETA_NEG_Y_1 = 13498249170971955293158650757476097015033930025504727861523386704238934580101;

    // Groth16 gamma point in G2 in powers of i
    uint256 constant GAMMA_NEG_X_0 = 19463970520955528545238746114771131472849109970248308405322152066959695569924;
    uint256 constant GAMMA_NEG_X_1 = 1239867933885428156159315371035056496955324233985774782682442371524667656108;
    uint256 constant GAMMA_NEG_Y_0 = 15382250203326219187168672755421348184056922554096181837355464160329869711014;
    uint256 constant GAMMA_NEG_Y_1 = 13526146546476329449487153459716136289272895231486650077548728238565107010501;

    // Groth16 delta point in G2 in powers of i
    uint256 constant DELTA_NEG_X_0 = 20384227307747437806553633669876455442778331748931055846070799933138160461670;
    uint256 constant DELTA_NEG_X_1 = 6910871196573973182126766726878452408233789192865116764777349985265235392214;
    uint256 constant DELTA_NEG_Y_0 = 18904232592116273136814542138232704523786393636562635155000879667835811606441;
    uint256 constant DELTA_NEG_Y_1 = 9424134786352309007271721282415628891407190446289722154855231620232738148579;

    // Constant and public input points
    uint256 constant CONSTANT_X = 9850083624843293406659249890533985543266431756136153203209938181749599524189;
    uint256 constant CONSTANT_Y = 16220421903038129302968197562530660441431567699160020456650812056707300943708;
    uint256 constant PUB_0_X = 12324713661003142592830568444680127209482435169347908074091734211929959277251;
    uint256 constant PUB_0_Y = 47909930987381367109942470854766494276383497627790207501233230315055771742;
    uint256 constant PUB_1_X = 19430969992044869718094374563257411036212521424383848359343552160660125177558;
    uint256 constant PUB_1_Y = 2339650440604495123846807667438375208897088432783404129691211135344730317393;
    uint256 constant PUB_2_X = 20694154466121085860049576869413171810159056678306743910435777308486106752783;
    uint256 constant PUB_2_Y = 21162196532737641930399672435340298812668159595328025672604974407315246313448;

    /// Negation in Fp.
    /// @notice Returns a number x such that a + x = 0 in Fp.
    /// @notice The input does not need to be reduced.
    /// @param a the base
    /// @return x the result
    function negate(uint256 a) internal pure returns (uint256 x) {
        unchecked {
            x = (P - (a % P)) % P; // Modulo is cheaper than branching
        }
    }

    /// Exponentiation in Fp.
    /// @notice Returns a number x such that a ^ e = x in Fp.
    /// @notice The input does not need to be reduced.
    /// @param a the base
    /// @param e the exponent
    /// @return x the result
    function exp(uint256 a, uint256 e) internal view returns (uint256 x) {
        bool success;
        assembly ("memory-safe") {
            let f := mload(0x40)
            mstore(f, 0x20)
            mstore(add(f, 0x20), 0x20)
            mstore(add(f, 0x40), 0x20)
            mstore(add(f, 0x60), a)
            mstore(add(f, 0x80), e)
            mstore(add(f, 0xa0), P)
            success := staticcall(gas(), PRECOMPILE_MODEXP, f, 0xc0, f, 0x20)
            x := mload(f)
        }
        if (!success) {
            // Exponentiation failed.
            // Should not happen.
            revert ProofInvalid();
        }
    }

    /// Invertsion in Fp.
    /// @notice Returns a number x such that a * x = 1 in Fp.
    /// @notice The input does not need to be reduced.
    /// @notice Reverts with ProofInvalid() if the inverse does not exist
    /// @param a the input
    /// @return x the solution
    function invert_Fp(uint256 a) internal view returns (uint256 x) {
        x = exp(a, EXP_INVERSE_FP);
        if (mulmod(a, x, P) != 1) {
            // Inverse does not exist.
            // Can only happen during G2 point decompression.
            revert ProofInvalid();
        }
    }

    /// Square root in Fp.
    /// @notice Returns a number x such that x * x = a in Fp.
    /// @notice Will revert with InvalidProof() if the input is not a square
    /// or not reduced.
    /// @param a the square
    /// @return x the solution
    function sqrt_Fp(uint256 a) internal view returns (uint256 x) {
        x = exp(a, EXP_SQRT_FP);
        if (mulmod(x, x, P) != a) {
            // Square root does not exist or a is not reduced.
            // Happens when G1 point is not on curve.
            revert ProofInvalid();
        }
    }

    /// Square test in Fp.
    /// @notice Returns whether a number x exists such that x * x = a in Fp.
    /// @notice Will revert with InvalidProof() if the input is not a square
    /// or not reduced.
    /// @param a the square
    /// @return x the solution
    function isSquare_Fp(uint256 a) internal view returns (bool) {
        uint256 x = exp(a, EXP_SQRT_FP);
        return mulmod(x, x, P) == a;
    }

    /// Square root in Fp2.
    /// @notice Fp2 is the complex extension Fp[i]/(i^2 + 1). The input is
    /// a0 + a1 ⋅ i and the result is x0 + x1 ⋅ i.
    /// @notice Will revert with InvalidProof() if
    ///   * the input is not a square,
    ///   * the hint is incorrect, or
    ///   * the input coefficients are not reduced.
    /// @param a0 The real part of the input.
    /// @param a1 The imaginary part of the input.
    /// @param hint A hint which of two possible signs to pick in the equation.
    /// @return x0 The real part of the square root.
    /// @return x1 The imaginary part of the square root.
    function sqrt_Fp2(uint256 a0, uint256 a1, bool hint) internal view returns (uint256 x0, uint256 x1) {
        // If this square root reverts there is no solution in Fp2.
        uint256 d = sqrt_Fp(addmod(mulmod(a0, a0, P), mulmod(a1, a1, P), P));
        if (hint) {
            d = negate(d);
        }
        // If this square root reverts there is no solution in Fp2.
        x0 = sqrt_Fp(mulmod(addmod(a0, d, P), FRACTION_1_2_FP, P));
        x1 = mulmod(a1, invert_Fp(mulmod(x0, 2, P)), P);

        // Check result to make sure we found a root.
        // Note: this also fails if a0 or a1 is not reduced.
        if (a0 != addmod(mulmod(x0, x0, P), negate(mulmod(x1, x1, P)), P)
        ||  a1 != mulmod(2, mulmod(x0, x1, P), P)) {
            revert ProofInvalid();
        }
    }

    /// Compress a G1 point.
    /// @notice Reverts with InvalidProof if the coordinates are not reduced
    /// or if the point is not on the curve.
    /// @notice The point at infinity is encoded as (0,0) and compressed to 0.
    /// @param x The X coordinate in Fp.
    /// @param y The Y coordinate in Fp.
    /// @return c The compresed point (x with one signal bit).
    function compress_g1(uint256 x, uint256 y) internal view returns (uint256 c) {
        if (x >= P || y >= P) {
            // G1 point not in field.
            revert ProofInvalid();
        }
        if (x == 0 && y == 0) {
            // Point at infinity
            return 0;
        }

        // Note: sqrt_Fp reverts if there is no solution, i.e. the x coordinate is invalid.
        uint256 y_pos = sqrt_Fp(addmod(mulmod(mulmod(x, x, P), x, P), 3, P));
        if (y == y_pos) {
            return (x << 1) | 0;
        } else if (y == negate(y_pos)) {
            return (x << 1) | 1;
        } else {
            // G1 point not on curve.
            revert ProofInvalid();
        }
    }

    /// Decompress a G1 point.
    /// @notice Reverts with InvalidProof if the input does not represent a valid point.
    /// @notice The point at infinity is encoded as (0,0) and compressed to 0.
    /// @param c The compresed point (x with one signal bit).
    /// @return x The X coordinate in Fp.
    /// @return y The Y coordinate in Fp.
    function decompress_g1(uint256 c) internal view returns (uint256 x, uint256 y) {
        // Note that X = 0 is not on the curve since 0³ + 3 = 3 is not a square.
        // so we can use it to represent the point at infinity.
        if (c == 0) {
            // Point at infinity as encoded in EIP196 and EIP197.
            return (0, 0);
        }
        bool negate_point = c & 1 == 1;
        x = c >> 1;
        if (x >= P) {
            // G1 x coordinate not in field.
            revert ProofInvalid();
        }

        // Note: (x³ + 3) is irreducible in Fp, so it can not be zero and therefore
        //       y can not be zero.
        // Note: sqrt_Fp reverts if there is no solution, i.e. the point is not on the curve.
        y = sqrt_Fp(addmod(mulmod(mulmod(x, x, P), x, P), 3, P));
        if (negate_point) {
            y = negate(y);
        }
    }

    /// Compress a G2 point.
    /// @notice Reverts with InvalidProof if the coefficients are not reduced
    /// or if the point is not on the curve.
    /// @notice The G2 curve is defined over the complex extension Fp[i]/(i^2 + 1)
    /// with coordinates (x0 + x1 ⋅ i, y0 + y1 ⋅ i).
    /// @notice The point at infinity is encoded as (0,0,0,0) and compressed to (0,0).
    /// @param x0 The real part of the X coordinate.
    /// @param x1 The imaginary poart of the X coordinate.
    /// @param y0 The real part of the Y coordinate.
    /// @param y1 The imaginary part of the Y coordinate.
    /// @return c0 The first half of the compresed point (x0 with two signal bits).
    /// @return c1 The second half of the compressed point (x1 unmodified).
    function compress_g2(uint256 x0, uint256 x1, uint256 y0, uint256 y1)
    internal view returns (uint256 c0, uint256 c1) {
        if (x0 >= P || x1 >= P || y0 >= P || y1 >= P) {
            // G2 point not in field.
            revert ProofInvalid();
        }
        if ((x0 | x1 | y0 | y1) == 0) {
            // Point at infinity
            return (0, 0);
        }

        // Compute y^2
        // Note: shadowing variables and scoping to avoid stack-to-deep.
        uint256 y0_pos;
        uint256 y1_pos;
        {
            uint256 n3ab = mulmod(mulmod(x0, x1, P), P-3, P);
            uint256 a_3 = mulmod(mulmod(x0, x0, P), x0, P);
            uint256 b_3 = mulmod(mulmod(x1, x1, P), x1, P);
            y0_pos = addmod(FRACTION_27_82_FP, addmod(a_3, mulmod(n3ab, x1, P), P), P);
            y1_pos = negate(addmod(FRACTION_3_82_FP,  addmod(b_3, mulmod(n3ab, x0, P), P), P));
        }

        // Determine hint bit
        // If this sqrt fails the x coordinate is not on the curve.
        bool hint;
        {
            uint256 d = sqrt_Fp(addmod(mulmod(y0_pos, y0_pos, P), mulmod(y1_pos, y1_pos, P), P));
            hint = !isSquare_Fp(mulmod(addmod(y0_pos, d, P), FRACTION_1_2_FP, P));
        }

        // Recover y
        (y0_pos, y1_pos) = sqrt_Fp2(y0_pos, y1_pos, hint);
        if (y0 == y0_pos && y1 == y1_pos) {
            c0 = (x0 << 2) | (hint ? 2  : 0) | 0;
            c1 = x1;
        } else if (y0 == negate(y0_pos) && y1 == negate(y1_pos)) {
            c0 = (x0 << 2) | (hint ? 2  : 0) | 1;
            c1 = x1;
        } else {
            // G1 point not on curve.
            revert ProofInvalid();
        }
    }

    /// Decompress a G2 point.
    /// @notice Reverts with InvalidProof if the input does not represent a valid point.
    /// @notice The G2 curve is defined over the complex extension Fp[i]/(i^2 + 1)
    /// with coordinates (x0 + x1 ⋅ i, y0 + y1 ⋅ i).
    /// @notice The point at infinity is encoded as (0,0,0,0) and compressed to (0,0).
    /// @param c0 The first half of the compresed point (x0 with two signal bits).
    /// @param c1 The second half of the compressed point (x1 unmodified).
    /// @return x0 The real part of the X coordinate.
    /// @return x1 The imaginary poart of the X coordinate.
    /// @return y0 The real part of the Y coordinate.
    /// @return y1 The imaginary part of the Y coordinate.
    function decompress_g2(uint256 c0, uint256 c1)
    internal view returns (uint256 x0, uint256 x1, uint256 y0, uint256 y1) {
        // Note that X = (0, 0) is not on the curve since 0³ + 3/(9 + i) is not a square.
        // so we can use it to represent the point at infinity.
        if (c0 == 0 && c1 == 0) {
            // Point at infinity as encoded in EIP197.
            return (0, 0, 0, 0);
        }
        bool negate_point = c0 & 1 == 1;
        bool hint = c0 & 2 == 2;
        x0 = c0 >> 2;
        x1 = c1;
        if (x0 >= P || x1 >= P) {
            // G2 x0 or x1 coefficient not in field.
            revert ProofInvalid();
        }

        uint256 n3ab = mulmod(mulmod(x0, x1, P), P-3, P);
        uint256 a_3 = mulmod(mulmod(x0, x0, P), x0, P);
        uint256 b_3 = mulmod(mulmod(x1, x1, P), x1, P);

        y0 = addmod(FRACTION_27_82_FP, addmod(a_3, mulmod(n3ab, x1, P), P), P);
        y1 = negate(addmod(FRACTION_3_82_FP,  addmod(b_3, mulmod(n3ab, x0, P), P), P));

        // Note: sqrt_Fp2 reverts if there is no solution, i.e. the point is not on the curve.
        // Note: (X³ + 3/(9 + i)) is irreducible in Fp2, so y can not be zero.
        //       But y0 or y1 may still independently be zero.
        (y0, y1) = sqrt_Fp2(y0, y1, hint);
        if (negate_point) {
            y0 = negate(y0);
            y1 = negate(y1);
        }
    }

    /// Compute the public input linear combination.
    /// @notice Reverts with PublicInputNotInField if the input is not in the field.
    /// @notice Computes the multi-scalar-multiplication of the public input
    /// elements and the verification key including the constant term.
    /// @param input The public inputs. These are elements of the scalar field Fr.
    /// @return x The X coordinate of the resulting G1 point.
    /// @return y The Y coordinate of the resulting G1 point.
    function publicInputMSM(uint256[3] calldata input)
    internal view returns (uint256 x, uint256 y) {
        // Note: The ECMUL precompile does not reject unreduced values, so we check this.
        // Note: Unrolling this loop does not cost much extra in code-size, the bulk of the
        //       code-size is in the PUB_ constants.
        // ECMUL has input (x, y, scalar) and output (x', y').
        // ECADD has input (x1, y1, x2, y2) and output (x', y').
        // We reduce commitments(if any) with constants as the first point argument to ECADD.
        // We call them such that ecmul output is already in the second point
        // argument to ECADD so we can have a tight loop.
        bool success = true;
        assembly ("memory-safe") {
            let f := mload(0x40)
            let g := add(f, 0x40)
            let s
            mstore(f, CONSTANT_X)
            mstore(add(f, 0x20), CONSTANT_Y)
            mstore(g, PUB_0_X)
            mstore(add(g, 0x20), PUB_0_Y)
            s :=  calldataload(input)
            mstore(add(g, 0x40), s)
            success := and(success, lt(s, R))
            success := and(success, staticcall(gas(), PRECOMPILE_MUL, g, 0x60, g, 0x40))
            success := and(success, staticcall(gas(), PRECOMPILE_ADD, f, 0x80, f, 0x40))
            mstore(g, PUB_1_X)
            mstore(add(g, 0x20), PUB_1_Y)
            s :=  calldataload(add(input, 32))
            mstore(add(g, 0x40), s)
            success := and(success, lt(s, R))
            success := and(success, staticcall(gas(), PRECOMPILE_MUL, g, 0x60, g, 0x40))
            success := and(success, staticcall(gas(), PRECOMPILE_ADD, f, 0x80, f, 0x40))
            mstore(g, PUB_2_X)
            mstore(add(g, 0x20), PUB_2_Y)
            s :=  calldataload(add(input, 64))
            mstore(add(g, 0x40), s)
            success := and(success, lt(s, R))
            success := and(success, staticcall(gas(), PRECOMPILE_MUL, g, 0x60, g, 0x40))
            success := and(success, staticcall(gas(), PRECOMPILE_ADD, f, 0x80, f, 0x40))

            x := mload(f)
            y := mload(add(f, 0x20))
        }
        if (!success) {
            // Either Public input not in field, or verification key invalid.
            // We assume the contract is correctly generated, so the verification key is valid.
            revert PublicInputNotInField();
        }
    }

    /// Compress a proof.
    /// @notice Will revert with InvalidProof if the curve points are invalid,
    /// but does not verify the proof itself.
    /// @param proof The uncompressed Groth16 proof. Elements are in the same order as for
    /// verifyProof. I.e. Groth16 points (A, B, C) encoded as in EIP-197.
    /// @return compressed The compressed proof. Elements are in the same order as for
    /// verifyCompressedProof. I.e. points (A, B, C) in compressed format.
    function compressProof(uint256[8] calldata proof)
    public view returns (uint256[4] memory compressed) {
        compressed[0] = compress_g1(proof[0], proof[1]);
        (compressed[2], compressed[1]) = compress_g2(proof[3], proof[2], proof[5], proof[4]);
        compressed[3] = compress_g1(proof[6], proof[7]);
    }

    /// Verify a Groth16 proof with compressed points.
    /// @notice Reverts with InvalidProof if the proof is invalid or
    /// with PublicInputNotInField the public input is not reduced.
    /// @notice There is no return value. If the function does not revert, the
    /// proof was successfully verified.
    /// @param compressedProof the points (A, B, C) in compressed format
    /// matching the output of compressProof.
    /// @param input the public input field elements in the scalar field Fr.
    /// Elements must be reduced.
    function verifyCompressedProof(
        uint256[4] calldata compressedProof,
        uint256[3] calldata input
    ) public view {
        uint256[24] memory pairings;

        {
            (uint256 Ax, uint256 Ay) = decompress_g1(compressedProof[0]);
            (uint256 Bx0, uint256 Bx1, uint256 By0, uint256 By1) = decompress_g2(compressedProof[2], compressedProof[1]);
            (uint256 Cx, uint256 Cy) = decompress_g1(compressedProof[3]);
            (uint256 Lx, uint256 Ly) = publicInputMSM(input);

            // Verify the pairing
            // Note: The precompile expects the F2 coefficients in big-endian order.
            // Note: The pairing precompile rejects unreduced values, so we won't check that here.
            // e(A, B)
            pairings[ 0] = Ax;
            pairings[ 1] = Ay;
            pairings[ 2] = Bx1;
            pairings[ 3] = Bx0;
            pairings[ 4] = By1;
            pairings[ 5] = By0;
            // e(C, -δ)
            pairings[ 6] = Cx;
            pairings[ 7] = Cy;
            pairings[ 8] = DELTA_NEG_X_1;
            pairings[ 9] = DELTA_NEG_X_0;
            pairings[10] = DELTA_NEG_Y_1;
            pairings[11] = DELTA_NEG_Y_0;
            // e(α, -β)
            pairings[12] = ALPHA_X;
            pairings[13] = ALPHA_Y;
            pairings[14] = BETA_NEG_X_1;
            pairings[15] = BETA_NEG_X_0;
            pairings[16] = BETA_NEG_Y_1;
            pairings[17] = BETA_NEG_Y_0;
            // e(L_pub, -γ)
            pairings[18] = Lx;
            pairings[19] = Ly;
            pairings[20] = GAMMA_NEG_X_1;
            pairings[21] = GAMMA_NEG_X_0;
            pairings[22] = GAMMA_NEG_Y_1;
            pairings[23] = GAMMA_NEG_Y_0;

            // Check pairing equation.
            bool success;
            uint256[1] memory output;
            assembly ("memory-safe") {
                success := staticcall(gas(), PRECOMPILE_VERIFY, pairings, 0x300, output, 0x20)
            }
            if (!success || output[0] != 1) {
                // Either proof or verification key invalid.
                // We assume the contract is correctly generated, so the verification key is valid.
                revert ProofInvalid();
            }
        }
    }

    /// Verify an uncompressed Groth16 proof.
    /// @notice Reverts with InvalidProof if the proof is invalid or
    /// with PublicInputNotInField the public input is not reduced.
    /// @notice There is no return value. If the function does not revert, the
    /// proof was successfully verified.
    /// @param proof the points (A, B, C) in EIP-197 format matching the output
    /// of compressProof.
    /// @param input the public input field elements in the scalar field Fr.
    /// Elements must be reduced.
    function verifyProof(
        uint256[8] calldata proof,
        uint256[3] calldata input
    ) public view {
        (uint256 x, uint256 y) = publicInputMSM(input);

        // Note: The precompile expects the F2 coefficients in big-endian order.
        // Note: The pairing precompile rejects unreduced values, so we won't check that here.
        bool success;
        assembly ("memory-safe") {
            let f := mload(0x40) // Free memory pointer.

            // Copy points (A, B, C) to memory. They are already in correct encoding.
            // This is pairing e(A, B) and G1 of e(C, -δ).
            calldatacopy(f, proof, 0x100)

            // Complete e(C, -δ) and write e(α, -β), e(L_pub, -γ) to memory.
            // OPT: This could be better done using a single codecopy, but
            //      Solidity (unlike standalone Yul) doesn't provide a way to
            //      to do this.
            mstore(add(f, 0x100), DELTA_NEG_X_1)
            mstore(add(f, 0x120), DELTA_NEG_X_0)
            mstore(add(f, 0x140), DELTA_NEG_Y_1)
            mstore(add(f, 0x160), DELTA_NEG_Y_0)
            mstore(add(f, 0x180), ALPHA_X)
            mstore(add(f, 0x1a0), ALPHA_Y)
            mstore(add(f, 0x1c0), BETA_NEG_X_1)
            mstore(add(f, 0x1e0), BETA_NEG_X_0)
            mstore(add(f, 0x200), BETA_NEG_Y_1)
            mstore(add(f, 0x220), BETA_NEG_Y_0)
            mstore(add(f, 0x240), x)
            mstore(add(f, 0x260), y)
            mstore(add(f, 0x280), GAMMA_NEG_X_1)
            mstore(add(f, 0x2a0), GAMMA_NEG_X_0)
            mstore(add(f, 0x2c0), GAMMA_NEG_Y_1)
            mstore(add(f, 0x2e0), GAMMA_NEG_Y_0)

            // Check pairing equation.
            success := staticcall(gas(), PRECOMPILE_VERIFY, f, 0x300, f, 0x20)
            // Also check returned value (both are either 1 or 0).
            success := and(success, mload(f))
        }
        if (!success) {
            // Either proof or verification key invalid.
            // We assume the contract is correctly generated, so the verification key is valid.
            revert ProofInvalid();
        }
    }

    bytes32 constant CIRCUIT_DIGEST = 0x2f0c0a5231fca4b38dcb986d12c55e4d18cc65ed56b501599d606d5af41cf842;
}

contract Groth16Verifier is Verifier {
    // Top 3 bits mask.
    uint256 constant TOP_THREE_BIT_MASK = ~(uint256(7) << 253);

    // Generic constants for the supported queries
    // TODO: These constants are possible to be changed depending on user queries exploration.
    // Once we know which queries users are mostly doing, we'll be able to modify these constants.
    // Maximum number of the results
    uint32 constant MAX_NUM_OUTPUTS = 3;
    // Maximum number of the items per result
    uint32 constant MAX_NUM_ITEMS_PER_OUTPUT = 5;
    // Maximum number of the placeholders
    uint32 constant MAX_NUM_PLACEHOLDERS = 14;

    // The start uint256 offset of the public inputs in calldata.
    // groth16_proof_number (8) + groth16_input_number (3)
    uint32 constant PI_OFFSET = 11;

    // These values are aligned and each is an uint256.
    // Block hash uint256 position in the public inputs
    uint32 constant BLOCK_HASH_POS = 0;
    // Flattened computational hash uint256 position
    uint32 constant COMPUTATIONAL_HASH_POS = BLOCK_HASH_POS + 1;
    // Placeholder values uint256 position
    uint32 constant PLACEHOLDER_VALUES_POS = COMPUTATIONAL_HASH_POS + 1;
    // Result values uint256 position
    uint32 constant RESULT_VALUES_POS =
        PLACEHOLDER_VALUES_POS + MAX_NUM_PLACEHOLDERS;

    // The remaining items of public inputs are saved in one uint256.
    // The uint256 offset of the last uint256 of public inputs in calldata.
    uint32 constant PI_REM_OFFSET =
        PI_OFFSET +
            RESULT_VALUES_POS +
            MAX_NUM_OUTPUTS *
            MAX_NUM_ITEMS_PER_OUTPUT;
    // Placeholder number uint32 position in the last uint256
    uint32 constant REM_NUM_PLACEHOLDERS_POS = 0;
    // Result number uint32 position
    uint32 constant REM_NUM_RESULTS_POS = 1;
    // Entry count (current result number) uint32 position
    uint32 constant REM_ENTRY_COUNT_POS = 2;
    // Overflow flag uint32 position
    uint32 constant REM_OVERFLOW_POS = 3;
    // Query limit uint32 position
    uint32 constant REM_QUERY_LIMIT_POS = 4;
    // Query offset uint32 position
    uint32 constant REM_QUERY_OFFSET_POS = 5;

    // The total byte length of public inputs
    uint32 constant PI_LEN =
        32 * (PI_REM_OFFSET - PI_OFFSET) + (REM_QUERY_OFFSET_POS + 1) * 4;

    // The query input struct passed into the processQuery function
struct QueryInput {
    // Query limit parameter
    uint32 limit;
    // Query offset parameter
    uint32 offset;
    // Minimum block number
    uint64 minBlockNumber;
    // Maximum block number
    uint64 maxBlockNumber;
    // Block hash
    bytes32 blockHash;
    // Computational hash
    bytes32 computationalHash;
    // User placeholder values
    bytes32[] userPlaceholders;
}

// The query output struct returned from the processQuery function
struct QueryOutput {
    // Total number of the all matching rows
    uint256 totalMatchedRows;
    // Returned rows of the current cursor
    bytes[] rows;
    // Query error, return NoError if none.
    QueryErrorCode error;
}

// Query errors
enum QueryErrorCode {
    // No error
    NoError,
    // A computation overflow error during the query process
    ComputationOverflow
}

    // The processQuery function does the followings:
    // 1. Parse the Groth16 proofs (8 uint256) and inputs (2 uint256) from the `data`
    //    argument, and call `verifyProof` function for Groth16 verification.
    // 2. Calculate sha256 on the public inputs, and set the top 3 bits of this hash to 0.
    //    Then ensure this hash value equals to the last Groth16 input (groth16_inputs[1]).
    // 3. Parse the items from public inputs, and check as expected for query.
    // 4. Parse and return the query output from public inputs.
    function processQuery(bytes32[] calldata data, QueryInput memory query)
        public
        view
        virtual
        returns (QueryOutput memory)
    {
        // 1. Groth16 verification
        uint256[3] memory groth16Inputs = verifyGroth16Proof(data);

        // 2. Ensure the sha256 of public inputs equals to the last Groth16 input.
        verifyPublicInputs(data, groth16Inputs);

        // 3. Ensure the items of public inputs equal as expected for query.
        QueryErrorCode error = verifyQuery(data, query);

        // 4. Parse and return the query output.
        return parseOutput(data, error);
    }

    // Parse the Groth16 proofs and inputs, do verification, and returns the Groth16 inputs.
    function verifyGroth16Proof(bytes32[] calldata data) internal view virtual returns (uint256[3] memory) {
        uint256[8] memory proofs;
        uint256[2] memory inputs;

        for (uint32 i = 0; i < 8; ++i) {
            proofs[i] = uint256(data[i]);
        }
        for (uint32 i = 0; i < 2; ++i) {
            inputs[i] = uint256(data[i + 8]);
        }

        // Ensure the sha256 hash equals to the last Groth16 input.
        require(inputs[0] == uint256(CIRCUIT_DIGEST), "The first Groth16 input must be equal to the circuit digest");

        // Verify the Groth16 proof.
        this.verifyProof(proofs, inputs);

        return inputs;
    }

    // Compute sha256 on the public inputs, and ensure it equals to the last Groth16 input.
<<<<<<< HEAD
    function verifyPublicInputs(
        bytes32[] calldata data,
        uint256[2] memory groth16Inputs
    ) internal pure {
=======
    function verifyPublicInputs(bytes32[] calldata data, uint256[3] memory groth16Inputs) internal pure virtual {
>>>>>>> 8b7dc85f
        // Parse the public inputs from calldata.
        bytes memory pi = parsePublicInputs(data);

        // Calculate sha256.
        uint256 hash = uint256(sha256(pi));
        // Set the top 3 bits of the hash value to 0.
        hash = hash & TOP_THREE_BIT_MASK;

        // Require the sha256 equals to the last Groth16 input.
        require(
<<<<<<< HEAD
            hash == groth16Inputs[1],
            "The sha256 hash of public inputs must be equal to the last of the Groth16 inputs"
=======
            hash == groth16Inputs[2], "The sha256 hash of public inputs must be equal to the last of the Groth16 inputs"
>>>>>>> 8b7dc85f
        );
    }

    // Parse the public inputs from calldata.
    function parsePublicInputs(bytes32[] calldata data) internal pure returns (bytes memory) {
        bytes memory pi = new bytes(PI_LEN);

        // The calldata is encoded as Bytes32.
        uint256 b32Len = PI_LEN / 32;
        for (uint256 i = 0; i < b32Len; ++i) {
            bytes32 b = data[PI_OFFSET + i];
            for (uint32 j = 0; j < 32; ++j) {
                pi[i * 32 + j] = bytes1(b[j]);
            }
        }
        bytes32 rem = data[PI_OFFSET + b32Len];
        for (uint32 i = 0; i < PI_LEN % 32; ++i) {
            pi[b32Len * 32 + i] = rem[i];
        }

        return pi;
    }

    // Verify the public inputs with the expected query.
    function verifyQuery(bytes32[] calldata data, QueryInput memory query)
        internal
        view
        virtual
        returns (QueryErrorCode)
    {
        // Retrieve the last Uint256 of public inputs.
        bytes32 rem = data[PI_REM_OFFSET];

        // Check the block hash and computational hash.
        bytes32 blockHash = convertToBlockHash(data[PI_OFFSET + BLOCK_HASH_POS]);
        verifyBlockHash(blockHash, query.blockHash);
        bytes32 computationalHash = data[PI_OFFSET + COMPUTATIONAL_HASH_POS];
        require(computationalHash == query.computationalHash, "Computational hash must equal as expected.");

        uint32 numPlaceholders = uint32(bytes4(rem << (REM_NUM_PLACEHOLDERS_POS * 32)));
        require(numPlaceholders <= MAX_NUM_PLACEHOLDERS, "Placeholder number cannot overflow.");
        require(
            // The first two placeholders are minimum and maximum block numbers.
            numPlaceholders == query.userPlaceholders.length + 2,
            "Placeholder number cannot overflow and must equal as expected."
        );
        // Check the minimum and maximum block numbers.
        require(
            uint256(data[PI_OFFSET + PLACEHOLDER_VALUES_POS]) == query.minBlockNumber,
            "The first placeholder must be the expected minimum block number."
        );
        require(
            uint256(data[PI_OFFSET + PLACEHOLDER_VALUES_POS + 1]) == query.maxBlockNumber,
            "The second placeholder must be the expected maximum block number."
        );
        // Check the user placeholders.
        for (uint256 i = 0; i < numPlaceholders - 2; ++i) {
            require(
                data[PI_OFFSET + PLACEHOLDER_VALUES_POS + 2 + i] == query.userPlaceholders[i],
                "The user placeholder must equal as expected."
            );
        }

        // TODO: Uncomment once limit and offset supported
        // Check the query limit and offset.
        // uint32 limit = uint32(bytes4(rem << (REM_QUERY_LIMIT_POS * 32)));
        // require(limit == query.limit, "Query limit must equal as expected.");
        // uint32 offset = uint32(bytes4(rem << (REM_QUERY_OFFSET_POS * 32)));
        // require(offset == query.offset, "Query offset must equal as expected.");

        // Throw an error if overflow.
        uint32 overflow = uint32(bytes4(rem << (REM_OVERFLOW_POS * 32)));
        if (overflow == 0) {
            return QueryErrorCode.NoError;
        }
        return QueryErrorCode.ComputationOverflow;
    }

    /// @notice verifies two blockhashed are equal
    /// @param blockHash the blockhash computed from the proof
    /// @param expectedBlockHash the expected blockhash, retrieved from the query
    /// @dev this function is virtual to allow for different implementations in different environments
    function verifyBlockHash(bytes32 blockHash, bytes32 expectedBlockHash) internal view virtual {
        require(blockHash == expectedBlockHash, "Block hash must equal as expected.");
    }

    // Parse the query output from the public inputs.
    function parseOutput(bytes32[] calldata data, QueryErrorCode error)
        internal
        pure
        virtual
        returns (QueryOutput memory)
    {
        bytes32 rem = data[PI_REM_OFFSET];

        // Retrieve total number of the matched rows.
        uint32 totalMatchedRows = uint32(bytes4(rem << (REM_ENTRY_COUNT_POS * 32)));

        // Retrieve the current result number.
        uint32 numResults = uint32(bytes4(rem << (REM_NUM_RESULTS_POS * 32)));
        require(numResults <= MAX_NUM_OUTPUTS, "Result number cannot overflow.");

        uint32 offset = PI_OFFSET + RESULT_VALUES_POS;
        bytes[] memory rows = new bytes[](numResults);

        for (uint32 i = 0; i < numResults; ++i) {
            uint256[] memory columns = new uint256[](MAX_NUM_ITEMS_PER_OUTPUT);
            for (uint32 j = 0; j < MAX_NUM_ITEMS_PER_OUTPUT; ++j) {
                columns[j] = uint256(data[offset + i * MAX_NUM_ITEMS_PER_OUTPUT + j]);
            }
            rows[i] = abi.encodePacked(columns);
        }

        QueryOutput memory output = QueryOutput({totalMatchedRows: totalMatchedRows, rows: rows, error: error});

        return output;
    }

    // Reverse the bytes of each Uint32 in block hash.
    // Since we pack to little-endian for each Uint32 in block hash.
    function convertToBlockHash(bytes32 original) internal pure returns (bytes32) {
        bytes32 result;
        for (uint256 i = 0; i < 8; ++i) {
            for (uint256 j = 0; j < 4; ++j) {
                result |= bytes32(original[i * 4 + j]) >> (8 * (i * 4 + 3 - j));
            }
        }

        return result;
    }
}<|MERGE_RESOLUTION|>--- conflicted
+++ resolved
@@ -686,14 +686,7 @@
     }
 
     // Compute sha256 on the public inputs, and ensure it equals to the last Groth16 input.
-<<<<<<< HEAD
-    function verifyPublicInputs(
-        bytes32[] calldata data,
-        uint256[2] memory groth16Inputs
-    ) internal pure {
-=======
-    function verifyPublicInputs(bytes32[] calldata data, uint256[3] memory groth16Inputs) internal pure virtual {
->>>>>>> 8b7dc85f
+    function verifyPublicInputs(bytes32[] calldata data, uint256[2] memory groth16Inputs) internal pure virtual {
         // Parse the public inputs from calldata.
         bytes memory pi = parsePublicInputs(data);
 
@@ -704,12 +697,8 @@
 
         // Require the sha256 equals to the last Groth16 input.
         require(
-<<<<<<< HEAD
             hash == groth16Inputs[1],
             "The sha256 hash of public inputs must be equal to the last of the Groth16 inputs"
-=======
-            hash == groth16Inputs[2], "The sha256 hash of public inputs must be equal to the last of the Groth16 inputs"
->>>>>>> 8b7dc85f
         );
     }
 
