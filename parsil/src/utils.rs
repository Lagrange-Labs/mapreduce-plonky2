use alloy::primitives::U256;
use anyhow::{bail, ensure};
use sqlparser::ast::{BinaryOperator, Expr, Query, UnaryOperator, Value};
use std::str::FromStr;
use verifiable_db::query::computational_hash_ids::PlaceholderIdentifier;

use crate::{
    assembler,
    errors::ValidationError,
    expand, parser,
    placeholders::{self},
    symbols::ContextProvider,
    validate::{self},
};

pub struct ParsilSettings<C: ContextProvider> {
    /// A handle to an object providing a register of the existing virtual
    /// tables and their columns.
    pub context: C,
    pub placeholders: PlaceholderSettings,
    pub limit: Option<u32>,
    pub offset: Option<u32>,
}
impl<C: ContextProvider> ParsilSettings<C> {
    pub fn builder() -> ParsilSettingsBuilder<C> {
        Default::default()
    }

    pub fn max_num_outputs() -> usize {
        C::MAX_NUM_OUTPUTS
    }

    pub fn limit(&self) -> u32 {
        self.limit.unwrap_or(C::MAX_NUM_OUTPUTS.try_into().unwrap())
    }

    pub fn offset(&self) -> u32 {
        self.offset.unwrap_or(0)
    }
}

pub struct ParsilSettingsBuilder<C: ContextProvider> {
    context: Option<C>,
    placeholders_settings: Option<PlaceholderSettings>,
    limit: Option<u32>,
    offset: Option<u32>,
}
impl<C: ContextProvider> std::default::Default for ParsilSettingsBuilder<C> {
    fn default() -> Self {
        ParsilSettingsBuilder {
            context: None,
            placeholders_settings: None,
            limit: None,
            offset: None,
        }
    }
}
impl<C: ContextProvider> ParsilSettingsBuilder<C> {
    pub fn context(mut self, context: C) -> Self {
        self.context = Some(context);
        self
    }

    pub fn placeholders(mut self, placeholders_settings: PlaceholderSettings) -> Self {
        self.placeholders_settings = Some(placeholders_settings);
        self
    }

    pub fn maybe_limit(mut self, limit: Option<u32>) -> Self {
        self.limit = limit;
        self
    }

    pub fn maybe_offset(mut self, offset: Option<u32>) -> Self {
        self.offset = offset;
        self
    }

    pub fn limit(mut self, limit: u32) -> Self {
        self.limit = Some(limit);
        self
    }

    pub fn offset(mut self, offset: u32) -> Self {
        self.offset = Some(offset);
        self
    }

    pub fn build(mut self) -> anyhow::Result<ParsilSettings<C>> {
        anyhow::ensure!(
            self.limit
                .map(|l| l <= C::MAX_NUM_OUTPUTS.try_into().unwrap())
                .unwrap_or(true),
            anyhow::anyhow!("limit can not be greater than `{}`", C::MAX_NUM_OUTPUTS)
        );

        Ok(ParsilSettings {
            context: self
                .context
                .take()
                .ok_or_else(|| anyhow::anyhow!("context is not set"))?,
            placeholders: self
                .placeholders_settings
                .take()
                .ok_or_else(|| anyhow::anyhow!("placehoder settings are not set"))?,
            limit: self.limit,
            offset: self.offset,
        })
    }
}

#[derive(Debug)]
pub struct PlaceholderSettings {
    /// The placeholder for the minimal value of the primary index
    pub min_block_placeholder: String,
    /// The placeholder for the maximal value of the primary index
    pub max_block_placeholder: String,
    /// The number of free-standing `$i` placeholders
    pub max_free_placeholders: usize,
}

pub const DEFAULT_MIN_BLOCK_PLACEHOLDER: &str = "$MIN_BLOCK";
pub const DEFAULT_MAX_BLOCK_PLACEHOLDER: &str = "$MAX_BLOCK";
impl PlaceholderSettings {
    /// Generate a [`PlaceholderSettings`] with the default min. and max.
    /// primary index placeholders and the specified number of generic
    /// placeholders.
    pub fn with_freestanding(n: usize) -> Self {
        Self::with_freestanding_and_blocks(
            DEFAULT_MIN_BLOCK_PLACEHOLDER,
            DEFAULT_MAX_BLOCK_PLACEHOLDER,
            n,
        )
        .unwrap()
    }

    /// Generate a [`PlaceholderSettings`] with the given names for min. and
    /// max. primary index, and the specified number of generic placeholders.
    pub fn with_freestanding_and_blocks(
        min_block: &str,
        max_block: &str,
        n: usize,
    ) -> anyhow::Result<Self> {
        ensure!(
            min_block.starts_with('$'),
            "placeholders must start with '$'"
        );
        ensure!(
            max_block.starts_with('$'),
            "placeholders must start with '$'"
        );

        Ok(Self {
            min_block_placeholder: min_block.to_string(),
            max_block_placeholder: max_block.to_string(),
            max_free_placeholders: n,
        })
    }

    /// Ensure that the given placeholder is valid, and update the validator
    /// internal state accordingly.
    pub fn resolve_placeholder(&self, name: &str) -> anyhow::Result<PlaceholderIdentifier> {
        if self.min_block_placeholder == name {
            return Ok(PlaceholderIdentifier::MinQueryOnIdx1);
        }

        if self.max_block_placeholder == name {
            return Ok(PlaceholderIdentifier::MaxQueryOnIdx1);
        }

        if name.starts_with('$') {
            let i = name
                .trim_start_matches('$')
                .parse::<usize>()
                .map_err(|_| ValidationError::UnknownPlaceholder(name.to_owned()))?;

            if i > self.max_free_placeholders {
                bail!(ValidationError::UnknownPlaceholder(name.to_owned()))
            } else {
                Ok(PlaceholderIdentifier::Generic(i))
            }
        } else {
            bail!(ValidationError::UnknownPlaceholder(name.to_owned()))
        }
    }
}

/// Parse and validate the given zkSQL query string against the current
/// implementation.
pub fn parse_and_validate<C: ContextProvider>(
    query: &str,
    settings: &ParsilSettings<C>,
) -> anyhow::Result<Query> {
<<<<<<< HEAD
    let mut query = parser::parse(&settings, query)?;
=======
    let mut query = parser::parse(query)?;
>>>>>>> cc506517
    expand::expand(&settings, &mut query)?;

    placeholders::validate(settings, &query)?;
    validate::validate(settings, &query)?;
    assembler::validate(&query, settings)?;
    Ok(query)
}

/// Convert a string to a U256. Case is not conserved, and the string may be
/// prefixed by a radix indicator.
pub fn str_to_u256(s: &str) -> anyhow::Result<U256> {
    let s = s.to_lowercase();
    U256::from_str(&s).map_err(|e| anyhow::anyhow!("{s}: invalid U256: {e}"))
}

pub(crate) fn u256_to_expr(x: U256) -> Expr {
    if let Result::Ok(x_int) = TryInto::<i32>::try_into(x) {
        Expr::Value(Value::Number(x_int.to_string(), false))
    } else {
        Expr::Value(Value::SingleQuotedString(format!("0x{x:x}")))
    }
}

pub(crate) fn int_to_expr<X: Copy + TryInto<i32> + ToString>(x: X) -> Expr {
    if let Result::Ok(x_int) = TryInto::<i32>::try_into(x) {
        Expr::Value(Value::Number(x_int.to_string(), false))
    } else {
        Expr::Value(Value::SingleQuotedString(x.to_string()))
    }
}

/// Reduce all the parts of an expression that can be computed at compile-time.
pub(crate) fn const_reduce(expr: &mut Expr) {
    #[allow(non_snake_case)]
    let ONE = U256::from_str_radix("1", 2).unwrap();
    const ZERO: U256 = U256::ZERO;

    match expr {
        Expr::Identifier(_) | Expr::CompoundIdentifier(_) => {}
        Expr::BinaryOp { left, op, right } => {
            let const_left = const_eval(left).ok();
            let const_right = const_eval(right).ok();
            match (const_left, const_right) {
                (None, None) => {
                    const_reduce(left);
                    const_reduce(right);
                }
                (None, Some(new_right)) => {
                    const_reduce(left);
                    *right = Box::new(u256_to_expr(new_right));
                }
                (Some(new_left), None) => {
                    const_reduce(right);
                    *left = Box::new(u256_to_expr(new_left));
                }
                (Some(new_left), Some(new_right)) => {
                    *expr = u256_to_expr(match op {
                        BinaryOperator::Plus => new_left + new_right,
                        BinaryOperator::Minus => new_left - new_right,
                        BinaryOperator::Multiply => new_left * new_right,
                        BinaryOperator::Divide => new_left / new_right,
                        BinaryOperator::Modulo => new_left % new_right,
                        BinaryOperator::Gt => {
                            if new_left > new_right {
                                ONE
                            } else {
                                ZERO
                            }
                        }
                        BinaryOperator::Lt => {
                            if new_left < new_right {
                                ONE
                            } else {
                                ZERO
                            }
                        }
                        BinaryOperator::GtEq => {
                            if new_left >= new_right {
                                ONE
                            } else {
                                ZERO
                            }
                        }
                        BinaryOperator::LtEq => {
                            if new_left <= new_right {
                                ONE
                            } else {
                                ZERO
                            }
                        }
                        BinaryOperator::Eq => {
                            if new_left == new_right {
                                ONE
                            } else {
                                ZERO
                            }
                        }
                        BinaryOperator::NotEq => {
                            if new_left != new_right {
                                ONE
                            } else {
                                ZERO
                            }
                        }
                        BinaryOperator::And => {
                            if !new_left.is_zero() && !new_right.is_zero() {
                                ONE
                            } else {
                                ZERO
                            }
                        }
                        BinaryOperator::Or => {
                            if !new_left.is_zero() || !new_right.is_zero() {
                                ONE
                            } else {
                                ZERO
                            }
                        }
                        BinaryOperator::Xor => {
                            if !new_left.is_zero() ^ !new_right.is_zero() {
                                ONE
                            } else {
                                ZERO
                            }
                        }
                        _ => unreachable!(),
                    })
                }
            }
        }
        Expr::UnaryOp { op, expr } => {
            if let Result::Ok(new_e) = const_eval(expr) {
                match op {
                    UnaryOperator::Plus => *expr = Box::new(u256_to_expr(new_e)),
                    UnaryOperator::Not => {
                        *expr = Box::new(u256_to_expr(if new_e.is_zero() { ONE } else { ZERO }));
                    }
                    _ => unreachable!(),
                }
            } else {
                const_reduce(expr);
            }
        }
        Expr::Nested(e) => {
            const_reduce(e);
        }
        Expr::Value(_) => {}
        _ => {}
    }
}

/// If it is static, evaluate an expression and return its value.
///
/// NOTE: this will be used (i) in optimization and (ii) when boundaries
/// will accept more complex expression.
pub(crate) fn const_eval(expr: &Expr) -> anyhow::Result<U256> {
    #[allow(non_snake_case)]
    let ONE = U256::from_str_radix("1", 2).unwrap();
    const ZERO: U256 = U256::ZERO;

    match expr {
        Expr::Identifier(_) | Expr::CompoundIdentifier(_) => bail!("Unable to resolve {}", expr),
        Expr::BinaryOp { left, op, right } => {
            let left = const_eval(left)?;
            let right = const_eval(right)?;
            Ok(match op {
                BinaryOperator::Plus => left + right,
                BinaryOperator::Minus => left - right,
                BinaryOperator::Multiply => left * right,
                BinaryOperator::Divide => left / right,
                BinaryOperator::Modulo => left % right,
                BinaryOperator::Gt => {
                    if left > right {
                        ONE
                    } else {
                        ZERO
                    }
                }
                BinaryOperator::Lt => {
                    if left < right {
                        ONE
                    } else {
                        ZERO
                    }
                }
                BinaryOperator::GtEq => {
                    if left >= right {
                        ONE
                    } else {
                        ZERO
                    }
                }
                BinaryOperator::LtEq => {
                    if left <= right {
                        ONE
                    } else {
                        ZERO
                    }
                }
                BinaryOperator::Eq => {
                    if left == right {
                        ONE
                    } else {
                        ZERO
                    }
                }
                BinaryOperator::NotEq => {
                    if left != right {
                        ONE
                    } else {
                        ZERO
                    }
                }
                BinaryOperator::And => {
                    if !left.is_zero() && !right.is_zero() {
                        ONE
                    } else {
                        ZERO
                    }
                }
                BinaryOperator::Or => {
                    if !left.is_zero() || !right.is_zero() {
                        ONE
                    } else {
                        ZERO
                    }
                }
                BinaryOperator::Xor => {
                    if !left.is_zero() ^ !right.is_zero() {
                        ONE
                    } else {
                        ZERO
                    }
                }
                _ => unreachable!(),
            })
        }
        Expr::UnaryOp { op, expr } => {
            let e = const_eval(expr)?;
            Ok(match op {
                UnaryOperator::Plus => e,
                UnaryOperator::Not => {
                    if e.is_zero() {
                        ONE
                    } else {
                        ZERO
                    }
                }
                _ => unreachable!(),
            })
        }
        Expr::Nested(e) => const_eval(e),
        Expr::Value(value) => match value {
            Value::Number(s, _) | Value::SingleQuotedString(s) => str_to_u256(s),
            Value::Boolean(b) => Ok(if *b { ONE } else { ZERO }),
            Value::Placeholder(_) => bail!("{expr}: non-const expression"),
            _ => unreachable!(),
        },
        _ => bail!("`{expr}`: non-const expression"),
    }
}<|MERGE_RESOLUTION|>--- conflicted
+++ resolved
@@ -191,11 +191,7 @@
     query: &str,
     settings: &ParsilSettings<C>,
 ) -> anyhow::Result<Query> {
-<<<<<<< HEAD
-    let mut query = parser::parse(&settings, query)?;
-=======
     let mut query = parser::parse(query)?;
->>>>>>> cc506517
     expand::expand(&settings, &mut query)?;
 
     placeholders::validate(settings, &query)?;
