use alloy::primitives::U256;
use anyhow::{bail, ensure};
use derive_builder::Builder;
use sqlparser::ast::{BinaryOperator, Expr, Query, UnaryOperator, Value};
use std::str::FromStr;
use verifiable_db::query::computational_hash_ids::PlaceholderIdentifier;

use crate::{
    assembler,
    errors::ValidationError,
    expand, parser,
    placeholders::{self},
    symbols::ContextProvider,
    validate::{self},
};

<<<<<<< HEAD
#[derive(Builder)]
#[builder(pattern = "owned", setter(strip_option))]
=======
#[derive(Debug)]
>>>>>>> 83a12f69
pub struct ParsilSettings<C: ContextProvider> {
    /// A handle to an object providing a register of the existing virtual
    /// tables and their columns.
    pub context: C,
    pub placeholders: PlaceholderSettings,
    #[builder(default)]
    pub limit: Option<u64>,
    #[builder(default)]
    pub offset: Option<u64>,
}
impl<C: ContextProvider> ParsilSettings<C> {
    pub fn max_num_outputs() -> usize {
        C::MAX_NUM_OUTPUTS
    }

    pub fn limit(&self) -> u64 {
        self.limit.unwrap_or(C::MAX_NUM_OUTPUTS.try_into().unwrap())
    }

    pub fn offset(&self) -> u64 {
        self.offset.unwrap_or(0)
    }
}

#[derive(Debug)]
pub struct PlaceholderSettings {
    /// The placeholder for the minimal value of the primary index
    pub min_block_placeholder: String,
    /// The placeholder for the maximal value of the primary index
    pub max_block_placeholder: String,
    /// The number of free-standing `$i` placeholders
    pub max_free_placeholders: usize,
}

pub const DEFAULT_MIN_BLOCK_PLACEHOLDER: &str = "$MIN_BLOCK";
pub const DEFAULT_MAX_BLOCK_PLACEHOLDER: &str = "$MAX_BLOCK";
impl PlaceholderSettings {
    /// Generate a [`PlaceholderSettings`] with the default min. and max.
    /// primary index placeholders and the specified number of generic
    /// placeholders.
    pub fn with_freestanding(n: usize) -> Self {
        Self::with_freestanding_and_blocks(
            DEFAULT_MIN_BLOCK_PLACEHOLDER,
            DEFAULT_MAX_BLOCK_PLACEHOLDER,
            n,
        )
        .unwrap()
    }

    /// Generate a [`PlaceholderSettings`] with the given names for min. and
    /// max. primary index, and the specified number of generic placeholders.
    pub fn with_freestanding_and_blocks(
        min_block: &str,
        max_block: &str,
        n: usize,
    ) -> anyhow::Result<Self> {
        ensure!(
            min_block.starts_with('$'),
            "placeholders must start with '$'"
        );
        ensure!(
            max_block.starts_with('$'),
            "placeholders must start with '$'"
        );

        Ok(Self {
            min_block_placeholder: min_block.to_string(),
            max_block_placeholder: max_block.to_string(),
            max_free_placeholders: n,
        })
    }

    /// Ensure that the given placeholder is valid, and update the validator
    /// internal state accordingly.
    pub fn resolve_placeholder(&self, name: &str) -> anyhow::Result<PlaceholderIdentifier> {
        if self.min_block_placeholder == name {
            return Ok(PlaceholderIdentifier::MinQueryOnIdx1);
        }

        if self.max_block_placeholder == name {
            return Ok(PlaceholderIdentifier::MaxQueryOnIdx1);
        }

        if name.starts_with('$') {
            let i = name
                .trim_start_matches('$')
                .parse::<usize>()
                .map_err(|_| ValidationError::UnknownPlaceholder(name.to_owned()))?;

            if i > self.max_free_placeholders {
                bail!(ValidationError::UnknownPlaceholder(name.to_owned()))
            } else {
                Ok(PlaceholderIdentifier::Generic(i))
            }
        } else {
            bail!(ValidationError::UnknownPlaceholder(name.to_owned()))
        }
    }
}

/// Parse and validate the given zkSQL query string against the current
/// implementation.
pub fn parse_and_validate<C: ContextProvider>(
    query: &str,
    settings: &ParsilSettings<C>,
<<<<<<< HEAD
) -> anyhow::Result<Query> {
    let mut query = parser::parse(&settings, query)?;
    expand::expand(&settings, &mut query)?;
=======
) -> Result<Query> {
    let mut query = parser::parse(settings, query)?;
    expand::expand(&mut query);
>>>>>>> 83a12f69

    placeholders::validate(settings, &query)?;
    validate::validate(settings, &query)?;
    assembler::validate(&query, settings)?;
    Ok(query)
}

/// Convert a string to a U256. Case is not conserved, and the string may be
/// prefixed by a radix indicator.
pub fn str_to_u256(s: &str) -> anyhow::Result<U256> {
    let s = s.to_lowercase();
    U256::from_str(&s).map_err(|e| anyhow::anyhow!("{s}: invalid U256: {e}"))
}

pub(crate) fn u256_to_expr(x: U256) -> Expr {
    if let Result::Ok(x_int) = TryInto::<i32>::try_into(x) {
        Expr::Value(Value::Number(x_int.to_string(), false))
    } else {
        Expr::Value(Value::SingleQuotedString(format!("0x{x:x}")))
    }
}

pub(crate) fn int_to_expr<X: Copy + TryInto<i32> + ToString>(x: X) -> Expr {
    if let Result::Ok(x_int) = TryInto::<i32>::try_into(x) {
        Expr::Value(Value::Number(x_int.to_string(), false))
    } else {
        Expr::Value(Value::SingleQuotedString(x.to_string()))
    }
}

/// Reduce all the parts of an expression that can be computed at compile-time.
pub(crate) fn const_reduce(expr: &mut Expr) {
    #[allow(non_snake_case)]
    let ONE = U256::from_str_radix("1", 2).unwrap();
    const ZERO: U256 = U256::ZERO;

    match expr {
        Expr::Identifier(_) | Expr::CompoundIdentifier(_) => {}
        Expr::BinaryOp { left, op, right } => {
            let const_left = const_eval(left).ok();
            let const_right = const_eval(right).ok();
            match (const_left, const_right) {
                (None, None) => {
                    const_reduce(left);
                    const_reduce(right);
                }
                (None, Some(new_right)) => {
                    const_reduce(left);
                    *right = Box::new(u256_to_expr(new_right));
                }
                (Some(new_left), None) => {
                    const_reduce(right);
                    *left = Box::new(u256_to_expr(new_left));
                }
                (Some(new_left), Some(new_right)) => {
                    *expr = u256_to_expr(match op {
                        BinaryOperator::Plus => new_left + new_right,
                        BinaryOperator::Minus => new_left - new_right,
                        BinaryOperator::Multiply => new_left * new_right,
                        BinaryOperator::Divide => new_left / new_right,
                        BinaryOperator::Modulo => new_left % new_right,
                        BinaryOperator::Gt => {
                            if new_left > new_right {
                                ONE
                            } else {
                                ZERO
                            }
                        }
                        BinaryOperator::Lt => {
                            if new_left < new_right {
                                ONE
                            } else {
                                ZERO
                            }
                        }
                        BinaryOperator::GtEq => {
                            if new_left >= new_right {
                                ONE
                            } else {
                                ZERO
                            }
                        }
                        BinaryOperator::LtEq => {
                            if new_left <= new_right {
                                ONE
                            } else {
                                ZERO
                            }
                        }
                        BinaryOperator::Eq => {
                            if new_left == new_right {
                                ONE
                            } else {
                                ZERO
                            }
                        }
                        BinaryOperator::NotEq => {
                            if new_left != new_right {
                                ONE
                            } else {
                                ZERO
                            }
                        }
                        BinaryOperator::And => {
                            if !new_left.is_zero() && !new_right.is_zero() {
                                ONE
                            } else {
                                ZERO
                            }
                        }
                        BinaryOperator::Or => {
                            if !new_left.is_zero() || !new_right.is_zero() {
                                ONE
                            } else {
                                ZERO
                            }
                        }
                        BinaryOperator::Xor => {
                            if !new_left.is_zero() ^ !new_right.is_zero() {
                                ONE
                            } else {
                                ZERO
                            }
                        }
                        _ => unreachable!(),
                    })
                }
            }
        }
        Expr::UnaryOp { op, expr } => {
            if let Result::Ok(new_e) = const_eval(expr) {
                match op {
                    UnaryOperator::Plus => *expr = Box::new(u256_to_expr(new_e)),
                    UnaryOperator::Not => {
                        *expr = Box::new(u256_to_expr(if new_e.is_zero() { ONE } else { ZERO }));
                    }
                    _ => unreachable!(),
                }
            } else {
                const_reduce(expr);
            }
        }
        Expr::Nested(e) => {
            const_reduce(e);
        }
        Expr::Value(_) => {}
        _ => {}
    }
}

/// If it is static, evaluate an expression and return its value.
///
/// NOTE: this will be used (i) in optimization and (ii) when boundaries
/// will accept more complex expression.
pub(crate) fn const_eval(expr: &Expr) -> anyhow::Result<U256> {
    #[allow(non_snake_case)]
    let ONE = U256::from_str_radix("1", 2).unwrap();
    const ZERO: U256 = U256::ZERO;

    match expr {
        Expr::Identifier(_) | Expr::CompoundIdentifier(_) => bail!("Unable to resolve {}", expr),
        Expr::BinaryOp { left, op, right } => {
            let left = const_eval(left)?;
            let right = const_eval(right)?;
            Ok(match op {
                BinaryOperator::Plus => left + right,
                BinaryOperator::Minus => left - right,
                BinaryOperator::Multiply => left * right,
                BinaryOperator::Divide => left / right,
                BinaryOperator::Modulo => left % right,
                BinaryOperator::Gt => {
                    if left > right {
                        ONE
                    } else {
                        ZERO
                    }
                }
                BinaryOperator::Lt => {
                    if left < right {
                        ONE
                    } else {
                        ZERO
                    }
                }
                BinaryOperator::GtEq => {
                    if left >= right {
                        ONE
                    } else {
                        ZERO
                    }
                }
                BinaryOperator::LtEq => {
                    if left <= right {
                        ONE
                    } else {
                        ZERO
                    }
                }
                BinaryOperator::Eq => {
                    if left == right {
                        ONE
                    } else {
                        ZERO
                    }
                }
                BinaryOperator::NotEq => {
                    if left != right {
                        ONE
                    } else {
                        ZERO
                    }
                }
                BinaryOperator::And => {
                    if !left.is_zero() && !right.is_zero() {
                        ONE
                    } else {
                        ZERO
                    }
                }
                BinaryOperator::Or => {
                    if !left.is_zero() || !right.is_zero() {
                        ONE
                    } else {
                        ZERO
                    }
                }
                BinaryOperator::Xor => {
                    if !left.is_zero() ^ !right.is_zero() {
                        ONE
                    } else {
                        ZERO
                    }
                }
                _ => unreachable!(),
            })
        }
        Expr::UnaryOp { op, expr } => {
            let e = const_eval(expr)?;
            Ok(match op {
                UnaryOperator::Plus => e,
                UnaryOperator::Not => {
                    if e.is_zero() {
                        ONE
                    } else {
                        ZERO
                    }
                }
                _ => unreachable!(),
            })
        }
        Expr::Nested(e) => const_eval(e),
        Expr::Value(value) => match value {
            Value::Number(s, _) | Value::SingleQuotedString(s) => str_to_u256(s),
            Value::Boolean(b) => Ok(if *b { ONE } else { ZERO }),
            Value::Placeholder(_) => bail!("{expr}: non-const expression"),
            _ => unreachable!(),
        },
        _ => bail!("`{expr}`: non-const expression"),
    }
}<|MERGE_RESOLUTION|>--- conflicted
+++ resolved
@@ -14,12 +14,8 @@
     validate::{self},
 };
 
-<<<<<<< HEAD
 #[derive(Builder)]
 #[builder(pattern = "owned", setter(strip_option))]
-=======
-#[derive(Debug)]
->>>>>>> 83a12f69
 pub struct ParsilSettings<C: ContextProvider> {
     /// A handle to an object providing a register of the existing virtual
     /// tables and their columns.
@@ -125,15 +121,9 @@
 pub fn parse_and_validate<C: ContextProvider>(
     query: &str,
     settings: &ParsilSettings<C>,
-<<<<<<< HEAD
 ) -> anyhow::Result<Query> {
     let mut query = parser::parse(&settings, query)?;
     expand::expand(&settings, &mut query)?;
-=======
-) -> Result<Query> {
-    let mut query = parser::parse(settings, query)?;
-    expand::expand(&mut query);
->>>>>>> 83a12f69
 
     placeholders::validate(settings, &query)?;
     validate::validate(settings, &query)?;
