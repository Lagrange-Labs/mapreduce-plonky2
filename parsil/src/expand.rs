//! Expand high-level operations (e.g. IN or BETWEEN) into combination of
//! operations supported by the circuits.

use crate::{
    errors::ValidationError,
    symbols::ContextProvider,
    utils::int_to_expr,
    validate::is_query_with_no_aggregation,
    visitor::{AstMutator, VisitMut},
    ParsilSettings,
};
use anyhow::ensure;
use sqlparser::ast::{
    BinaryOperator, Expr, Offset, OffsetRows, Query, SetExpr, UnaryOperator, Value,
};

struct Expander<'a, C: ContextProvider> {
    settings: &'a ParsilSettings<C>,
}

<<<<<<< HEAD
impl<'a, C: ContextProvider> AstMutator for Expander<'a, C> {
=======
impl<C: ContextProvider> AstMutator for Expander<'_, C> {
>>>>>>> 10677575
    type Error = anyhow::Error;

    fn pre_expr(&mut self, e: &mut Expr) -> anyhow::Result<()> {
        #[allow(non_snake_case)]
        let TRUE = Expr::Value(Value::Number("1".to_string(), false));
        #[allow(non_snake_case)]
        let FALSE = Expr::Value(Value::Number("0".to_string(), false));

        match e {
            // ISFALSE(old) := (old = 0)
            Expr::IsNotTrue(old) | Expr::IsFalse(old) => {
                *e = Expr::Nested(Box::new(Expr::BinaryOp {
                    left: Box::new(*old.clone()),
                    op: BinaryOperator::Eq,
                    right: Box::new(FALSE.clone()),
                }))
            }
            // ISTRUE(old) := (old != 0)
            Expr::IsTrue(old) | Expr::IsNotFalse(old) => {
                *e = Expr::Nested(Box::new(Expr::BinaryOp {
                    left: Box::new(*old.clone()),
                    op: BinaryOperator::NotEq,
                    right: Box::new(FALSE.clone()),
                }))
            }
            Expr::InList {
                expr,
                list,
                negated,
            } => {
                *e = if *negated {
                    // NOT INLIST := old != list[0] AND old != list[1] ... AND TRUE
                    Expr::Nested(Box::new(list.iter_mut().enumerate().fold(
                        TRUE.clone(),
                        |ax, (i, l)| {
                            let eq_op = Expr::BinaryOp {
                                left: Box::new(l.clone()),
                                op: BinaryOperator::NotEq,
                                right: expr.clone(),
                            };
                            if i == 0 {
                                // save first AND, which is a dummy one
                                eq_op
                            } else {
                                Expr::BinaryOp {
                                    left: Box::new(eq_op),
                                    op: BinaryOperator::And,
                                    right: Box::new(ax),
                                }
                            }
                        },
                    )))
                } else {
                    // INLIST := old == list[0] OR old == list[1] ... OR FALSE
                    Expr::Nested(Box::new(list.iter_mut().enumerate().fold(
                        FALSE.clone(),
                        |ax, (i, l)| {
                            let eq_op = Expr::BinaryOp {
                                left: Box::new(l.clone()),
                                op: BinaryOperator::Eq,
                                right: expr.clone(),
                            };
                            if i == 0 {
                                // save first OR, which is a dummy one
                                eq_op
                            } else {
                                Expr::BinaryOp {
                                    left: Box::new(eq_op),
                                    op: BinaryOperator::Or,
                                    right: Box::new(ax),
                                }
                            }
                        },
                    )))
                }
            }
            Expr::Between {
                expr,
                negated,
                low,
                high,
            } => {
                *e = if *negated {
                    // NOT x BETWEEN a AND b := x < a OR x > b
                    Expr::Nested(Box::new(Expr::BinaryOp {
                        left: Box::new(Expr::BinaryOp {
                            left: Box::new(*expr.clone()),
                            op: BinaryOperator::Lt,
                            right: Box::new(*low.clone()),
                        }),
                        op: BinaryOperator::Or,
                        right: Box::new(Expr::BinaryOp {
                            left: Box::new(*expr.clone()),
                            op: BinaryOperator::Gt,
                            right: Box::new(*high.clone()),
                        }),
                    }))
                } else {
                    // x BETWEEN a AND b := x >= a AND x <= b
                    Expr::Nested(Box::new(Expr::BinaryOp {
                        left: Box::new(Expr::BinaryOp {
                            left: Box::new(*expr.clone()),
                            op: BinaryOperator::GtEq,
                            right: Box::new(*low.clone()),
                        }),
                        op: BinaryOperator::And,
                        right: Box::new(Expr::BinaryOp {
                            left: Box::new(*expr.clone()),
                            op: BinaryOperator::LtEq,
                            right: Box::new(*high.clone()),
                        }),
                    }))
                }
            }
            Expr::UnaryOp {
                op: UnaryOperator::Plus,
                expr,
            } => {
                // +E := E
                *e = *expr.clone();
            }
            _ => {}
        }

        Ok(())
    }

    fn pre_query(&mut self, query: &mut Query) -> anyhow::Result<()> {
        ensure!(
            query.limit.is_none(),
            ValidationError::UseInvocationParameter("LIMIT".into())
        );
        ensure!(
            query.offset.is_none(),
            ValidationError::UseInvocationParameter("OFFSET".into())
        );

        if let SetExpr::Select(ref select) = *query.body {
            if is_query_with_no_aggregation(select) {
                query.limit = Some(int_to_expr(self.settings.limit()));
                if let Some(offset) = self.settings.offset {
                    if offset != 0 {
                        query.offset = Some(Offset {
                            value: int_to_expr(self.settings.offset()),
                            rows: OffsetRows::None,
                        });
                    }
                }
            }
        }
        Ok(())
    }
}

pub fn expand<C: ContextProvider>(
    settings: &ParsilSettings<C>,
    q: &mut Query,
) -> anyhow::Result<()> {
    let mut expander = Expander { settings };
    q.visit_mut(&mut expander)
}<|MERGE_RESOLUTION|>--- conflicted
+++ resolved
@@ -18,11 +18,7 @@
     settings: &'a ParsilSettings<C>,
 }
 
-<<<<<<< HEAD
-impl<'a, C: ContextProvider> AstMutator for Expander<'a, C> {
-=======
 impl<C: ContextProvider> AstMutator for Expander<'_, C> {
->>>>>>> 10677575
     type Error = anyhow::Error;
 
     fn pre_expr(&mut self, e: &mut Expr) -> anyhow::Result<()> {
