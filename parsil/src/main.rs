use std::str::FromStr;

use alloy::primitives::U256;
use anyhow::*;
use clap::{Parser, Subcommand};
use log::Level;
use sqlparser::ast::Query;
use symbols::{ContextProvider, FileContextProvider};
use utils::{parse_and_validate, ParsilSettings, PlaceholderSettings};
use verifiable_db::query::universal_circuit::universal_circuit_inputs::Placeholders;

mod assembler;
mod bracketer;
mod errors;
mod executor;
mod expand;
mod isolator;
mod parser;
mod placeholders;
mod symbols;
mod utils;
mod validate;
mod visitor;

#[derive(Parser)]
struct Args {
    #[arg(short = 'v', global = true)]
    verbose: bool,

    #[command(subcommand)]
    command: Command,
}

#[derive(Subcommand)]
enum Command {
    /// Displays the AST as parsed by sqlparser.
    Debug {
        #[arg()]
        request: String,
    },
    /// Generate the PIs required by the universal query circuit.
    Circuit {
        #[arg()]
        request: String,
    },
    /// Generate the queries to execute the user query of fetch the range of
    /// primary indices and key it touches.
    Query {
        #[arg()]
        request: String,

        #[command(subcommand)]
        kind: QueryKind,
    },
    /// Generate the query to bracket the secondary index values for an empty
    /// result query.
    Bracket {
        table: String,
        block: i64,
        lo_secondary: String,
        hi_secondary: String,
    },
<<<<<<< HEAD
    /// Modify the given query to neuter all WHERE clauses not related to
    /// indices.
    Isolate {
        #[arg()]
        request: String,
        #[arg(long)]
        lo_sec: bool,
        #[arg(long)]
        hi_sec: bool,
        #[arg(long)]
        to_keys: bool,
    },
=======
>>>>>>> 182c322d
}

#[derive(Subcommand)]
enum QueryKind {
    Execute,
    Keys,
}

fn prepare<C: ContextProvider>(settings: &ParsilSettings<C>, query: &str) -> Result<Query> {
    let mut query = parser::parse(settings, query)?;
    expand::expand(&mut query);
    Ok(query)
}

fn main() -> Result<()> {
    let args = Args::parse();
    stderrlog::new().verbosity(Level::Debug).init().unwrap();
    let settings = ParsilSettings {
        context: FileContextProvider::from_file("tests/context.json")?,
        placeholders: PlaceholderSettings::with_freestanding(3),
    };

    match args.command {
        Command::Debug { request } => {
            let mut query = parse_and_validate(&request, &settings)?;
            println!("Query string:\n{}", &request);
            if args.verbose {
                println!("{:#?}", query);
            }
            println!("Final query:\n{}", query);
        }
        Command::Circuit { request } => {
            let mut query = parse_and_validate(&request, &settings)?;
            assembler::validate(&query, &settings)?;
        }
        Command::Query { request, kind } => {
            let mut query = parse_and_validate(&request, &settings)?;
            match kind {
                QueryKind::Execute => {
                    let translated = executor::generate_query_execution(&mut query, &settings)?;

                    println!("{}", translated.query);
                    println!("placeholders mapping: {:?}", translated.placeholder_mapping);
                }
                QueryKind::Keys => {
                    println!("{}", executor::generate_query_keys(&mut query, &settings)?)
                }
<<<<<<< HEAD
            }
        }
        Command::Bracket {
            table,
            block,
            lo_secondary,
            hi_secondary,
        } => {
            let r = executor::bracket_secondary_index(
                &table,
                &settings,
                block,
                U256::from_str(&lo_secondary).unwrap(),
                U256::from_str(&hi_secondary).unwrap(),
            );

            println!("{}", r.0.unwrap_or("nothing".into()));
            println!("{}", r.1.unwrap_or("nothing".into()));
        }
        Command::Isolate {
            request,
            lo_sec,
            hi_sec,
            to_keys,
        } => {
            let mut query = parse_and_validate(&request, &settings)?;
            let mut q = isolator::isolate_with(&mut query, &settings, lo_sec, hi_sec)?;
            if to_keys {
                q = executor::generate_query_keys(&mut q, &settings)?;
            }
            println!("{}", q);
=======
            }
        }
        Command::Bracket {
            table,
            block,
            lo_secondary,
            hi_secondary,
        } => {
            let r = bracketer::_bracket_secondary_index(
                &table,
                &settings,
                block,
                &U256::from_str(&lo_secondary).unwrap(),
                &U256::from_str(&hi_secondary).unwrap(),
            );

            println!("{}", r.0.unwrap_or("nothing".into()));
            println!("{}", r.1.unwrap_or("nothing".into()));
>>>>>>> 182c322d
        }
    }

    Ok(())
}<|MERGE_RESOLUTION|>--- conflicted
+++ resolved
@@ -60,7 +60,6 @@
         lo_secondary: String,
         hi_secondary: String,
     },
-<<<<<<< HEAD
     /// Modify the given query to neuter all WHERE clauses not related to
     /// indices.
     Isolate {
@@ -73,8 +72,6 @@
         #[arg(long)]
         to_keys: bool,
     },
-=======
->>>>>>> 182c322d
 }
 
 #[derive(Subcommand)]
@@ -122,7 +119,6 @@
                 QueryKind::Keys => {
                     println!("{}", executor::generate_query_keys(&mut query, &settings)?)
                 }
-<<<<<<< HEAD
             }
         }
         Command::Bracket {
@@ -154,8 +150,6 @@
                 q = executor::generate_query_keys(&mut q, &settings)?;
             }
             println!("{}", q);
-=======
-            }
         }
         Command::Bracket {
             table,
@@ -173,7 +167,6 @@
 
             println!("{}", r.0.unwrap_or("nothing".into()));
             println!("{}", r.1.unwrap_or("nothing".into()));
->>>>>>> 182c322d
         }
     }
 
