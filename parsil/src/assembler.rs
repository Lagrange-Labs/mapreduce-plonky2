--- conflicted
+++ resolved
@@ -804,7 +804,6 @@
 /// runtime.
 pub type DynamicCircuitPis = CircuitPis<QueryBounds>;
 
-<<<<<<< HEAD
 impl<T: BuildableBounds> CircuitPis<T> {
     fn validate<C: ContextProvider>(&self) -> Result<()> {
         ensure!(
@@ -832,10 +831,7 @@
     }
 }
 
-impl<'a, C: ContextProvider> AstVisitor for Assembler<'a, C> {
-=======
 impl<C: ContextProvider> AstVisitor for Assembler<'_, C> {
->>>>>>> 83a12f69
     type Error = anyhow::Error;
 
     fn pre_table_factor(&mut self, table_factor: &TableFactor) -> Result<(), Self::Error> {
