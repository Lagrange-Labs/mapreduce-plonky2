//! This module replaces the WHERE clause of a query with another one that contains
//! only predicates to apply the query bounds on primary and secondary index columns.
use alloy::primitives::U256;
use anyhow::*;
use log::warn;
<<<<<<< HEAD
use sqlparser::ast::{BinaryOperator, Expr, Query, Select, SelectItem, TableAlias, TableFactor};
=======
use sqlparser::ast::{
    BinaryOperator, Expr, Ident, Query, Select, SelectItem, TableAlias, TableFactor, Value,
};
>>>>>>> fb78d854
use verifiable_db::query::utils::QueryBounds;

use crate::{
    errors::ValidationError,
    symbols::{ColumnKind, ContextProvider, Handle, Kind, ScopeTable, Symbol},
    utils::{u256_to_expr, ParsilSettings},
    visitor::{AstMutator, VisitMut},
};

/// Define on which side(s) the secondary index is known to be bounded within a query.
#[derive(Clone, Copy)]
enum SecondaryIndexBounds {
    BothSides((U256, U256)),
    Low(U256),
    High(U256),
    None,
}

impl SecondaryIndexBounds {
    fn from_secondary_bounds(low: Option<U256>, high: Option<U256>) -> Self {
        match (low, high) {
            (None, None) => SecondaryIndexBounds::None,
            (None, Some(high)) => SecondaryIndexBounds::High(high),
            (Some(low), None) => SecondaryIndexBounds::Low(low),
            (Some(low), Some(high)) => SecondaryIndexBounds::BothSides((low, high)),
        }
    }
}

/// An `Isolator` recursively browse the `WHERE` clauses of a query and prune
/// all the sub-expressions irrelevant to evaluation of the known index bounds.
pub(crate) struct Isolator<'a, C: ContextProvider> {
    settings: &'a ParsilSettings<C>,
    /// The symbol table hierarchy for this query
    scopes: ScopeTable<(), Expr>,
    /// The isolation operation to perform on the secondary index.
    isolation: SecondaryIndexBounds,
}
impl<'a, C: ContextProvider> Isolator<'a, C> {
    /// Create a new empty [`Resolver`]
    fn new(settings: &'a ParsilSettings<C>, isolation: SecondaryIndexBounds) -> Self {
        Isolator {
            settings,
            scopes: ScopeTable::new(),
            isolation,
        }
    }

    fn exit_scope(&mut self) -> Result<()> {
        self.scopes.exit_scope().map(|_| ())
    }

    /// Return whether the given `Symbol` encodes the secondary index column.
    fn is_symbol_idx(s: &Symbol<Expr>, idx: ColumnKind) -> bool {
        match s {
            Symbol::Column { kind, .. } => *kind == idx,
            Symbol::Alias { to, .. } => Self::is_symbol_idx(to, idx),
            _ => false,
        }
    }

    fn isolate(&mut self) -> Result<Expr> {
        // first, get the identifiers of primary and secondary index columns
        let (primary, secondary) = self.scopes.currently_reachable()?.into_iter().fold(
            Ok((None, None)),
            |acc, symbol| {
                let (primary, secondary) = acc?;
                Ok((
                    if Self::is_symbol_idx(&symbol, ColumnKind::PrimaryIndex) {
                        ensure!(primary.is_none(), "Multiple primary index columns found");
                        let handle = symbol
                            .handle()
                            .ok_or(anyhow!("Cannot convert symbol {symbol} to handle"))?;
                        Some(format!("{}", handle))
                    } else {
                        primary
                    },
                    if Self::is_symbol_idx(&symbol, ColumnKind::SecondaryIndex) {
                        ensure!(
                            secondary.is_none(),
                            "Multiple secondary index columns found"
                        );
                        let handle = symbol
                            .handle()
                            .ok_or(anyhow!("Cannot convert symbol {symbol} to handle"))?;
                        Some(format!("{}", handle))
                    } else {
                        secondary
                    },
                ))
            },
        )?;

        let primary = primary.ok_or(anyhow!("No primary index column found in current scope"))?;
        let secondary =
            secondary.ok_or(anyhow!("No secondary index column found in current scope"))?;

        // now, add the predicate `primary >= $MIN_BLOCK AND primary <= $MAX_BLOCK`
        let expr_primary_index = Expr::BinaryOp {
            left: Box::new(Expr::BinaryOp {
                left: Box::new(Expr::Identifier(Ident::new(&primary))),
                op: BinaryOperator::GtEq,
                right: Box::new(Expr::Value(Value::Placeholder(
                    self.settings.placeholders.min_block_placeholder.to_owned(),
                ))),
            }),
            op: BinaryOperator::And,
            right: Box::new(Expr::BinaryOp {
                left: Box::new(Expr::Identifier(Ident::new(primary))),
                op: BinaryOperator::LtEq,
                right: Box::new(Expr::Value(Value::Placeholder(
                    self.settings.placeholders.max_block_placeholder.to_owned(),
                ))),
            }),
        };

        // Closure to build the predicate secondary >= value
        let build_secondary_index_lower_expr = |value| Expr::BinaryOp {
            left: Box::new(Expr::Identifier(Ident::new(&secondary))),
            op: BinaryOperator::GtEq,
            right: Box::new(u256_to_expr(value)),
        };

        // Closure to build the predicate secondary <= value
        let build_secondary_index_upper_expr = |value| Expr::BinaryOp {
            left: Box::new(Expr::Identifier(Ident::new(&secondary))),
            op: BinaryOperator::LtEq,
            right: Box::new(u256_to_expr(value)),
        };

        // Build the predicate to filter rows by secondary index values, depending on
        // the secondary index bounds specified in the query
        let secondary_index_expr = match self.isolation {
            SecondaryIndexBounds::BothSides((lower_value, upper_value)) => Some(Expr::BinaryOp {
                left: Box::new(build_secondary_index_lower_expr(lower_value)),
                op: BinaryOperator::And,
                right: Box::new(build_secondary_index_upper_expr(upper_value)),
            }),
            SecondaryIndexBounds::Low(lower_value) => {
                Some(build_secondary_index_lower_expr(lower_value))
            }
            SecondaryIndexBounds::High(upper_value) => {
                Some(build_secondary_index_upper_expr(upper_value))
            }
            SecondaryIndexBounds::None => None,
        };

        // Build an expression with both range predicates for primary and secondary index, if any
        Ok(if let Some(expr) = secondary_index_expr {
            Expr::BinaryOp {
                left: Box::new(expr_primary_index),
                op: BinaryOperator::And,
                right: Box::new(expr),
            }
        } else {
            expr_primary_index
        })
    }
}

impl<C: ContextProvider> AstMutator for Isolator<'_, C> {
    type Error = anyhow::Error;

    fn pre_table_factor(&mut self, table_factor: &mut TableFactor) -> Result<()> {
        match &table_factor {
            TableFactor::Table {
                name, alias, args, ..
            } => {
                // In this case, we handle
                //
                // ... FROM table [AS alias [(col1, // col2, ...)]]
                //
                // so both the table name and its columns may be aliased.
                self.scopes
                    .enter_scope(format!("TableFactor: {table_factor}"), Kind::Standard);
                if args.is_some() {
                    warn!("ignoring table-valued function {name}");
                } else {
                    ensure!(
                        name.0.len() == 1,
                        ValidationError::CompoundTableName(name.to_string())
                    );

                    // The actual table being referenced
                    let concrete_table_name = &name.0[0].value;

                    // Fetch all the column declared in this table
                    let table_columns = self
                        .settings
                        .context
                        .fetch_table(concrete_table_name)?
                        .columns;

                    // Extract the apparent table name (either the concrete one
                    // or its alia), and, if they exist, the aliased column
                    // names.
                    let (apparent_table_name, column_aliases) = if let Some(table_alias) = alias {
                        (
                            table_alias.name.value.to_owned(),
                            Some(&table_alias.columns),
                        )
                    } else {
                        (concrete_table_name.to_owned(), None)
                    };

                    // If columns are aliased, we must have as many aliases as
                    // we have columns.
                    if let Some(column_aliases) = column_aliases {
                        ensure!(column_aliases.len() == table_columns.len())
                    }

                    for (i, column) in table_columns.into_iter().enumerate() {
                        // The symbol refers to a concrete column
                        let symbol = Symbol::Column {
                            handle: Handle::Qualified {
                                table: apparent_table_name.clone(),
                                // If a column is not aliased, it keeps its real
                                // name
                                name: if let Some(column_aliases) = column_aliases {
                                    column_aliases[i].value.to_owned()
                                } else {
                                    column.name.clone()
                                },
                            },
                            // The column may be known under an alias instead of
                            // its real name
                            target: Handle::Qualified {
                                table: apparent_table_name.clone(),
                                name: column.name.clone(),
                            },
                            // TODO: ugly
                            payload: Expr::Wildcard,
                            kind: column.kind,
                        };

                        self.scopes.current_scope_mut().insert(symbol)?;
                    }
                }
            }
            TableFactor::Derived { alias, .. } => {
                // Here we handle
                //
                // (SELECT ...) [AS alias [(col1, col2, ...)]]
                //
                // Depending on the aliasing clause, the created context may be
                // transparent, only a table aliaser, or a full aliaser, of the
                // context that will be created for the `SELECT` underneath.
                let kind = if let Some(TableAlias { name, columns }) = alias {
                    if columns.is_empty() {
                        // Only a table name is defined in the AS clause, this
                        // is a table aliaser.
                        Kind::TableAliasing(name.value.clone())
                    } else {
                        // Both table and column names is defined in the AS
                        // clause, this is a full aliaser.
                        Kind::FullAliasing {
                            table: name.value.clone(),
                            columns: columns.iter().map(|c| c.value.clone()).collect(),
                        }
                    }
                } else {
                    // No AS clause are provided, this context is purely transparent.
                    Kind::Transparent
                };
                self.scopes.enter_scope(format!("{table_factor}"), kind);
            }
            TableFactor::TableFunction { .. } => todo!(),
            TableFactor::Function { .. } => todo!(),
            TableFactor::UNNEST { .. } => todo!(),
            TableFactor::JsonTable { .. } => todo!(),
            TableFactor::NestedJoin { .. } => todo!(),
            TableFactor::Pivot { .. } => todo!(),
            TableFactor::Unpivot { .. } => todo!(),
            TableFactor::MatchRecognize { .. } => todo!(),
        }
        Ok(())
    }

    fn post_table_factor(&mut self, _: &mut TableFactor) -> Result<()> {
        self.exit_scope()
    }

    /// SELECT always generate standard context, that will expose the SELECTed
    /// items to their parent while ensuring that they are actually contained in
    /// its providers.
    fn pre_select(&mut self, s: &mut Select) -> Result<()> {
        self.scopes
            .enter_scope(format!("Select: {s}"), Kind::Standard);
        Ok(())
    }

    fn post_select(&mut self, select: &mut Select) -> Result<()> {
        // Replace WHERE clause with the predicates filtering over primary and
        // secondary index query bounds
        select.selection = Some(self.isolate()?);
        self.exit_scope()
    }

    fn post_expr(&mut self, expr: &mut Expr) -> Result<()> {
        crate::executor::convert_number_string(expr)?;

        Ok(())
    }

    /// All the [`SelectItem`] in the SELECT clause are exposed to the current
    /// context parent.
    fn pre_select_item(&mut self, select_item: &mut SelectItem) -> Result<()> {
        let provided = match select_item {
            SelectItem::ExprWithAlias { expr, alias } => Symbol::NamedExpression {
                name: Handle::Simple(alias.value.clone()),
                payload: expr.clone(),
            },
            SelectItem::UnnamedExpr(e) => match e {
                Expr::Identifier(i) => self.scopes.resolve_freestanding(i)?,
                Expr::CompoundIdentifier(is) => self.scopes.resolve_compound(is)?,
                _ => Symbol::Expression(e.clone()),
            },
            SelectItem::Wildcard(_) => Symbol::Wildcard,
            SelectItem::QualifiedWildcard(_, _) => unreachable!(),
        };
        self.scopes.current_scope_mut().provides(provided);
        Ok(())
    }
}

/// Validate the given query, ensuring that it satisfies all the requirements of
/// the circuit.
pub fn isolate<C: ContextProvider>(
    query: &Query,
    settings: &ParsilSettings<C>,
    bounds: &QueryBounds,
) -> Result<Query> {
    let lower_bound = bounds.min_query_secondary();
    let upper_bound = bounds.max_query_secondary();
    isolate_with(
        query,
        settings,
        lower_bound.is_bounded_low().then_some(*lower_bound.value()),
        upper_bound
            .is_bounded_high()
            .then_some(*upper_bound.value()),
    )
}

pub(crate) fn isolate_with<C: ContextProvider>(
    query: &Query,
    settings: &ParsilSettings<C>,
    lower_bound: Option<U256>,
    upper_bound: Option<U256>,
) -> Result<Query> {
    let mut converted_query = query.clone();
    let mut insulator = Isolator::new(
        settings,
        SecondaryIndexBounds::from_secondary_bounds(lower_bound, upper_bound),
    );
    converted_query.visit_mut(&mut insulator)?;
    Ok(converted_query)
}<|MERGE_RESOLUTION|>--- conflicted
+++ resolved
@@ -3,13 +3,9 @@
 use alloy::primitives::U256;
 use anyhow::*;
 use log::warn;
-<<<<<<< HEAD
-use sqlparser::ast::{BinaryOperator, Expr, Query, Select, SelectItem, TableAlias, TableFactor};
-=======
 use sqlparser::ast::{
     BinaryOperator, Expr, Ident, Query, Select, SelectItem, TableAlias, TableFactor, Value,
 };
->>>>>>> fb78d854
 use verifiable_db::query::utils::QueryBounds;
 
 use crate::{
