//! The executor module converts a SQL query as provided by the user targeting a
//! virtual contract-storage table into a query executable against the ryhope
//! row tree tables.
<<<<<<< HEAD
use std::collections::HashMap;

=======
>>>>>>> da307891
use alloy::primitives::U256;
use anyhow::*;
use log::*;
use sqlparser::ast::{
    BinaryOperator, CastKind, DataType, ExactNumberInfo, Expr, Function, FunctionArg,
    FunctionArgExpr, FunctionArgumentList, FunctionArguments, GroupByExpr, Ident, ObjectName,
    Query, Select, SelectItem, SetExpr, TableAlias, TableFactor, TableWithJoins, Value,
    WildcardAdditionalOptions,
};
use std::collections::HashMap;
use verifiable_db::query::{
    computational_hash_ids::PlaceholderIdentifier,
    universal_circuit::universal_circuit_inputs::{PlaceholderId, Placeholders},
};

use crate::{
    placeholders,
    symbols::{ColumnKind, ContextProvider},
    utils::str_to_u256,
    visitor::{AstPass, Visit},
    ParsilSettings,
};

/// A data structure wrapping a zkSQL query converted into a pgSQL able to be
/// executed on zkTables and its accompanying metadata.
#[derive(Debug)]
pub struct TranslatedQuery {
    /// The translated query, should be converted to string
    pub query: Query,
    /// Where each placeholder from the zkSQL query should be put in the array
    /// of PgSQL placeholder.
    pub placeholder_mapping: HashMap<PlaceholderId, usize>,
}
impl TranslatedQuery {
    /// How many PgSQL placeholders should be allocated
    pub fn placeholder_count(&self) -> usize {
        self.placeholder_mapping.len()
    }

    /// From the [`Placeholders`] generated for the circuit public inputs,
    /// generate a list of placeholders that can be used in a PgSQL query.
    pub fn convert_placeholders(&self, placeholders: &Placeholders) -> Vec<U256> {
        let mut r = vec![U256::default(); self.placeholder_count()];
        for (name, value) in placeholders.0.iter() {
            r[self.placeholder_mapping[name]] = *value;
        }
        r
    }
}

/// The SQL datatype to represent a UINT256
const UINT256: DataType = DataType::Numeric(ExactNumberInfo::None);

/// Generate an [`Expr`] encoding a call to the given function with the given
/// arguments.
fn funcall(fname: &str, args: Vec<Expr>) -> Expr {
    Expr::Function(Function {
        name: ObjectName(vec![Ident::new(fname)]),
        parameters: FunctionArguments::None,
        args: FunctionArguments::List(FunctionArgumentList {
            duplicate_treatment: None,
            args: args
                .into_iter()
                .map(|arg| FunctionArg::Unnamed(FunctionArgExpr::Expr(arg)))
                .collect(),
            clauses: vec![],
        }),
        filter: None,
        null_treatment: None,
        over: None,
        within_group: vec![],
    })
}

/// If the given expression is a string-encoded value, it is casted to a NUMERIC
/// in place.
fn convert_number_string(expr: &mut Expr) -> Result<()> {
    if let Some(replacement) = match expr {
        Expr::Value(v) => match v {
            Value::Number(_, _) => None,
            Value::SingleQuotedString(s) => Expr::Cast {
                kind: CastKind::DoubleColon,
                expr: Box::new(Expr::Value(Value::SingleQuotedString(format!(
                    "{}",
                    str_to_u256(s)?
                )))),
                data_type: UINT256,
                format: None,
            }
            .into(),
            _ => None,
        },
        _ => None,
    } {
        *expr = replacement;
    }
    Ok(())
}

/// When a function that may return a float is encountered, it is wrapped in a
/// call to `FLOOR`.
fn convert_funcalls(expr: &mut Expr) -> Result<()> {
    if let Some(replacement) = match expr {
        Expr::Function(Function { name, .. }) => match name.to_string().to_uppercase().as_str() {
            "AVG" => funcall("CEIL", vec![expr.clone()]).into(),
            _ => None,
        },
        _ => None,
    } {
        *expr = replacement;
    }

    Ok(())
}

/// Generate an [`Expr`] encoding `generate_series(__valid_from, __valid_until)`
fn expand_block_range() -> Expr {
    funcall(
        "generate_series",
        vec![
            Expr::Identifier(Ident::new("__valid_from")),
            Expr::Identifier(Ident::new("__valid_until")),
        ],
    )
}

/// Generate an [`Expr`] encoding for `payload -> cells -> '{id}' -> value
fn fetch_from_payload(id: u64) -> Expr {
    Expr::Cast {
        kind: CastKind::DoubleColon,
        expr: Box::new(Expr::Nested(Box::new(Expr::BinaryOp {
            left: Box::new(Expr::Identifier(Ident::new("payload"))),
            op: BinaryOperator::Arrow,
            right: Box::new(Expr::BinaryOp {
                left: Box::new(Expr::Value(Value::SingleQuotedString("cells".into()))),
                op: BinaryOperator::Arrow,
                right: Box::new(Expr::BinaryOp {
                    left: Box::new(Expr::Value(Value::SingleQuotedString(id.to_string()))),
                    op: BinaryOperator::LongArrow,
                    right: Box::new(Expr::Value(Value::SingleQuotedString("value".into()))),
                }),
            }),
        }))),
        data_type: UINT256,
        format: None,
    }
}

/// The `RowFetcher` gathers all `(primary_index, row_key)` pairs generated by a
/// query, used then to generate the values public inputs for the query
/// circuits.
struct RowFetcher<'a, C: ContextProvider> {
    settings: &'a ParsilSettings<C>,
    largest_placeholder: usize,
}
impl<'a, C: ContextProvider> RowFetcher<'a, C> {
    fn new(query: &mut Query, settings: &'a ParsilSettings<C>) -> Result<Self> {
        let largest_placeholder = placeholders::validate(settings, query)?;
        Ok(Self {
            settings,
            largest_placeholder,
        })
    }

    fn process(&mut self, query: &mut Query) -> Result<()> {
        query.visit(self)?;

        if let SetExpr::Select(ref mut select) = *query.body {
            select.projection = vec![
                SelectItem::UnnamedExpr(Expr::Identifier(Ident::new("key"))),
                SelectItem::UnnamedExpr(Expr::Identifier(Ident::new("block"))),
            ];
        }

        Ok(())
    }
}
impl<'a, C: ContextProvider> AstPass for RowFetcher<'a, C> {
    fn post_select(&mut self, select: &mut Select) -> Result<()> {
        // When we meet a SELECT, insert a * to be sure to bubble up the key &
        // block number
        select
            .projection
            .push(SelectItem::Wildcard(WildcardAdditionalOptions {
                opt_ilike: None,
                opt_exclude: None,
                opt_except: None,
                opt_replace: None,
                opt_rename: None,
            }));
        Ok(())
    }

    fn post_expr(&mut self, expr: &mut Expr) -> Result<()> {
        convert_number_string(expr)?;
        convert_funcalls(expr)?;

        if let Expr::Value(Value::Placeholder(ref mut name)) = expr {
            match self.settings.placeholders.resolve_placeholder(name)? {
                PlaceholderIdentifier::MinQueryOnIdx1 => {
                    *name = format!("${}", self.largest_placeholder + 1);
                }
                PlaceholderIdentifier::MaxQueryOnIdx1 => {
                    *name = format!("${}", self.largest_placeholder + 2);
                }
                PlaceholderIdentifier::Generic(_) => {}
            }
        }
        Ok(())
    }

    fn post_table_factor(&mut self, table_factor: &mut TableFactor) -> Result<()> {
        if let Some(replacement) = match table_factor {
            TableFactor::Table { name, alias, .. } => {
                // The actual table being referenced
                let concrete_table_name = &name.0[0].value;

                // Fetch all the column declared in this table
                let table = self.settings.context.fetch_table(&concrete_table_name)?;
                let table_columns = &table.columns;

                // Extract the apparent table name (either the concrete one
                // or its alia), and, if they exist, the aliased column
                // names.
                let (apparent_table_name, column_aliases) = if let Some(table_alias) = alias {
                    (
                        table_alias.name.value.to_owned(),
                        if table_alias.columns.is_empty() {
                            None
                        } else {
                            table_alias.columns.clone().into()
                        },
                    )
                } else {
                    (concrete_table_name.to_owned(), None)
                };

                let select_items =
                    // Insert the `key` column in the selected values...
                    std::iter::once(SelectItem::UnnamedExpr(Expr::Identifier(Ident::new("key"))))
                    .chain(std::iter::once(
                        SelectItem::ExprWithAlias { expr: expand_block_range(), alias: Ident::new("block") }
                    ))
                    // then continue normally
                        .chain(table_columns.iter().enumerate().map(|(i, column)| {
                            let alias = Ident::new(
                                column_aliases
                                    .as_ref()
                                    .map(|a| a[i].value.as_str())
                                    .unwrap_or(column.name.as_str()),
                            );
                            match column.kind {
                                // primary index column := generate_series(__valid_from, __valid_until) AS name
                                ColumnKind::PrimaryIndex => SelectItem::ExprWithAlias {
                                    expr: expand_block_range(),
                                    alias,
                                },
                                // other columns := payload->'cells'->'id'->'value' AS name
                                ColumnKind::SecondaryIndex | ColumnKind::Standard => {
                                    SelectItem::ExprWithAlias {
                                        expr: fetch_from_payload(column.id),
                                        alias,
                                    }
                                }
                            }
                        }))
                        .collect();

                TableFactor::Derived {
                    lateral: false,
                    subquery: Box::new(Query {
                        with: None,
                        body: Box::new(SetExpr::Select(Box::new(Select {
                            distinct: None,
                            top: None,
                            projection: select_items,
                            into: None,
                            from: vec![TableWithJoins {
                                relation: TableFactor::Table {
                                    name: ObjectName(vec![Ident::new(concrete_table_name)]),
                                    alias: None,
                                    args: None,
                                    with_hints: vec![],
                                    version: None,
                                    with_ordinality: false,
                                    partitions: vec![],
                                },
                                joins: vec![],
                            }],
                            lateral_views: vec![],
                            prewhere: None,
                            selection: None,
                            group_by: GroupByExpr::Expressions(vec![], vec![]),
                            cluster_by: vec![],
                            distribute_by: vec![],
                            sort_by: vec![],
                            having: None,
                            named_window: vec![],
                            qualify: None,
                            window_before_qualify: false,
                            value_table_mode: None,
                            connect_by: None,
                        }))),
                        order_by: None,
                        limit: None,
                        limit_by: vec![],
                        offset: None,
                        fetch: None,
                        locks: vec![],
                        for_clause: None,
                        settings: None,
                        format_clause: None,
                    }),
                    // Subqueries *MUST* have an alias in PgSQL
                    alias: Some(TableAlias {
                        name: Ident::new(apparent_table_name),
                        columns: vec![],
                    }),
                }
                .into()
            }
            _ => None,
        } {
            *table_factor = replacement;
        }
        Ok(())
    }
}

struct Executor<'a, C: ContextProvider> {
    settings: &'a ParsilSettings<C>,
    largest_placeholder: usize,
}
impl<'a, C: ContextProvider> Executor<'a, C> {
    fn new(query: &mut Query, settings: &'a ParsilSettings<C>) -> Result<Self> {
        let largest_placeholder = placeholders::validate(settings, query)?;
        Ok(Self {
            settings,
            largest_placeholder,
        })
    }
}

impl<'a, C: ContextProvider> AstPass for Executor<'a, C> {
    fn post_expr(&mut self, expr: &mut Expr) -> Result<()> {
        convert_number_string(expr)?;
        convert_funcalls(expr)?;

        if let Expr::Value(Value::Placeholder(ref mut name)) = expr {
            match self.settings.placeholders.resolve_placeholder(name)? {
                PlaceholderIdentifier::MinQueryOnIdx1 => {
                    *name = format!("${}", self.largest_placeholder + 1);
                }
                PlaceholderIdentifier::MaxQueryOnIdx1 => {
                    *name = format!("${}", self.largest_placeholder + 2);
                }
                PlaceholderIdentifier::Generic(_) => {}
            }
        }

        Ok(())
    }

    fn post_table_factor(&mut self, table_factor: &mut TableFactor) -> Result<()> {
        if let Some(replacement) = match &table_factor {
            TableFactor::Table {
                name, alias, args, ..
            } => {
                // In this case, we handle
                //
                // ... FROM table [AS alias [(col1, // col2, ...)]]
                //
                // so both the table name and its columns may be aliased.
                if args.is_some() {
                    unreachable!()
                } else {
                    // The actual table being referenced
                    let concrete_table_name = &name.0[0].value;

                    // Fetch all the column declared in this table
                    let table = self.settings.context.fetch_table(&concrete_table_name)?;
                    let table_columns = &table.columns;

                    // Extract the apparent table name (either the concrete one
                    // or its alia), and, if they exist, the aliased column
                    // names.
                    let (apparent_table_name, column_aliases) = if let Some(table_alias) = alias {
                        (
                            table_alias.name.value.to_owned(),
                            if table_alias.columns.is_empty() {
                                None
                            } else {
                                table_alias.columns.clone().into()
                            },
                        )
                    } else {
                        (concrete_table_name.to_owned(), None)
                    };

                    let select_items = table_columns
                        .iter()
                        .enumerate()
                        .map(|(i, column)| {
                            let alias = Ident::new(
                                column_aliases
                                    .as_ref()
                                    .map(|a| a[i].value.as_str())
                                    .unwrap_or(column.name.as_str()),
                            );
                            match column.kind {
                                // primary index column := generate_series(__valid_from, __valid_until) AS name
                                ColumnKind::PrimaryIndex => SelectItem::ExprWithAlias {
                                    expr: expand_block_range(),
                                    alias,
                                },
                                // other columns := payload->'cells'->'id'->'value' AS name
                                ColumnKind::SecondaryIndex | ColumnKind::Standard => {
                                    SelectItem::ExprWithAlias {
                                        expr: fetch_from_payload(column.id),
                                        alias,
                                    }
                                }
                            }
                        })
                        .collect();

                    Some(TableFactor::Derived {
                        lateral: false,
                        subquery: Box::new(Query {
                            with: None,
                            body: Box::new(SetExpr::Select(Box::new(Select {
                                distinct: None,
                                top: None,
                                projection: select_items,
                                into: None,
                                from: vec![TableWithJoins {
                                    relation: TableFactor::Table {
                                        name: ObjectName(vec![Ident::new(concrete_table_name)]),
                                        alias: None,
                                        args: None,
                                        with_hints: vec![],
                                        version: None,
                                        with_ordinality: false,
                                        partitions: vec![],
                                    },
                                    joins: vec![],
                                }],
                                lateral_views: vec![],
                                prewhere: None,
                                selection: None,
                                group_by: GroupByExpr::Expressions(vec![], vec![]),
                                cluster_by: vec![],
                                distribute_by: vec![],
                                sort_by: vec![],
                                having: None,
                                named_window: vec![],
                                qualify: None,
                                window_before_qualify: false,
                                value_table_mode: None,
                                connect_by: None,
                            }))),
                            order_by: None,
                            limit: None,
                            limit_by: vec![],
                            offset: None,
                            fetch: None,
                            locks: vec![],
                            for_clause: None,
                            settings: None,
                            format_clause: None,
                        }),
                        // Subqueries *MUST* have an alias in PgSQL
                        alias: Some(TableAlias {
                            name: Ident::new(apparent_table_name),
                            columns: vec![],
                        }),
                    })
                }
            }
            TableFactor::Derived { .. } => None,
            TableFactor::TableFunction { .. } => todo!(),
            TableFactor::Function { .. } => todo!(),
            TableFactor::UNNEST { .. } => todo!(),
            TableFactor::JsonTable { .. } => todo!(),
            TableFactor::NestedJoin { .. } => todo!(),
            TableFactor::Pivot { .. } => todo!(),
            TableFactor::Unpivot { .. } => todo!(),
            TableFactor::MatchRecognize { .. } => todo!(),
        } {
            *table_factor = replacement;
        }

        Ok(())
    }
}

pub fn generate_query_execution<C: ContextProvider>(
    query: &mut Query,
    settings: &ParsilSettings<C>,
) -> Result<TranslatedQuery> {
    let mut executor = Executor::new(query, settings)?;
    let mut query_execution = query.clone();
    query_execution.visit(&mut executor)?;

    let placeholder_mapping = (1..=executor.largest_placeholder)
        .map(|i| PlaceholderId::Generic(i))
        .chain(std::iter::once(PlaceholderId::MinQueryOnIdx1))
        .chain(std::iter::once(PlaceholderIdentifier::MaxQueryOnIdx1))
        .enumerate()
        .map(|(i, p)| (p, i))
        .collect();

    Ok(TranslatedQuery {
        query: query_execution,
        placeholder_mapping,
    })
}

pub fn generate_query_keys<C: ContextProvider>(
    query: &mut Query,
    settings: &ParsilSettings<C>,
) -> Result<Query> {
    let mut pis = RowFetcher::new(query, settings)?;
    let mut query_pis = query.clone();
    pis.process(&mut query_pis)?;
    info!("PIs: {query_pis}");
    Ok(query_pis)
}<|MERGE_RESOLUTION|>--- conflicted
+++ resolved
@@ -1,11 +1,6 @@
 //! The executor module converts a SQL query as provided by the user targeting a
 //! virtual contract-storage table into a query executable against the ryhope
 //! row tree tables.
-<<<<<<< HEAD
-use std::collections::HashMap;
-
-=======
->>>>>>> da307891
 use alloy::primitives::U256;
 use anyhow::*;
 use log::*;
