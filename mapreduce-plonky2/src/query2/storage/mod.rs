--- conflicted
+++ resolved
@@ -10,11 +10,7 @@
     api::{ProofWithVK, C, D, F},
     array::Array,
     eth::left_pad32,
-<<<<<<< HEAD
-    mpt_sequential::Circuit,
-=======
     mpt_sequential::Circuit, utils::convert_u8_to_u32_slice,
->>>>>>> 4e7e795b
 };
 
 mod full_inner;
@@ -31,19 +27,12 @@
 impl CircuitInput {
     pub fn new_leaf(mapping_key: &[u8], mapping_value: &[u8]) -> Self {
         let mk = left_pad32(mapping_key);
-<<<<<<< HEAD
-        let mv = left_pad32(mapping_value);
-        CircuitInput::Leaf(leaf::LeafCircuit {
-            mapping_key: mk,
-            mapping_value: mv,
-=======
         let mk_u32 = convert_u8_to_u32_slice(&mk);
         let mv = left_pad32(mapping_value);
         let mv_u32 = convert_u8_to_u32_slice(&mv);
         CircuitInput::Leaf(leaf::LeafCircuit {
             mapping_key: mk_u32.try_into().unwrap(),
             mapping_value: mv_u32.try_into().unwrap(),
->>>>>>> 4e7e795b
         })
     }
 
