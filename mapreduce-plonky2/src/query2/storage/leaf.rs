--- conflicted
+++ resolved
@@ -13,52 +13,32 @@
     circuit::UserCircuit,
     group_hashing::CircuitBuilderGroupHashing,
     query2::{storage::public_inputs::PublicInputs, AddressTarget, PackedAddressTarget},
-<<<<<<< HEAD
-    types::{MappingKeyTarget, MAPPING_KEY_LEN, VALUE_LEN},
-=======
     types::{
         MappingKeyTarget, PackedMappingKeyTarget, MAPPING_KEY_LEN, PACKED_MAPPING_KEY_LEN,
         PACKED_VALUE_LEN, VALUE_LEN,
     },
->>>>>>> 4e7e795b
     utils::convert_u8_to_u32_slice,
 };
 
 const PACKED_KEY_SIZE: usize = MAPPING_KEY_LEN / 4;
 
 pub struct LeafWires {
-<<<<<<< HEAD
-    pub mapping_key: Array<Target, MAPPING_KEY_LEN>,
-    pub mapping_value: Array<Target, VALUE_LEN>,
-=======
     pub packed_mapping_key: Array<U32Target, PACKED_MAPPING_KEY_LEN>,
     pub packed_mapping_value: Array<U32Target, PACKED_VALUE_LEN>,
->>>>>>> 4e7e795b
 }
 
 /// This circuit prove the new root hash of a leaf containing the requested data
 #[derive(Clone, Debug)]
 pub struct LeafCircuit {
-<<<<<<< HEAD
-    pub mapping_key: [u8; MAPPING_KEY_LEN],
-    pub mapping_value: [u8; VALUE_LEN],
-=======
     pub mapping_key: [u32; PACKED_MAPPING_KEY_LEN],
     pub mapping_value: [u32; PACKED_VALUE_LEN],
->>>>>>> 4e7e795b
 }
 
 impl LeafCircuit {
     pub fn assign(&self, pw: &mut PartialWitness<GoldilocksField>, wires: &LeafWires) {
-<<<<<<< HEAD
-        wires.mapping_key.assign_from_data(pw, &self.mapping_key);
-        wires
-            .mapping_value
-=======
         wires.packed_mapping_key.assign_from_data(pw, &self.mapping_key);
         wires
             .packed_mapping_value
->>>>>>> 4e7e795b
             .assign_from_data(pw, &self.mapping_value);
     }
 }
@@ -67,15 +47,8 @@
     type Wires = LeafWires;
 
     fn build(b: &mut CircuitBuilder<GoldilocksField, 2>) -> Self::Wires {
-<<<<<<< HEAD
-        let key = MappingKeyTarget::new(b);
-        let key_u32 = key.convert_u8_to_u32(b);
-        let value = Array::<Target, VALUE_LEN>::new(b);
-        let value_u32 = value.convert_u8_to_u32(b);
-=======
         let key_u32 = PackedMappingKeyTarget::new(b);
         let value_u32 = Array::<U32Target, PACKED_VALUE_LEN>::new(b);
->>>>>>> 4e7e795b
         let kv = key_u32.concat(&value_u32).to_targets();
 
         // the digest is done on the key only, in compact form, because our goal is
@@ -88,13 +61,8 @@
         // up the computation tree
         PublicInputs::<GoldilocksField>::register(b, &root, &digest, &value_u32);
         LeafWires {
-<<<<<<< HEAD
-            mapping_key: key,
-            mapping_value: value,
-=======
             packed_mapping_key: key_u32,
             packed_mapping_value: value_u32,
->>>>>>> 4e7e795b
         }
     }
 
