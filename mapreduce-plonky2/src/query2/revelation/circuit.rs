--- conflicted
+++ resolved
@@ -24,13 +24,8 @@
     api::{default_config, ProofWithVK, C, D, F},
     block::{empty_merkle_root, public_inputs::PublicInputs as BlockDBPublicInputs},
     group_hashing::CircuitBuilderGroupHashing,
-<<<<<<< HEAD
-    query2::block::{self, BlockPublicInputs as BlockQueryPublicInputs},
-    types::{MappingKeyTarget, PackedMappingKeyTarget, MAPPING_KEY_LEN},
-=======
     query2::block::BlockPublicInputs as BlockQueryPublicInputs,
     types::{MappingKeyTarget, PackedMappingKeyTarget, MAPPING_KEY_LEN, PACKED_MAPPING_KEY_LEN},
->>>>>>> 99a24b1f
     utils::{greater_than_or_equal_to, less_than, less_than_or_equal_to},
     verifier_gadget::VerifierTarget,
 };
@@ -39,13 +34,9 @@
 
 #[derive(Serialize, Deserialize)]
 pub(crate) struct RevelationWires<const L: usize> {
-<<<<<<< HEAD
     // poor support of const generics arrays in serde - use that external crate
     #[serde(with = "serde_arrays")]
-    pub raw_keys: [MappingKeyTarget; L],
-=======
     pub raw_keys: [PackedMappingKeyTarget; L],
->>>>>>> 99a24b1f
     pub num_entries: Target,
     pub min_block_number: Target,
     pub max_block_number: Target,
@@ -175,4 +166,4 @@
             GoldilocksField::from_canonical_usize(self.query_max_block_number),
         );
     }
-}
+}