--- conflicted
+++ resolved
@@ -18,14 +18,9 @@
 };
 
 use crate::{
-    types::{
-        PackedAddressTarget as PackedSCAddressTarget, PackedValueTarget, CURVE_TARGET_LEN,
-        PACKED_VALUE_LEN,
-    },
+    types::{PackedAddressTarget, PackedValueTarget, CURVE_TARGET_LEN, PACKED_VALUE_LEN},
     utils::{convert_point_to_curve_target, convert_slice_to_curve_point},
 };
-
-use super::PackedAddressTarget;
 
 pub mod full_node;
 pub mod partial_node;
@@ -56,7 +51,7 @@
         1,
         1,
         NUM_HASH_OUT_ELTS,
-        PackedSCAddressTarget::LEN,
+        PackedAddressTarget::LEN,
         PACKED_VALUE_LEN,
         1,
         1,
@@ -64,7 +59,6 @@
     ];
 
     const fn total_len() -> usize {
-<<<<<<< HEAD
         Self::SIZES[0]
             + Self::SIZES[1]
             + Self::SIZES[2]
@@ -73,15 +67,6 @@
             + Self::SIZES[5]
             + Self::SIZES[6]
             + Self::SIZES[7]
-=======
-        1 + 1
-            + NUM_HASH_OUT_ELTS
-            + PackedSCAddressTarget::LEN
-            + PackedAddressTarget::LEN
-            + 1
-            + 1
-            + CURVE_TARGET_LEN
->>>>>>> 91f55cae
     }
 
     pub const fn len(&self) -> usize {
@@ -100,23 +85,13 @@
     }
 }
 
-<<<<<<< HEAD
 /// On top of the habitual T
-#[derive(Clone, Debug)]
+#[derive(Clone)]
 pub struct AggregationPublicInputs<'input, T: Clone> {
     pub inputs: &'input [T],
 }
 
-impl<'a, T: Clone + Copy> From<&'a [T]> for AggregationPublicInputs<'a, T> {
-=======
-/// On top of the habitual T, this type is parametrized by:
-///   - L :: the LIMIT argument of the query
-#[derive(Clone)]
-pub struct AggregationPublicInputs<'input, T: Clone, const L: usize> {
-    pub inputs: &'input [T],
-}
-
-impl<'a, T: Clone + Copy + Debug, const L: usize> Debug for AggregationPublicInputs<'a, T, L> {
+impl<'a, T: Clone + Copy + Debug> Debug for AggregationPublicInputs<'a, T> {
     fn fmt(&self, f: &mut fmt::Formatter) -> fmt::Result {
         write!(f, "BlockNumber: {:?}\n", self.block_number_raw())?;
         write!(f, "Range: {:?}\n", self.range_raw())?;
@@ -133,8 +108,7 @@
     }
 }
 
-impl<'a, T: Clone + Copy, const L: usize> From<&'a [T]> for AggregationPublicInputs<'a, T, L> {
->>>>>>> 91f55cae
+impl<'a, T: Clone + Copy> From<&'a [T]> for AggregationPublicInputs<'a, T> {
     fn from(inputs: &'a [T]) -> Self {
         assert_eq!(inputs.len(), Self::total_len());
         Self { inputs }
@@ -195,8 +169,8 @@
         }
     }
 
-    pub(crate) fn smart_contract_address(&self) -> PackedSCAddressTarget {
-        PackedSCAddressTarget::try_from(
+    pub(crate) fn smart_contract_address(&self) -> PackedAddressTarget {
+        PackedAddressTarget::try_from(
             self.smart_contract_address_raw()
                 .iter()
                 .map(|&t| U32Target(t))
@@ -232,7 +206,7 @@
         block_number: Target,
         range: Target,
         root: &HashOutTarget,
-        smc_address: &PackedSCAddressTarget,
+        smc_address: &PackedAddressTarget,
         user_address: &PackedValueTarget,
         mapping_slot: Target,
         mapping_slot_length: Target,
