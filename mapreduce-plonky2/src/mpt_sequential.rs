use crate::{
    array::{Array, Vector, VectorWire},
    keccak::{InputData, KeccakWires, HASH_LEN, PACKED_HASH_LEN},
    rlp::{
        decode_compact_encoding, decode_fixed_list, decode_header, RlpHeader, RlpList,
        MAX_ITEMS_IN_LIST, MAX_KEY_NIBBLE_LEN,
    },
    utils::{convert_u8_targets_to_u32, find_index_subvector, keccak256, less_than},
};
use anyhow::{anyhow, Result};
use core::array::from_fn as create_array;
use plonky2::{
    field::extension::Extendable,
    hash::hash_types::RichField,
    iop::{
        target::{BoolTarget, Target},
        witness::{PartialWitness, WitnessWrite},
    },
    plonk::circuit_builder::CircuitBuilder,
};
use plonky2_crypto::u32::arithmetic_u32::U32Target;
use recursion_framework::serialization::deserialize_array;
use recursion_framework::serialization::deserialize_long_array;
use recursion_framework::serialization::serialize_array;
use recursion_framework::serialization::serialize_long_array;
use serde::{Deserialize, Serialize};

use crate::keccak::{compute_size_with_padding, KeccakCircuit, OutputHash};
/// Number of items in the RLP encoded list in a leaf node.
const NB_ITEMS_LEAF: usize = 2;
/// Currently a constant set to denote the length of the value we are extracting from the MPT trie.
/// This can later be also be done in a generic way to allow different sizes.
/// Given we target MPT storage proof, the value is 32 bytes + 1 byte for RLP encoding.
pub const MAX_LEAF_VALUE_LEN: usize = 33;

/// a simple alias to keccak::compute_size_with_padding to make the code a bit
/// more tiny with all these const generics
#[allow(non_snake_case)]
pub(crate) const fn PAD_LEN(d: usize) -> usize {
    compute_size_with_padding(d)
}
/// Circuit that simoply proves the inclusion of a value inside a MPT tree.
/// * DEPTH is the maximal depth of the tree. If the tree is smaller, the circuit
/// will continue proving for "imaginary" nodes
/// * NODE_LEN is the max length of a node in the list of MPT nodes that form
/// the MPT proof. For example, in storage trie, a leaf is 32 bytes max, and a
/// branch node can be up to 32 * 17 = 544 bytes.
///     - Note since it uses keccak, the array being hashed is larger because
/// keccak requires padding.
#[derive(Clone, Debug)]
pub struct Circuit<const DEPTH: usize, const NODE_LEN: usize> {
    /// for ease of usage, we take vector here and the circuit is doing the padding
    nodes: Vec<Vec<u8>>,
    /// the full key that we are trying to prove in this trie
    /// NOTE: the key is in bytes. This code will transform it into nibbles
    /// before passing it to circuit, i.e. the circuit takes the key in nibbles
    /// whose length == MAX_KEY_NIBBLE_LEN
    key: [u8; MAX_KEY_NIBBLE_LEN / 2],
}
#[derive(Serialize, Deserialize, Clone, Debug)]
pub struct InputWires<const DEPTH: usize, const NODE_LEN: usize>
where
    [(); PAD_LEN(NODE_LEN)]:,
    [(); DEPTH - 1]:,
{
    pub(crate) key: MPTKeyWire,
    /// a vector of buffers whose size is the padded size of the maximum node length
    /// the padding may occur anywhere in the array but it can fit the maximum node size
    /// NOTE: this makes the code a bit harder grasp at first, but it's a straight
    /// way to define everything according to max size of the data and
    /// "not care" about the padding size (almost!)
    #[serde(
        serialize_with = "serialize_long_array",
        deserialize_with = "deserialize_long_array"
    )]
    pub(crate) nodes: [VectorWire<Target, { PAD_LEN(NODE_LEN) }>; DEPTH],
    /// in the case of a fixed circuit, the actual tree depth might be smaller.
    /// In this case, we set false on the part of the path we should not process.
    /// NOTE: for node at index i in the path, the boolean indicating if we should
    /// process it is at index i-1
    #[serde(
        serialize_with = "serialize_array",
        deserialize_with = "deserialize_array"
    )]
    should_process: [BoolTarget; DEPTH - 1],
}

#[derive(Serialize, Deserialize, Clone, Debug)]
pub struct OutputWires<const DEPTH: usize, const NODE_LEN: usize>
where
    [(); PAD_LEN(NODE_LEN)]:,
    [(); DEPTH - 1]:,
{
    /// We need to keep around the hashes wires because keccak needs to assign
    /// some additional wires for each input (see keccak circuit for more info.).
    #[serde(
        serialize_with = "serialize_long_array",
        deserialize_with = "deserialize_long_array"
    )]
    keccak_wires: [KeccakWires<{ PAD_LEN(NODE_LEN) }>; DEPTH],
    /// The leaf value wires. It is provably extracted from the leaf node.
    pub(crate) leaf: Array<Target, MAX_LEAF_VALUE_LEN>,
    /// The root hash value wire.
    pub(crate) root: OutputHash,
}

impl<const DEPTH: usize, const NODE_LEN: usize> Circuit<DEPTH, NODE_LEN>
where
    [(); PAD_LEN(NODE_LEN)]:,
    [(); DEPTH - 1]:,
{
    pub fn new(key: [u8; MAX_KEY_NIBBLE_LEN / 2], proof: Vec<Vec<u8>>) -> Self {
        Self { nodes: proof, key }
    }

    pub fn create_input_wires<F, const D: usize>(
        b: &mut CircuitBuilder<F, D>,
        key: Option<MPTKeyWire>, // Could set the full key from outside
    ) -> InputWires<DEPTH, NODE_LEN>
    where
        F: RichField + Extendable<D>,
    {
        // full key is expected to be given by verifier (done in UserCircuit impl)
        // initial key has the pointer that is set at the maximum length - 1 (it's an index, so 0-based)
        let key = key.unwrap_or_else(|| MPTKeyWire {
            key: Array::<Target, MAX_KEY_NIBBLE_LEN>::new(b),
            pointer: b.constant(F::from_canonical_usize(MAX_KEY_NIBBLE_LEN) - F::ONE),
        });
        let should_process: [BoolTarget; DEPTH - 1] =
            create_array(|_| b.add_virtual_bool_target_safe());
        // nodes should be ordered from leaf to root and padded at the end
        let nodes: [VectorWire<Target, _>; DEPTH] =
            create_array(|_| VectorWire::<Target, { PAD_LEN(NODE_LEN) }>::new(b));
        InputWires {
            key,
            nodes,
            should_process,
        }
    }
    /// Build the sequential hashing of nodes. It returns the wires that contains
    /// the root hash (according to the "should_process" array) and the wires
    /// to assign during proving time, including each of the nodes in the path.
    /// WARNING: the nodes in the inputs are NOT range checked to be bytes. This has
    /// to be done by the caller.
    pub fn verify_mpt_proof<F, const D: usize>(
        b: &mut CircuitBuilder<F, D>,
        inputs: &InputWires<DEPTH, NODE_LEN>,
    ) -> OutputWires<DEPTH, NODE_LEN>
    where
        F: RichField + Extendable<D>,
    {
        let zero = b.zero();
        let t = b._true();
        // ---- LEAF part ---
        // 1. Hash the leaf
        // 2. Extract the value and the portion of the key of this node. Get the "updated partial key".
        // 3. Make sure it's a leaf
        let leaf_hash = KeccakCircuit::<{ PAD_LEN(NODE_LEN) }>::hash_vector(b, &inputs.nodes[0]);
        // small optimization here as we only need to decode two items for a leaf, since we know it's a leaf
        let leaf_headers =
            decode_fixed_list::<_, _, NB_ITEMS_LEAF>(b, &inputs.nodes[0].arr.arr, zero);
        let (mut iterative_key, leaf_value, is_leaf) = Self::advance_key_leaf_or_extension(
            b,
            &inputs.nodes[0].arr,
            &inputs.key,
            &leaf_headers,
        );
        b.connect(t.target, is_leaf.target);
        let mut last_hash_output = leaf_hash.output_array.clone();
        let mut keccak_wires = vec![leaf_hash];
        // ---- Intermediate node part ---
        // 1. Decode the node
        // 2. Update the partial key
        // 3. Compare if extracted hash == child hash
        // 4. Hash the node and iterate
        for i in 1..DEPTH {
            // Make sure we are processing only relevant nodes !
            let is_real = inputs.should_process[i - 1];
            // look if hash is inside the node
            let (new_key, extracted_child_hash, valid_node) =
                Self::advance_key(b, &inputs.nodes[i].arr, &iterative_key);
            // transform hash from bytes to u32 targets (since this is the hash output format)
            let extracted_hash_u32 = convert_u8_targets_to_u32(b, &extracted_child_hash.arr);
            let found_hash_in_parent = last_hash_output.equals(
                b,
                &Array::<U32Target, PACKED_HASH_LEN> {
                    arr: extracted_hash_u32.try_into().unwrap(),
                },
            );
            // condition that must be true if we're processing a real node
            let cond = b.and(valid_node, found_hash_in_parent);
            // if we don't have to process it, then circuit should never fail at that step
            // otherwise, we should always enforce finding the hash in the parent node
            let is_parent = b.select(is_real, cond.target, t.target);
            b.connect(is_parent, t.target);

            // hash the next node first
            let hash_wires =
                KeccakCircuit::<{ PAD_LEN(NODE_LEN) }>::hash_vector(b, &inputs.nodes[i]);
            // and select whether we should update or not
            //last_hash_output = hash_wires.output_array.clone();
            last_hash_output = hash_wires
                .output_array
                .select(b, is_real, &last_hash_output);
            iterative_key = new_key.select(b, is_real, &iterative_key);
            keccak_wires.push(hash_wires);
        }
        let mone = b.constant(F::NEG_ONE);
        b.connect(iterative_key.pointer, mone);

        OutputWires {
            keccak_wires: keccak_wires.try_into().unwrap(),
            leaf: leaf_value,
            root: last_hash_output,
        }
    }

    /// Assign the nodes to the wires. The reason we have the output wires
    /// as well is due to the keccak circuit that requires some special assignement
    /// from the raw vectors.
    pub fn assign_wires<F: RichField + Extendable<D>, const D: usize>(
        &self,
        p: &mut PartialWitness<F>,
        inputs: &InputWires<DEPTH, NODE_LEN>,
        outputs: &OutputWires<DEPTH, NODE_LEN>,
    ) -> Result<()> {
        let pad_len = DEPTH.checked_sub(self.nodes.len()).ok_or(anyhow!(
            "Circuit depth {} too small for this MPT proof {}!",
            DEPTH,
            self.nodes.len()
        ))?;
        // convert nodes to array and pad with empty array if needed
        let padded_nodes = self
            .nodes
            .iter()
            .map(|n| Vector::<u8, { PAD_LEN(NODE_LEN) }>::from_vec(n))
            .chain((0..pad_len).map(|_| Ok(Vector::<u8, { PAD_LEN(NODE_LEN) }>::empty())))
            .collect::<Result<Vec<_>>>()?;
        for (i, (wire, node)) in inputs.nodes.iter().zip(padded_nodes.iter()).enumerate() {
            wire.assign(p, node);
            KeccakCircuit::<{ PAD_LEN(NODE_LEN) }>::assign(
                p,
                &outputs.keccak_wires[i],
                // Given we already assign the input data elsewhere, we notify to keccak circuit
                // that it doesn't need to assign it again, just its add. wires.
                // TODO: this might be doable via a generator implementation with Plonky2...?
                &InputData::Assigned(node),
            );
        }
        // find the index of the child hash in the parent nodes for all nodes in the path
        // and set to true the nodes we should process
        for i in 1..DEPTH {
            if i < self.nodes.len() {
                // we always process the leaf so we start at index 0 for parent of leaf
                p.set_bool_target(inputs.should_process[i - 1], true);
                // Safety measure to make sure we're proving a correct MPT proof
                // It helps rather than debugging plonky2 output.
                let child_hash = keccak256(&self.nodes[i - 1]);
                find_index_subvector(&self.nodes[i], &child_hash)
                    .ok_or(anyhow!("can't find hash in parent node!"))?;
            } else {
                p.set_bool_target(inputs.should_process[i - 1], false);
            }
        }
        let full_key_nibbles = bytes_to_nibbles(&self.key);
        inputs.key.key.assign(
            p,
            &create_array(|i| F::from_canonical_u8(full_key_nibbles[i])),
        );
        Ok(())
    }

    /// Returns the MPT key advanced, depending on if it's a branch node, or extension node
    /// and returns the designated children value/hash from the node.
    ///
    /// It tries to decode the node as a branch node, and as an extension node,
    /// and select the right key depending on the number of elements found in the node.
    /// nibble is used to lookup the right item if it's a branch node
    /// Return is the (key,value). Key is in nibble format. Value is in bytes,
    /// and is either the hash of the child node, or the value of the leaf.
    /// WARNING: Do NOT call this function on a leaf node, it will return potentially truncated
    /// result since the length can be up to 33 bytes there. On extension, the raw hash
    /// of 32 bytes is returned.
    pub fn advance_key<F: RichField + Extendable<D>, const D: usize>(
        b: &mut CircuitBuilder<F, D>,
        node: &Array<Target, { PAD_LEN(NODE_LEN) }>,
        key: &MPTKeyWire,
    ) -> (MPTKeyWire, Array<Target, HASH_LEN>, BoolTarget) {
        let zero = b.zero();
        // It will try to decode a RLP list of the maximum number of items there can be
        // in a list, which is 16 for a branch node (Excluding value).
        // It returns the actual number of items decoded.
        // If it's 2 ==> node's a leaf or an extension <-- FOCUS on extension in this method
        //              RLP ( RLP ( enc (key)), RLP (hash ) )
        // if it's more ==> node's a branch node
        //              RLP ( RLP(hash1), RLP(hash2), ... RLP(hash16), RLP(value))
        let rlp_headers = decode_fixed_list::<F, D, MAX_ITEMS_IN_LIST>(b, &node.arr, zero);
        let leaf_info = Self::advance_key_leaf_or_extension(b, node, key, &rlp_headers);
        let tuple_condition = leaf_info.2;
        let branch_info = Self::advance_key_branch(b, node, key, &rlp_headers);
        // ensures it's either a branch or leaf/extension
        let tuple_or_branch = b.or(leaf_info.2, branch_info.2);

        // select between the two outputs
        // Note we assume that if it is not a tuple, it is necessarily a branch node.
        // If attacker gives invalid node, hash will not match anyway.
        let child_hash = leaf_info.1.select(b, tuple_condition, &branch_info.1);
        let new_key = leaf_info.0.select(b, tuple_condition, &branch_info.0);

        (new_key, child_hash, tuple_or_branch)
    }

    /// This function advances the pointer of the MPT key. The parameters are:
    /// * The key where to lookup the next nibble and thus the hash stored at
    ///   nibble position in the branch node.
    /// * RLP headers of the current node.
    /// And it returns:
    /// * New key with the pointer moved.
    /// * The child hash / value of the node.
    /// * A boolean that must be true if the given node is a leaf or an extension.
    /// * The nibble position before this advance.
    pub(crate) fn advance_key_branch<F: RichField + Extendable<D>, const D: usize>(
        b: &mut CircuitBuilder<F, D>,
        node: &Array<Target, { PAD_LEN(NODE_LEN) }>,
        key: &MPTKeyWire,
        rlp_headers: &RlpList<MAX_ITEMS_IN_LIST>,
    ) -> (MPTKeyWire, Array<Target, HASH_LEN>, BoolTarget, Target) {
        let one = b.one();
        // assume it's a node and return the boolean condition that must be true if
        // it is a node - decided in advance_key function
        let seventeen = b.constant(F::from_canonical_usize(MAX_ITEMS_IN_LIST));
        let branch_condition = b.is_equal(seventeen, rlp_headers.num_fields);

        // Given we are reading the nibble from the key itself, we don't need to do
        // any more checks on it. The key and pointer will be given by the verifier so
        // attacker can't indicate a different nibble
        let nibble = key.current_nibble(b);

        // we advance the pointer for the next iteration
        let new_key = key.advance_by(b, one);
        let nibble_header = rlp_headers.select(b, nibble);
        let branch_child_hash = node.extract_array::<F, D, HASH_LEN>(b, nibble_header.offset);
        (new_key, branch_child_hash, branch_condition, nibble)
    }

    /// Returns the key with the pointer moved, returns the child hash / value of the node,
    /// and returns booleans that must be true IF the given node is a leaf or an extension.
    pub(crate) fn advance_key_leaf_or_extension<
        F: RichField + Extendable<D>,
        const D: usize,
        const LIST_LEN: usize,
        // in case of a leaf, the value can be up to 33 bytes because of additional RLP encoding
        // in case of extension, the value is 32 bytes
        const VALUE_LEN: usize,
    >(
        b: &mut CircuitBuilder<F, D>,
        node: &Array<Target, { PAD_LEN(NODE_LEN) }>,
        key: &MPTKeyWire,
        rlp_headers: &RlpList<LIST_LEN>,
    ) -> (MPTKeyWire, Array<Target, VALUE_LEN>, BoolTarget) {
        let two = b.two();
        let condition = b.is_equal(rlp_headers.num_fields, two);
        let key_header = RlpHeader {
            data_type: rlp_headers.data_type[0],
            offset: rlp_headers.offset[0],
            len: rlp_headers.len[0],
        };
        let (extracted_key, should_true) = decode_compact_encoding(b, node, &key_header);
        // it's either the _value_ of the leaf, OR the _hash_ of the child node if node = ext.
        let leaf_child_hash = node.extract_array::<F, D, VALUE_LEN>(b, rlp_headers.offset[1]);
        // note we are going _backwards_ on the key, so we need to substract the expected key length
        // we want to check against
        let new_key = key.advance_by(b, extracted_key.real_len);
        // NOTE: there is no need to check if the extracted_key is indeed a subvector of the full key
        // in this case. Indeed, in leaf/ext. there is only one key possible. Since we decoded it
        // from the beginning of the node, and that the hash of the node also starts at the beginning,
        // either the attacker give the right node or it gives an invalid node and hashes will not
        // match.
        let condition = b.and(condition, should_true);
        (new_key, leaf_child_hash, condition)
    }
}

/// A structure that keeps a running pointer to the portion of the key the circuit
/// already has proven.
#[derive(Clone, Debug, Serialize, Deserialize, Eq, PartialEq)]
pub struct MPTKeyWire {
    /// Represents the full key of the value(s) we're looking at in the MPT trie.
    pub key: Array<Target, MAX_KEY_NIBBLE_LEN>,
    /// Represents which portion of the key we already processed. The pointer
    /// goes _backwards_ since circuit starts proving from the leaf up to the root.
    /// i.e. pointer must be equal to F::NEG_ONE when we reach the root.
    pub pointer: Target,
}

impl MPTKeyWire {
    pub fn current_nibble<F: RichField + Extendable<D>, const D: usize>(
        &self,
        b: &mut CircuitBuilder<F, D>,
    ) -> Target {
        self.key.value_at(b, self.pointer)
    }

    /// move the pointer to the next nibble. In this implementation it is the
    /// _previous_ nibble since we are proving from bottom to up in the trie.
    pub fn advance_by<F: RichField + Extendable<D>, const D: usize>(
        &self,
        b: &mut CircuitBuilder<F, D>,
        len: Target,
    ) -> Self {
        Self {
            key: self.key.clone(),
            pointer: b.sub(self.pointer, len),
        }
    }

    /// Returns self if condition is true, otherwise returns other.
    /// NOTE: it is expected the two keys are the same, it always return
    /// the key from `self`. Only the pointer is selected.
    pub fn select<F: RichField + Extendable<D>, const D: usize>(
        &self,
        b: &mut CircuitBuilder<F, D>,
        condition: BoolTarget,
        other: &Self,
    ) -> Self {
        Self {
            key: self.key.clone(),
            pointer: b.select(condition, self.pointer, other.pointer),
        }
    }

    /// Create a new fresh key wire
    pub fn new<F: RichField + Extendable<D>, const D: usize>(b: &mut CircuitBuilder<F, D>) -> Self {
        Self {
            key: Array::<Target, MAX_KEY_NIBBLE_LEN>::new(b),
            pointer: b.add_virtual_target(),
        }
    }
    /// Assign the key wire to the circuit.
    pub fn assign<F: RichField>(
        &self,
        p: &mut PartialWitness<F>,
        key_nibbles: &[u8; MAX_KEY_NIBBLE_LEN],
        ptr: usize,
    ) {
        let f_nibbles = create_array(|i| F::from_canonical_u8(key_nibbles[i]));
        self.key.assign(p, &f_nibbles);
        p.set_target(self.pointer, F::from_canonical_usize(ptr));
    }

    /// Proves the prefix of this key and other's key up to pointer, not included,
    /// are the same and check both pointers are the same.
    /// i.e. check self.key[0..self.pointer] == other.key[0..other.pointer]
    /// Note how it's not `0..=self.pointer`, we check up to pointer excluded.
    pub fn enforce_prefix_equal<F: RichField + Extendable<D>, const D: usize>(
        &self,
        b: &mut CircuitBuilder<F, D>,
        other: &Self,
    ) {
        b.connect(self.pointer, other.pointer);
        self.key.enforce_slice_equals(b, &other.key, self.pointer);
    }
    /// Register the key and pointer as public inputs.
    pub fn register_as_input<F: RichField + Extendable<D>, const D: usize>(
        &self,
        b: &mut CircuitBuilder<F, D>,
    ) {
        self.key.register_as_public_input(b);
        b.register_public_input(self.pointer);
    }

    /// Initialize a new MPTKeyWire from the array of `U32Target`.
    /// It returns a MPTKeyWire with the pointer set to the last nibble, as in an initial
    /// case.
    pub fn init_from_u32_targets<F: RichField + Extendable<D>, const D: usize>(
        b: &mut CircuitBuilder<F, D>,
        arr: &Array<U32Target, PACKED_HASH_LEN>,
    ) -> Self {
        Self {
            key: Array {
                arr: arr
                    .arr
                    .iter()
                    .flat_map(|u32_limb| {
                        // decompose the `U32Target` in 16 limbs of 2 bits each; the output limbs are already range-checked
                        // by the `split_le_base` operation
                        let limbs: [Target; 16] =
                            b.split_le_base::<4>(u32_limb.0, 16).try_into().unwrap();
                        // now we need to pack each pair of 2 bit limbs into a nibble, but for each byte we want nibbles to
                        // be ordered in big-endian
                        limbs
                            .chunks(4)
                            .flat_map(|chunk| {
                                vec![
                                    b.mul_const_add(F::from_canonical_u8(4), chunk[3], chunk[2]),
                                    b.mul_const_add(F::from_canonical_u8(4), chunk[1], chunk[0]),
                                ]
                            })
                            .collect::<Vec<_>>()
                    })
                    .collect::<Vec<_>>()
                    .try_into()
                    .unwrap(),
            },
            pointer: b.constant(F::from_canonical_usize(MAX_KEY_NIBBLE_LEN - 1)),
        }
    }
}

pub(crate) fn bytes_to_nibbles(bytes: &[u8]) -> Vec<u8> {
    let mut nibbles = Vec::new();
    for b in bytes {
        nibbles.push(b >> 4);
        nibbles.push(b & 0x0F);
    }
    nibbles
}
pub(crate) fn nibbles_to_bytes(nibbles: &[u8]) -> Vec<u8> {
    let mut padded = nibbles.to_vec();
    if padded.len() % 2 == 1 {
        padded.insert(0, 0);
    }
    let mut bytes = Vec::new();
    for i in 0..nibbles.len() / 2 {
        bytes.push((nibbles[i * 2] << 4) | (nibbles[i * 2 + 1] & 0x0F));
    }
    bytes
}

#[cfg(test)]
pub mod test {
    use std::array::from_fn as create_array;
    use std::env;
    use std::str::FromStr;
    use std::sync::Arc;

    use eth_trie::{EthTrie, MemoryDB, Nibbles, Trie};
    use ethers::providers::{Http, Provider};
    use ethers::types::{Address, EIP1186ProofResponse};
    use itertools::Itertools;
    use plonky2::field::types::Field;
    use plonky2::iop::witness::WitnessWrite;
    use plonky2::{
        field::extension::Extendable,
        hash::hash_types::RichField,
        iop::{
            target::{BoolTarget, Target},
            witness::PartialWitness,
        },
        plonk::{
            circuit_builder::CircuitBuilder,
            circuit_data::CircuitConfig,
            config::{GenericConfig, PoseidonGoldilocksConfig},
        },
    };
    use plonky2_crypto::u32::arithmetic_u32::U32Target;
    use rand::{thread_rng, Rng, RngCore};

    use crate::api::mapping::leaf::VALUE_LEN;
    use crate::array::Vector;
    use crate::benches::init_logging;
    use crate::eth::ProofQuery;
    use crate::keccak::{InputData, KeccakCircuit, HASH_LEN, PACKED_HASH_LEN};
    use crate::mpt_sequential::{bytes_to_nibbles, nibbles_to_bytes, NB_ITEMS_LEAF};
    use crate::rlp::{
        decode_compact_encoding, decode_fixed_list, decode_header, MAX_ITEMS_IN_LIST,
        MAX_KEY_NIBBLE_LEN,
    };
    use crate::utils::{convert_u8_targets_to_u32, less_than, IntTargetWriter};
    use crate::{
        array::{Array, VectorWire},
        circuit::{test::run_circuit, UserCircuit},
        keccak::OutputHash,
        mpt_sequential::MPTKeyWire,
        utils::{find_index_subvector, keccak256},
    };

    use super::{Circuit, InputWires, OutputWires, MAX_LEAF_VALUE_LEN, PAD_LEN};
    const D: usize = 2;
    type C = PoseidonGoldilocksConfig;
    type F = <C as GenericConfig<D>>::F;

    #[derive(Clone, Debug)]
    struct TestCircuit<const DEPTH: usize, const NODE_LEN: usize> {
        c: Circuit<DEPTH, NODE_LEN>,
        exp_root: [u8; 32],
        exp_value: [u8; MAX_LEAF_VALUE_LEN],
        // The flag identifies if need to check the expected leaf value, it's
        // set to true for storage proof, and false for state proof (unconcern).
        checking_value: bool,
    }
    impl<F, const D: usize, const DEPTH: usize, const NODE_LEN: usize> UserCircuit<F, D>
        for TestCircuit<DEPTH, NODE_LEN>
    where
        F: RichField + Extendable<D>,
        [(); PAD_LEN(NODE_LEN)]:,
        [(); DEPTH - 1]:,
        [(); PAD_LEN(NODE_LEN) / 4]:,
        [(); HASH_LEN / 4]:,
    {
        type Wires = (
            InputWires<DEPTH, NODE_LEN>,
            OutputWires<DEPTH, NODE_LEN>,
            Array<Target, HASH_LEN>,           // root
            Array<Target, MAX_LEAF_VALUE_LEN>, // value
            BoolTarget,                        // checking_value
        );

        fn build(c: &mut CircuitBuilder<F, D>) -> Self::Wires {
            let expected_root = Array::<Target, HASH_LEN>::new(c);
            let packed_exp_root = convert_u8_targets_to_u32(c, &expected_root.arr);
            let arr = Array::<U32Target, PACKED_HASH_LEN>::from_array(
                packed_exp_root.try_into().unwrap(),
            );
            let input_wires = Circuit::create_input_wires(c, None);
            let output_wires = Circuit::verify_mpt_proof(c, &input_wires);
            let is_equal = output_wires.root.equals(c, &arr);
            let tt = c._true();
            c.connect(is_equal.target, tt.target);
            let value_wire = Array::<Target, MAX_LEAF_VALUE_LEN>::new(c);
            let values_equal = value_wire.equals(c, &output_wires.leaf);
            let checking_value = c.add_virtual_bool_target_safe();
            let values_equal = c.select(checking_value, values_equal.target, tt.target);
            c.connect(tt.target, values_equal);
            (
                input_wires,
                output_wires,
                expected_root,
                value_wire,
                checking_value,
            )
        }

        fn prove(&self, pw: &mut PartialWitness<F>, wires: &Self::Wires) {
            self.c.assign_wires(pw, &wires.0, &wires.1).unwrap();
            wires.2.assign(
                pw,
                &create_array(|i| F::from_canonical_u8(self.exp_root[i])),
            );
            wires.3.assign(
                pw,
                &create_array(|i| F::from_canonical_u8(self.exp_value[i])),
            );
            pw.set_bool_target(wires.4, self.checking_value);
        }
    }
    use anyhow::Result;

    #[tokio::test]
    async fn test_kashish_contract_simple_slot() -> Result<()> {
        // https://sepolia.etherscan.io/address/0xd6a2bFb7f76cAa64Dad0d13Ed8A9EFB73398F39E#code
        #[cfg(feature = "ci")]
        let url = env::var("CI_SEPOLIA").expect("CI_SEPOLIA env var not set");
        #[cfg(not(feature = "ci"))]
        let url = "https://ethereum-sepolia-rpc.publicnode.com";

        let provider =
            Provider::<Http>::try_from(url).expect("could not instantiate HTTP Provider");

        // sepolia contract
        let contract = Address::from_str("0xd6a2bFb7f76cAa64Dad0d13Ed8A9EFB73398F39E")?;
        // simple storage test
        let query = ProofQuery::new_simple_slot(contract, 0);
        let res = query.query_mpt_proof(&provider, None).await?;

        // Verify both storage and state proofs by this MPT circuit.
<<<<<<< HEAD
        verify_storage_proof_from_query(&query, &res)?;
        verify_state_proof_from_query(&query, &res)?;
        Ok(())
=======

        // Written as constant from ^
        const DEPTH: usize = 2;
        const NODE_LEN: usize = 150;
        verify_storage_proof_from_query::<DEPTH, NODE_LEN>(&query, &res)?;
        verify_state_proof_from_query(&query, &res)
>>>>>>> 415224cd
    }

    /// Verify the storage proof from query result.
    pub(crate) fn verify_storage_proof_from_query<const DEPTH: usize, const NODE_LEN: usize>(
        query: &ProofQuery,
        res: &EIP1186ProofResponse,
    ) -> Result<()>
    where
        [(); PAD_LEN(NODE_LEN)]:,
        [(); DEPTH - 1]:,
        [(); PAD_LEN(NODE_LEN) / 4]:,
    {
        ProofQuery::verify_storage_proof(&res)?;

        let value = res.storage_proof[0].value;
        let mut value_bytes = [0u8; VALUE_LEN];
        value.to_big_endian(&mut value_bytes);
        let encoded_value = rlp::encode(&value_bytes.to_vec()).to_vec();
        let mpt_proof = res.storage_proof[0]
            .proof
            .iter()
            .rev() // we want the leaf first and root last
            .map(|b| b.to_vec())
            .collect::<Vec<Vec<u8>>>();
        let root = keccak256(mpt_proof.last().unwrap());
        let mpt_key = query.slot.mpt_key_vec();
        println!("proof depth : {}", mpt_proof.len());
        println!(
            "proof max len node : {}",
            mpt_proof.iter().map(|node| node.len()).max().unwrap()
        );
        visit_proof(&mpt_proof);
        for i in 1..mpt_proof.len() {
            let child_hash = keccak256(&mpt_proof[i - 1]);
            let u8idx = find_index_subvector(&mpt_proof[i], &child_hash);
            assert!(u8idx.is_some());
        }
        let circuit = TestCircuit::<DEPTH, NODE_LEN> {
            c: Circuit::<DEPTH, NODE_LEN>::new(mpt_key.try_into().unwrap(), mpt_proof),
            exp_root: root.try_into().unwrap(),
<<<<<<< HEAD
            exp_value: encoded_value.try_into().unwrap(),
=======
            exp_value: value_bytes,
>>>>>>> 415224cd
            checking_value: false,
        };
        run_circuit::<F, D, C, _>(circuit);

        Ok(())
    }

    /// Verify the state proof from query result.
    fn verify_state_proof_from_query(query: &ProofQuery, res: &EIP1186ProofResponse) -> Result<()> {
        query.verify_state_proof(&res)?;

        let mpt_proof = res
            .account_proof
            .iter()
            .rev() // we want the leaf first and root last
            .map(|b| b.to_vec())
            .collect::<Vec<Vec<u8>>>();
        let root = keccak256(mpt_proof.last().unwrap());
        let mpt_key = keccak256(&query.contract.0);
        println!("Account proof depth : {}", mpt_proof.len());
        println!(
            "Account proof max len node : {}",
            mpt_proof.iter().map(|node| node.len()).max().unwrap()
        );
        // Written as constant from ^.
        const DEPTH: usize = 9;
        const NODE_LEN: usize = 532;
        visit_proof(&mpt_proof);
        for i in 1..mpt_proof.len() {
            let child_hash = keccak256(&mpt_proof[i - 1]);
            let u8idx = find_index_subvector(&mpt_proof[i], &child_hash);
            assert!(u8idx.is_some());
        }
        let circuit = TestCircuit::<DEPTH, NODE_LEN> {
            c: Circuit::<DEPTH, NODE_LEN>::new(mpt_key.try_into().unwrap(), mpt_proof),
            exp_root: root.try_into().unwrap(),
            exp_value: [0; MAX_LEAF_VALUE_LEN],
            // the reason we don't check the value is the circuit is made for storage proof and it extracts a 32bytes
            // value. In the case of state trie, the value is 104 bytes so value is never gonna be equal.
            checking_value: false,
        };
        run_circuit::<F, D, C, _>(circuit);

        Ok(())
    }

    #[test]
    fn test_mpt_proof_verification() {
        init_logging();
        // max depth of the trie
        const DEPTH: usize = 4;
        // leave one for padding
        const ACTUAL_DEPTH: usize = DEPTH - 1;
        // max len of a node
        const NODE_LEN: usize = 500;
        const VALUE_LEN: usize = 32;
        let (proof, key, root, value) = if true {
            let (mut trie, key) = generate_random_storage_mpt::<ACTUAL_DEPTH, VALUE_LEN>();
            let root = trie.root_hash().unwrap();
            // root is first so we reverse the order as in circuit we prove the opposite way
            let mut proof = trie.get_proof(&key).unwrap();
            proof.reverse();
            assert!(proof.len() == ACTUAL_DEPTH);
            assert!(proof.len() <= DEPTH);
            assert!(keccak256(proof.last().unwrap()) == root.to_fixed_bytes());
            let value = trie.get(&key).unwrap().unwrap();
            (proof, key, root.to_fixed_bytes(), value)
        } else {
            // easy switch case for specific proofs that were not validated by the circuits
            // to debug
            let p = vec![
                hex::decode("f842a020ac931c0565bcf8dae7f3c47f474033bc59cfa0779d95915c8be47e54b2a7eaa03e49459d835b45480f665734072c215077c2e47b50b4d00924e12af93a783e64").unwrap(),
                hex::decode("f85180808080808080808080a029767ccc229b9de90f860d127ecd43bcf52bce1a2411325f6a404b62ab88fd9a808080a08abe136d0af8f9c2c0d199ba338b0f5998d8a878842d020a0aba80322159db328080").unwrap(),
                hex::decode("e21ba0ec450eb88a0e3357e72daee1a35e06df534309e73bfbf2d9707db683e1804982").unwrap(),
                ];
            let key =
                hex::decode("baac931c0565bcf8dae7f3c47f474033bc59cfa0779d95915c8be47e54b2a7ea")
                    .unwrap();
            let root = keccak256(p.last().unwrap()).try_into().unwrap();
            let tuple: Vec<Vec<u8>> = rlp::decode_list(p.first().unwrap());
            (p, key, root, tuple[1].clone())
        };
        println!("KEY = {}", hex::encode(&key));
        println!("PROOF LEN = {}", proof.len());
        visit_proof(&proof);
        for i in 1..proof.len() {
            let child_hash = keccak256(&proof[i - 1]);
            let u8idx = find_index_subvector(&proof[i], &child_hash);
            assert!(u8idx.is_some());
        }
        let circuit = TestCircuit::<DEPTH, NODE_LEN> {
            c: Circuit::<DEPTH, NODE_LEN>::new(key.try_into().unwrap(), proof),
            exp_root: root,
            // simply pad it to max size
            exp_value: create_array(|i| if i < VALUE_LEN { value[i] } else { 0 }),
            checking_value: true,
        };
        run_circuit::<F, D, C, _>(circuit);
    }

    pub(crate) fn visit_proof(proof: &[Vec<u8>]) {
        let mut child_hash = vec![];
        let mut partial_key = vec![];
        for node in proof.iter() {
            visit_node(node, &child_hash, &mut partial_key);
            child_hash = keccak256(node);
            println!(
                "\t=> full partial key: hex {:?}",
                hex::encode(nibbles_to_bytes(&partial_key))
            );
        }
    }
    fn visit_node(node: &[u8], child_hash: &[u8], partial_key: &mut Vec<u8>) {
        println!("[+] Node ({} bytes) {}", node.len(), hex::encode(node));
        let node_list: Vec<Vec<u8>> = rlp::decode_list(node);
        match node_list.len() {
            2 => {
                // extension case: verify the hash is present and lookup the key
                if !child_hash.is_empty() {
                    let _ = find_index_subvector(node, child_hash)
                        .expect("extension should contain hash of child");
                }
                // we don't need to decode the RLP header on top of it, since it is
                // already done in the decode_list function.
                let key_nibbles_struct = Nibbles::from_compact(&node_list[0]);
                let key_nibbles = key_nibbles_struct.nibbles();
                println!(
                    "\t=> Leaf/Extension node: partial key extracted: {:?}",
                    hex::encode(nibbles_to_bytes(key_nibbles))
                );
                partial_key.splice(0..0, key_nibbles.to_vec());
            }
            16 | 17 => {
                // branch case: search the nibble where the hash is present
                let branch_idx = node_list
                    .iter()
                    .enumerate()
                    .find(|(_, h)| *h == child_hash)
                    .map(|(i, _)| i)
                    .expect("didn't find hash in parent") as u8;
                println!(
                    "\t=> Branch node: (len branch = {}) partial key (nibble): {:?}",
                    node_list.len(),
                    hex::encode(vec![branch_idx]).pop().unwrap()
                );
                partial_key.insert(0, branch_idx);
            }
            _ => {
                panic!("invalid node")
            }
        }
    }

    #[test]
    fn mpt_comprehension() {
        const DEPTH: usize = 4;
        const NODE_LEN: usize = 80;
        const VALUE_LEN: usize = 32;
        let (mut trie, mut key) = generate_random_storage_mpt::<DEPTH, VALUE_LEN>();
        let mut proof = trie.get_proof(&key).unwrap();
        proof.reverse();
        let key_nibbles = bytes_to_nibbles(&key);
        assert_eq!(key_nibbles.len(), MAX_KEY_NIBBLE_LEN);
        println!("[+] key original: {:?}", hex::encode(&key));
        let mut child_hash = vec![];
        let mut partial_key = vec![];
        for node in proof.iter() {
            visit_node(node, &child_hash, &mut partial_key);
            child_hash = keccak256(node);
            println!(
                "\t=> full partial key: hex {:?}",
                hex::encode(nibbles_to_bytes(&partial_key))
            );
        }
        assert_eq!(key_nibbles, partial_key);
    }

    #[test]
    fn test_extract_any_node() {
        const DEPTH: usize = 4;
        const NODE_LEN: usize = 500;
        const VALUE_LEN: usize = 32;
        let (proof, key) = if true {
            let (mut trie, key) = generate_random_storage_mpt::<DEPTH, VALUE_LEN>();
            let mut proof = trie.get_proof(&key).unwrap();
            proof.reverse();
            for (i, node) in proof.iter().enumerate() {
                println!("[+] node {}: {} ", i, hex::encode(node));
            }
            println!("[+] key: {}", hex::encode(&key));
            (proof, key)
        } else {
            let p = vec![
                hex::decode("f842a020ac931c0565bcf8dae7f3c47f474033bc59cfa0779d95915c8be47e54b2a7eaa03e49459d835b45480f665734072c215077c2e47b50b4d00924e12af93a783e64").unwrap(),
                hex::decode("f85180808080808080808080a029767ccc229b9de90f860d127ecd43bcf52bce1a2411325f6a404b62ab88fd9a808080a08abe136d0af8f9c2c0d199ba338b0f5998d8a878842d020a0aba80322159db328080").unwrap(),
                hex::decode("e21ba0ec450eb88a0e3357e72daee1a35e06df534309e73bfbf2d9707db683e1804982").unwrap(),
                ];
            let key =
                hex::decode("baac931c0565bcf8dae7f3c47f474033bc59cfa0779d95915c8be47e54b2a7ea")
                    .unwrap();
            (p, key)
        };
        let key_nibbles = bytes_to_nibbles(&key);
        assert_eq!(key_nibbles.len(), MAX_KEY_NIBBLE_LEN);
        // try with the parent of the leaf
        let node_byte: Vec<u8> = proof[1].clone();
        let node_list: Vec<Vec<u8>> = rlp::decode_list(&node_byte);
        // make sure the node is a branch node
        assert_eq!(node_list.len(), 17);
        // first see the leaf to determine the partial key length
        let leaf_node: Vec<u8> = proof[0].clone();
        // RLP ( RLP (compact(partial_key_in_nibble)), RLP(value))
        let leaf_tuple: Vec<Vec<u8>> = rlp::decode_list(&leaf_node);
        assert_eq!(leaf_tuple.len(), 2);
        let leaf_value: Vec<u8> = leaf_tuple[1].clone();
        let leaf_partial_key_struct = Nibbles::from_compact(&leaf_tuple[0]);
        let leaf_partial_key_nibbles = leaf_partial_key_struct.nibbles();
        let leaf_partial_key_ptr = MAX_KEY_NIBBLE_LEN - 1 - leaf_partial_key_nibbles.len();
        // since it's a branch node, we know the pointer is one less
        let node_partial_key_ptr = leaf_partial_key_ptr - 1;
        println!("[+] Node partial key ptr = {}", node_partial_key_ptr);

        let try_with =
            |mut chosen_node: Vec<u8>, exp_byte_value: Vec<u8>, input_ptr: i32, output_ptr: i32| {
                let config = CircuitConfig::standard_recursion_config();
                let mut pw = PartialWitness::new();
                let mut b = CircuitBuilder::<F, D>::new(config);
                let tr = b._true();
                let zero = b.zero();
                let node = Array::<Target, { PAD_LEN(NODE_LEN) }>::new(&mut b);
                let key_wire = MPTKeyWire::new(&mut b);
                let (advanced_key, value, valid_node) =
                    Circuit::<DEPTH, NODE_LEN>::advance_key(&mut b, &node, &key_wire);
                b.connect(tr.target, valid_node.target);
                let exp_key_ptr = b.add_virtual_target();
                b.connect(advanced_key.pointer, exp_key_ptr);
                let exp_value = Array::<Target, VALUE_LEN>::new(&mut b);
                let should_be_true = value.contains_array(&mut b, &exp_value, zero);
                b.connect(tr.target, should_be_true.target);
                let data = b.build::<C>();
                chosen_node.resize(PAD_LEN(NODE_LEN), 0);
                let node_f = chosen_node
                    .iter()
                    .map(|b| F::from_canonical_u8(*b))
                    .collect::<Vec<_>>();
                node.assign(&mut pw, &node_f.try_into().unwrap());
                let key_nibbles = bytes_to_nibbles(&key);
                key_wire.assign(
                    &mut pw,
                    &key_nibbles.try_into().unwrap(),
                    // we start from the pointer that should have been updated by processing the leaf
                    input_ptr as usize,
                );
                if output_ptr < 0 {
                    pw.set_target(exp_key_ptr, F::NEG_ONE);
                } else {
                    pw.set_target(exp_key_ptr, F::from_canonical_usize(output_ptr as usize));
                }
                exp_value.assign(
                    &mut pw,
                    &exp_byte_value
                        .into_iter()
                        .map(F::from_canonical_u8)
                        .collect::<Vec<_>>()
                        .try_into()
                        .unwrap(),
                );
                let proof = data.prove(pw).unwrap();
                data.verify(proof).unwrap();
            };

        println!("[+] Proof Generation with leaf");
        try_with(
            leaf_node.clone(),
            // works because value is 32 byte same as a hash, otherwisewould need to use vector
            leaf_value,
            (MAX_KEY_NIBBLE_LEN - 1) as i32,
            leaf_partial_key_ptr as i32,
        );
        let mut curr_pointer = leaf_partial_key_ptr as i32;
        let mut exp_value = keccak256(&leaf_node);
        for (i, node) in proof[1..].iter().enumerate() {
            let node_list: Vec<Vec<u8>> = rlp::decode_list(node);
            let (output_ptr, must_prove) = if node_list.len() == 17 {
                println!("[+] trying out with branch node {} in proof", i + 1);
                (curr_pointer - 1, true)
            } else if node_list.len() == 2 {
                let nibbles = Nibbles::from_compact(&node_list[0]);
                let nibbles_bytes = nibbles.nibbles();
                println!(
                    "[+] trying out with extension node {} in proof - key portion {}",
                    i + 1,
                    hex::encode(nibbles_to_bytes(nibbles_bytes))
                );
                (curr_pointer - nibbles_bytes.len() as i32, true)
            } else {
                panic!("invalid node");
            };
            if must_prove {
                println!("[+] Launching Proof Generation");
                try_with(node.clone(), exp_value.clone(), curr_pointer, output_ptr);
            }
            curr_pointer = output_ptr;
            exp_value = keccak256(node);
        }
    }
    #[test]
    fn test_extract_hash_intermediate() {
        const DEPTH: usize = 4;
        const NODE_LEN: usize = 80;
        const VALUE_LEN: usize = 32;
        let (mut trie, key) = generate_random_storage_mpt::<DEPTH, VALUE_LEN>();
        let mut proof = trie.get_proof(&key).unwrap();
        proof.reverse();
        let key_nibbles = bytes_to_nibbles(&key);
        assert_eq!(key_nibbles.len(), MAX_KEY_NIBBLE_LEN);
        // try with the parent of the leaf
        let mut node_byte: Vec<u8> = proof[1].clone();
        let node_list: Vec<Vec<u8>> = rlp::decode_list(&node_byte);
        // make sure the node is a branch node
        assert_eq!(node_list.len(), 17);
        // first see the leaf to determine the partial key length
        let mut leaf_node: Vec<u8> = proof[0].clone();
        // RLP ( RLP (compact(partial_key_in_nibble)), RLP(value))
        let leaf_tuple: Vec<Vec<u8>> = rlp::decode_list(&leaf_node);
        assert_eq!(leaf_tuple.len(), 2);
        let leaf_value: Vec<u8> = leaf_tuple[1].clone();
        let leaf_partial_key_struct = Nibbles::from_compact(&leaf_tuple[0]);
        let leaf_partial_key_nibbles = leaf_partial_key_struct.nibbles();
        let leaf_partial_key_ptr = MAX_KEY_NIBBLE_LEN - 1 - leaf_partial_key_nibbles.len();
        // since it's a branch node, we know the pointer is one less
        let node_partial_key_ptr = leaf_partial_key_ptr - 1;
        println!("[+] Node partial key ptr = {}", node_partial_key_ptr);

        let config = CircuitConfig::standard_recursion_config();
        let mut pw = PartialWitness::new();
        let mut builder = CircuitBuilder::<F, D>::new(config);
        let zero = builder.zero();
        let tt = builder._true();
        let node = Array::<Target, { PAD_LEN(NODE_LEN) }>::new(&mut builder);
        let key_wire = MPTKeyWire::new(&mut builder);
        let rlp_headers =
            decode_fixed_list::<F, D, MAX_ITEMS_IN_LIST>(&mut builder, &node.arr, zero);
        let (advanced_key, value, should_true, _) = Circuit::<DEPTH, NODE_LEN>::advance_key_branch(
            &mut builder,
            &node,
            &key_wire,
            &rlp_headers,
        );
        builder.connect(tt.target, should_true.target);
        let exp_key_ptr = builder.add_virtual_target();
        builder.connect(advanced_key.pointer, exp_key_ptr);
        let exp_value = Array::<Target, VALUE_LEN>::new(&mut builder);
        let should_be_true = exp_value.equals(&mut builder, &value);
        builder.assert_bool(should_be_true);
        let data = builder.build::<C>();

        node_byte.resize(PAD_LEN(NODE_LEN), 0);
        let node_f = node_byte
            .iter()
            .map(|b| F::from_canonical_u8(*b))
            .collect::<Vec<_>>();
        node.assign(&mut pw, &node_f.try_into().unwrap());
        let mut key_nibbles = bytes_to_nibbles(&key);
        key_nibbles.resize(MAX_KEY_NIBBLE_LEN, 0);
        key_wire.assign(
            &mut pw,
            &key_nibbles.try_into().unwrap(),
            // we start from the pointer that should have been updated by processing the leaf
            leaf_partial_key_ptr,
        );
        pw.set_target(exp_key_ptr, F::from_canonical_usize(node_partial_key_ptr));
        exp_value.assign(
            &mut pw,
            &leaf_value
                .into_iter()
                .map(F::from_canonical_u8)
                .collect::<Vec<_>>()
                .try_into()
                .unwrap(),
        );
        let proof = data.prove(pw).unwrap();
        data.verify(proof).unwrap();
    }
    #[test]
    fn test_extract_hash_leaf() {
        const DEPTH: usize = 4;
        const NODE_LEN: usize = 80;
        const VALUE_LEN: usize = 32;
        let (mut trie, mut key) = generate_random_storage_mpt::<DEPTH, VALUE_LEN>();
        let mut proof = trie.get_proof(&key).unwrap();
        proof.reverse();
        // try with a leaf MPT encoded node first
        let mut leaf_node: Vec<u8> = proof.first().unwrap().clone();
        let leaf_tuple: Vec<Vec<u8>> = rlp::decode_list(&leaf_node);
        let leaf_value: Vec<u8> = leaf_tuple[1].clone();
        let partial_key_struct = Nibbles::from_compact(&leaf_tuple[0]);
        let partial_key_nibbles = partial_key_struct.nibbles();
        let partial_key_ptr = MAX_KEY_NIBBLE_LEN - 1 - partial_key_nibbles.len();
        println!(
            "[+] leaf partial key nibbles = {:?}",
            hex::encode(nibbles_to_bytes(partial_key_nibbles))
        );
        println!("[+] key pointer = {}", partial_key_ptr);

        let config = CircuitConfig::standard_recursion_config();
        let mut pw = PartialWitness::new();
        let mut builder = CircuitBuilder::<F, D>::new(config);
        let zero = builder.zero();
        let tt = builder._true();
        let node = Array::<Target, { PAD_LEN(NODE_LEN) }>::new(&mut builder);
        let key_wire = MPTKeyWire::new(&mut builder);
        let rlp_headers = decode_fixed_list::<F, D, NB_ITEMS_LEAF>(&mut builder, &node.arr, zero);
        let (advanced_key, value, should_true) =
            Circuit::<DEPTH, NODE_LEN>::advance_key_leaf_or_extension(
                &mut builder,
                &node,
                &key_wire,
                &rlp_headers,
            );
        let exp_key_ptr = builder.add_virtual_target();
        builder.connect(advanced_key.pointer, exp_key_ptr);
        let exp_value = Array::<Target, VALUE_LEN>::new(&mut builder);
        let should_be_true = exp_value.equals(&mut builder, &value);
        let all_true = builder.and(should_be_true, should_true);
        builder.connect(tt.target, all_true.target);
        let data = builder.build::<C>();

        leaf_node.resize(PAD_LEN(NODE_LEN), 0);
        let leaf_f = leaf_node
            .iter()
            .map(|b| F::from_canonical_u8(*b))
            .collect::<Vec<_>>();
        node.assign(&mut pw, &leaf_f.try_into().unwrap());
        let mut key_nibbles = bytes_to_nibbles(&key);
        key_nibbles.resize(MAX_KEY_NIBBLE_LEN, 0);
        key_wire.assign(
            &mut pw,
            &key_nibbles.try_into().unwrap(),
            MAX_KEY_NIBBLE_LEN - 1,
        );
        pw.set_target(exp_key_ptr, F::from_canonical_usize(partial_key_ptr));
        exp_value.assign(
            &mut pw,
            &leaf_value
                .into_iter()
                .map(F::from_canonical_u8)
                .collect::<Vec<_>>()
                .try_into()
                .unwrap(),
        );
        let proof = data.prove(pw).unwrap();
        data.verify(proof).unwrap();
    }

    #[test]
    fn test_mpt_key_from_bytes() {
        // test the from bytes capacity
        let config = CircuitConfig::standard_recursion_config();
        let mut pw = PartialWitness::new();
        let mut b = CircuitBuilder::<F, D>::new(config);
        let tt = b._true();
        let key_bytes = Array::<Target, HASH_LEN>::new(&mut b);
        let key_u32: Array<U32Target, PACKED_HASH_LEN> =
            convert_u8_targets_to_u32(&mut b, &key_bytes.arr)
                .into_iter()
                .collect::<Vec<_>>()
                .try_into()
                .unwrap();
        let key_nibbles = MPTKeyWire::init_from_u32_targets(&mut b, &key_u32);
        let exp_nibbles = Array::<Target, MAX_KEY_NIBBLE_LEN>::new(&mut b);
        let eq = key_nibbles.key.equals(&mut b, &exp_nibbles);
        b.connect(tt.target, eq.target);

        let mut mpt_key = vec![0u8; 32];
        thread_rng().fill_bytes(&mut mpt_key);
        let mpt_nibbles = bytes_to_nibbles(&mpt_key);
        key_bytes.assign_bytes(&mut pw, &mpt_key.try_into().unwrap());
        exp_nibbles.assign_bytes(&mut pw, &mpt_nibbles.try_into().unwrap());

        let data = b.build::<C>();
        let proof = data.prove(pw).unwrap();
        data.verify(proof).unwrap();
    }
    // generate a random storage trie and a key. The MPT proof corresponding to
    // that key is guaranteed to be of DEPTH length. Each leaves in the trie
    // is of NODE_LEN length.
    // The returned key is RLP encoded
    pub fn generate_random_storage_mpt<const DEPTH: usize, const VALUE_LEN: usize>(
    ) -> (EthTrie<MemoryDB>, Vec<u8>) {
        let memdb = Arc::new(MemoryDB::new(true));
        let mut trie = EthTrie::new(Arc::clone(&memdb));
        let mut keys = Vec::new();
        let right_key_idx: usize;
        // loop: insert random elements as long as a random selected proof is not of the right length
        loop {
            println!(
                "[+] Random mpt: insertion of {} elements so far...",
                keys.len()
            );
            let key = thread_rng().gen::<[u8; MAX_KEY_NIBBLE_LEN / 2]>().to_vec();
            let random_bytes = (0..VALUE_LEN)
                .map(|_| thread_rng().gen::<u8>())
                .collect::<Vec<_>>();
            trie.insert(&key, &random_bytes).expect("can't insert");
            keys.push(key.clone());
            trie.root_hash().expect("root hash problem");
            if let Some(idx) = (0..keys.len()).find(|k| {
                let ke = &keys[*k];
                let proof = trie.get_proof(ke).unwrap();
                proof.len() == DEPTH
            }) {
                right_key_idx = idx;
                break;
            }
        }
        (trie, keys[right_key_idx].to_vec())
    }
}<|MERGE_RESOLUTION|>--- conflicted
+++ resolved
@@ -664,18 +664,12 @@
         let res = query.query_mpt_proof(&provider, None).await?;
 
         // Verify both storage and state proofs by this MPT circuit.
-<<<<<<< HEAD
-        verify_storage_proof_from_query(&query, &res)?;
-        verify_state_proof_from_query(&query, &res)?;
-        Ok(())
-=======
 
         // Written as constant from ^
         const DEPTH: usize = 2;
         const NODE_LEN: usize = 150;
         verify_storage_proof_from_query::<DEPTH, NODE_LEN>(&query, &res)?;
         verify_state_proof_from_query(&query, &res)
->>>>>>> 415224cd
     }
 
     /// Verify the storage proof from query result.
@@ -716,11 +710,7 @@
         let circuit = TestCircuit::<DEPTH, NODE_LEN> {
             c: Circuit::<DEPTH, NODE_LEN>::new(mpt_key.try_into().unwrap(), mpt_proof),
             exp_root: root.try_into().unwrap(),
-<<<<<<< HEAD
             exp_value: encoded_value.try_into().unwrap(),
-=======
-            exp_value: value_bytes,
->>>>>>> 415224cd
             checking_value: false,
         };
         run_circuit::<F, D, C, _>(circuit);
