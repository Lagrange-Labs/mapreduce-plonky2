//! Module handling the recursive proving of mapping entries specically
//! inside a storage trie.

use crate::{
    array::{Array, Vector, VectorWire},
    eth::left_pad32,
    keccak::{ByteKeccakWires, InputData, KeccakCircuit, HASH_LEN},
    mpt_sequential::{MPTKeyWire, PAD_LEN},
    utils::{keccak256, AddressTarget, ADDRESS_LEN},
};
use ethers::types::Address;
use plonky2::{
    field::extension::Extendable,
    hash::hash_types::RichField,
    iop::{
        target::Target,
        witness::{PartialWitness, WitnessWrite},
    },
    plonk::circuit_builder::CircuitBuilder,
};

/// One input element length to Keccak
const INPUT_ELEMENT_LEN: usize = 32;
/// The tuple (pair) length of elements to Keccak
const INPUT_TUPLE_LEN: usize = 2 * INPUT_ELEMENT_LEN;
/// The whole padded length for the inputs
const INPUT_PADDED_LEN: usize = PAD_LEN(INPUT_TUPLE_LEN);

/// Wires associated with the MPT key from the keccak computation of location
pub struct KeccakMPTWires {
    /// Actual keccak wires created for the computation of the "location" for
    /// the storage slot
    pub(crate) keccak_location: ByteKeccakWires<INPUT_PADDED_LEN>,
    /// Actual keccak wires created for the computation of the final MPT key
    /// from the location. THIS is the one to use to look up a key in the
    /// associated MPT trie.
    pub(crate) keccak_mpt_key: ByteKeccakWires<{ PAD_LEN(HASH_LEN) }>,
    /// The MPT key derived in circuit from the storage slot, in NIBBLES
    /// TODO: it represents the same information as "exp" but in nibbles.
    /// It doesn't need to be assigned, but is used in the higher level circuits
    pub(crate) mpt_key: MPTKeyWire,
}

struct KeccakMPT;

impl KeccakMPT {
    fn build<F: RichField + Extendable<D>, const D: usize>(
        b: &mut CircuitBuilder<F, D>,
        inputs: VectorWire<Target, INPUT_PADDED_LEN>,
    ) -> KeccakMPTWires {
        let keccak_location = KeccakCircuit::<{ INPUT_PADDED_LEN }>::hash_to_bytes(b, &inputs);
        // keccak(location) - take the output and copy it in a slice large
        // enough for padding.
        let mut padded_location = [b.zero(); PAD_LEN(HASH_LEN)];
        padded_location[0..HASH_LEN].copy_from_slice(&keccak_location.output.arr);
        let hash_len = b.constant(F::from_canonical_usize(HASH_LEN));
        let keccak_mpt_key = KeccakCircuit::<{ PAD_LEN(HASH_LEN) }>::hash_to_bytes(
            b,
            &VectorWire {
                real_len: hash_len,
                arr: Array {
                    arr: padded_location,
                },
            },
        );

        // Make sure we transform from the bytes to the nibbles.
        // TODO: actually maybe better to give the nibbles directly and pack
        // them into U32 in one go. For the future...
        let mpt_key = MPTKeyWire::init_from_bytes(b, &keccak_mpt_key.output);

        KeccakMPTWires {
            keccak_location,
            keccak_mpt_key,
            mpt_key,
        }
    }

    fn assign<F: RichField>(
        pw: &mut PartialWitness<F>,
        wires: &KeccakMPTWires,
        inputs: Vec<u8>,
        location: Vec<u8>,
    ) {
        // Assign the keccak necessary values for keccak_location.
        KeccakCircuit::<{ INPUT_PADDED_LEN }>::assign_byte_keccak(
            pw,
            &wires.keccak_location,
            // No need to create a new input wire array since we create it in circuit.
            &InputData::Assigned(
                &Vector::from_vec(&inputs).expect("Can't create vector input for keccak_location"),
            ),
        );

        // Assign the keccak necessary values for keccak_mpt = H(keccak_location).
        KeccakCircuit::<{ PAD_LEN(HASH_LEN) }>::assign_byte_keccak(
            pw,
            &wires.keccak_mpt_key,
            &InputData::Assigned(
                &Vector::from_vec(&location).expect("Can't create vector input for keccak_mpt"),
            ),
        )
    }
}

/// Circuit gadget that proves the correct derivation of a MPT key from a simple
/// storage slot.
/// Deriving a MPT key from simple slot is done like:
/// 1. location = keccak(left_pad32(contract_address), left_pad32(slot))
/// 2. mpt_key = keccak(location)
/// WARNING: Currently takes the assumption that the storage slot number fits
/// inside a single byte.
#[derive(Clone, Debug)]
pub struct SimpleSlot {
    /// Simple storage slot
    slot: u8,
    /// Contract address
    contract_address: Address,
}

impl SimpleSlot {
    pub fn new(slot: u8, contract_address: Address) -> Self {
        Self {
            slot,
            contract_address,
        }
    }
}

/// Wires associated with the MPT key derivation logic of simple storage slot
pub struct SimpleSlotWires {
    /// Simple storage slot which is assumed to fit in a single byte
    pub(crate) slot: Target,
    /// Contract address used to calculate the "location"
    pub(crate) contract_address: AddressTarget,
    /// Wires associated with the MPT key
    pub(crate) keccak_mpt: KeccakMPTWires,
}

// TODO: refactor to extract common functions with MappingSlot.
impl SimpleSlot {
    /// Derive the MPT key in circuit according to simple storage slot.
    /// Remember the rules to get the MPT key is as follow:
    /// * location = keccak256(pad32(contract_address), pad32(slot))
    /// * mpt_key = keccak256(location)
    /// Note the simple slot wire is NOT range checked, because it is expected
    /// to be given by the verifier. If that assumption is not true, then the
    /// caller should call `b.range_check(slot, 8)` to ensure its byteness.
    pub fn build<F: RichField + Extendable<D>, const D: usize>(
        b: &mut CircuitBuilder<F, D>,
    ) -> SimpleSlotWires {
        let slot = b.add_virtual_target();
        let contract_address = AddressTarget::new(b);

        // Always ensure whatever goes into hash function, it's bytes.
        contract_address.assert_bytes(b);

        // keccak(left_pad32(contract_address), left_pad32(slot))
        let mut arr = [b.zero(); INPUT_PADDED_LEN];
        arr[INPUT_ELEMENT_LEN - ADDRESS_LEN..INPUT_ELEMENT_LEN]
            .copy_from_slice(&contract_address.arr);
        arr[INPUT_TUPLE_LEN - 1] = slot;
        let inputs = VectorWire::<Target, INPUT_PADDED_LEN> {
            real_len: b.constant(F::from_canonical_usize(INPUT_TUPLE_LEN)),
            arr: Array { arr },
        };
        // Build for keccak MPT.
        let keccak_mpt = KeccakMPT::build(b, inputs);

        SimpleSlotWires {
            slot,
            contract_address,
            keccak_mpt,
        }
    }

    pub fn assign<F: RichField>(&self, pw: &mut PartialWitness<F>, wires: &SimpleSlotWires) {
        pw.set_target(wires.slot, F::from_canonical_u8(self.slot));
        wires
            .contract_address
            .assign_bytes(pw, &self.contract_address.0);

        let inputs = self.inputs();
        let location = keccak256(&inputs);
        KeccakMPT::assign(pw, &wires.keccak_mpt, inputs, location);
    }

    pub fn mpt_key(&self) -> [u8; HASH_LEN] {
        // location = keccak(inputs)
        let location = keccak256(&self.inputs());

        // mpt_key = keccak(location)
        keccak256(&location).try_into().unwrap()
    }

    fn inputs(&self) -> Vec<u8> {
        // pad32(contract_address) || pad32(slot)
        let padded_contract_address = left_pad32(&self.contract_address.0);
        let padded_slot = left_pad32(&[self.slot]);

        padded_contract_address
            .into_iter()
            .chain(padded_slot)
            .collect()
    }
}

/// Circuit gadget that proves the correct derivation of a MPT key from a given mapping slot and storage slot.
/// Deriving a MPT key from mapping slot is done like:
/// 1. location = keccak(left_pad32(key), left_pad32(slot))
/// 2. mpt_key = keccak(location)
/// WARNING: Currently takes the assumption that the storage slot number fits inside a single byte.
#[derive(Clone, Debug)]
pub struct MappingSlot {
    mapping_slot: u8,
    mapping_key: Vec<u8>,
}

impl MappingSlot {
    pub fn new(slot: u8, key: Vec<u8>) -> Self {
        Self {
            mapping_slot: slot,
            mapping_key: key,
        }
    }
}

/// Contains the wires associated with the storage slot's mpt key
/// derivation logic.
/// NOTE: currently specific only for mapping slots.
pub struct MappingSlotWires {
    /// "input" mapping key which is maxed out at 32 bytes
    pub(crate) mapping_key: Array<Target, MAPPING_KEY_LEN>,
    /// "input" mapping slot which is assumed to fit in a single byte
<<<<<<< HEAD
    pub(crate) mapping_slot: Target,
    /// Wires associated with the MPT key
    pub(crate) keccak_mpt: KeccakMPTWires,
=======
    pub(super) mapping_slot: Target,
    /// Actual keccak wires created for the computation of the "location"
    /// for the mapping storage slot
    pub(super) keccak_location: ByteKeccakWires<MAPPING_INPUT_PADDED_LEN>,
    /// Actual keccak wires created for the computation of the final MPT key
    /// from the location. THIS is the one to use to look up a key in the
    /// associated MPT trie
    pub(super) keccak_mpt: KeccakWires<{ PAD_LEN(HASH_LEN) }>,
    /// The MPT key derived in circuit from the storage slot, in NIBBLES
    /// TODO: it represents the same information as "exp" but in nibbles.
    /// It doesn't need to be assigned, but is used in the higher level circuits
    pub(super) mpt_key: MPTKeyWire,
>>>>>>> 1c4b3136
}

/// Maximum size of the key for a mapping
pub const MAPPING_KEY_LEN: usize = 32;
const MAPPING_INPUT_TOTAL_LEN: usize = 2 * MAPPING_KEY_LEN;
/// Value but with the padding taken into account.
const MAPPING_INPUT_PADDED_LEN: usize = PAD_LEN(MAPPING_INPUT_TOTAL_LEN);
impl MappingSlot {
    /// Derives the mpt_key in circuit according to which type of storage slot
    /// Remember the rules to get the mpt key is as follow:
    /// * location = keccak256(pad32(mapping_key), pad32(mapping_slot))
    /// * mpt_key = keccak256(location)
    /// Note the mapping slot wire is NOT range checked, because it is expected to
    /// be given by the verifier. If that assumption is not true, then the caller
    /// should call `b.range_check(mapping_slot,8)` to ensure its byteness.
    pub fn mpt_key<F: RichField + Extendable<D>, const D: usize>(
        b: &mut CircuitBuilder<F, D>,
    ) -> MappingSlotWires {
        let mapping_key = Array::<Target, MAPPING_KEY_LEN>::new(b);
        // always ensure whatever goes into hash function, it's bytes
        mapping_key.assert_bytes(b);
        let mapping_slot = b.add_virtual_target();
        let mut input = [b.zero(); MAPPING_INPUT_PADDED_LEN];
        input[0..MAPPING_KEY_LEN].copy_from_slice(&mapping_key.arr);
        input[2 * MAPPING_KEY_LEN - 1] = mapping_slot;

        // keccak(left_pad32(mapping_key), left_pad32(mapping_slot))
        let inputs = VectorWire::<Target, MAPPING_INPUT_PADDED_LEN> {
            real_len: b.constant(F::from_canonical_usize(MAPPING_INPUT_TOTAL_LEN)),
            arr: Array { arr: input },
        };
<<<<<<< HEAD
        // Build for keccak MPT.
        let keccak_mpt = KeccakMPT::build(b, inputs);

=======
        let keccak_location =
            KeccakCircuit::<{ MAPPING_INPUT_PADDED_LEN }>::hash_to_bytes(b, &vector);
        // keccak ( location ) - take the output and copy it in a slice large enough for padding
        let mut padded_location = [b.zero(); PAD_LEN(HASH_LEN)];
        padded_location[0..HASH_LEN].copy_from_slice(&keccak_location.output.arr);
        // TODO : make nice APIs for that in array.rs
        let hash_len = b.constant(F::from_canonical_usize(HASH_LEN));
        let keccak_mpt = KeccakCircuit::<{ PAD_LEN(HASH_LEN) }>::hash_vector(
            b,
            &VectorWire {
                real_len: hash_len,
                arr: Array {
                    arr: padded_location,
                },
            },
        );

        // make sure we transform from the bytes to the nibbles
        // TODO: actually maybe better to give the nibbles directly and pack them into U32
        // in one go. For the future...
        let mpt_key = MPTKeyWire::init_from_u32_targets(b, &keccak_mpt.output_array);
>>>>>>> 1c4b3136
        MappingSlotWires {
            mapping_key,
            mapping_slot,
            keccak_mpt,
        }
    }
    pub fn assign<F: RichField>(&self, pw: &mut PartialWitness<F>, wires: &MappingSlotWires) {
        // first assign the "inputs"
        let padded_mkey = left_pad32(&self.mapping_key);
        let padded_slot = left_pad32(&[self.mapping_slot]);
        // the "padding" is done in circuit for slot
        pw.set_target(wires.mapping_slot, F::from_canonical_u8(self.mapping_slot));
        // already give 32 bytes for the mapping key
        wires.mapping_key.assign_bytes(pw, &padded_mkey);
        // Then compute the entire expected array to derive the mpt key
        // H ( pad32(mapping_key), pad32(mapping_slot))
        let inputs = padded_mkey
            .into_iter()
            .chain(padded_slot)
            .collect::<Vec<_>>();
        // then compute the expected resulting hash for mpt key derivation.
<<<<<<< HEAD
        let location = keccak256(&inputs);
        KeccakMPT::assign(pw, &wires.keccak_mpt, inputs, location);
=======
        let exp_location = keccak256(&input);
        // assign the keccak necessary values for keccak_location
        KeccakCircuit::<{ MAPPING_INPUT_PADDED_LEN }>::assign_byte_keccak(
            pw,
            &wires.keccak_location,
            // no need to create a new input wire array since we create it in circuit
            &InputData::Assigned(
                &Vector::from_vec(&input).expect("can't create vector input for keccak_location"),
            ),
        );
        // assign the keccak necessary values for keccak_mpt = H(keccak_location)
        KeccakCircuit::<{ PAD_LEN(HASH_LEN) }>::assign(
            pw,
            &wires.keccak_mpt,
            &InputData::Assigned(
                &Vector::from_vec(&exp_location).expect("can't create vector input for keccak_mpt"),
            ),
        )
>>>>>>> 1c4b3136
    }
}

#[cfg(test)]
mod test {
    use std::array::from_fn as create_array;

    use plonky2::{
        field::extension::Extendable,
        hash::hash_types::RichField,
        iop::{target::Target, witness::PartialWitness},
        plonk::{
            circuit_builder::CircuitBuilder,
            config::{GenericConfig, PoseidonGoldilocksConfig},
        },
    };
    use plonky2_crypto::u32::arithmetic_u32::U32Target;

    use crate::{
        array::Array,
        circuit::{test::run_circuit, UserCircuit},
        eth::StorageSlot,
        keccak::{HASH_LEN, PACKED_HASH_LEN},
        mpt_sequential::bytes_to_nibbles,
        rlp::MAX_KEY_NIBBLE_LEN,
        utils::{convert_u8_slice_to_u32_fields, keccak256},
    };

    use super::{MappingSlot, MappingSlotWires};

    #[derive(Clone, Debug)]
    struct TestMappingSlot {
        m: MappingSlot,
        // 64 nibbles
        exp_mpt_key_nibbles: Vec<u8>,
        exp_keccak_location: Vec<u8>,
    }
    impl<F, const D: usize> UserCircuit<F, D> for TestMappingSlot
    where
        F: RichField + Extendable<D>,
    {
        type Wires = (
            MappingSlotWires,
            // exp mpt key in nibbles
            Array<Target, MAX_KEY_NIBBLE_LEN>,
            // exp keccak location
            Array<Target, HASH_LEN>,
            // exp mpt key bytes
            Array<U32Target, PACKED_HASH_LEN>,
        );

        fn build(b: &mut CircuitBuilder<F, D>) -> Self::Wires {
            let mapping_slot_wires = MappingSlot::mpt_key(b);
            let exp_key = Array::<Target, MAX_KEY_NIBBLE_LEN>::new(b);
            let good_key = mapping_slot_wires
                .keccak_mpt
                .mpt_key
                .key
                .equals(b, &exp_key);
            let tru = b._true();
            b.connect(tru.target, good_key.target);
            let exp_keccak_location = Array::<Target, HASH_LEN>::new(b);
            let good_keccak_location = mapping_slot_wires
                .keccak_mpt
                .keccak_location
                .output
                .equals(b, &exp_keccak_location);
            b.connect(tru.target, good_keccak_location.target);
            let exp_keccak_mpt = Array::<U32Target, PACKED_HASH_LEN>::new(b);
            let good_keccak_mpt = mapping_slot_wires
                .keccak_mpt
<<<<<<< HEAD
                .keccak_mpt_key
                .output
=======
                .output_array
>>>>>>> 1c4b3136
                .equals(b, &exp_keccak_mpt);
            b.connect(tru.target, good_keccak_mpt.target);
            (
                mapping_slot_wires,
                exp_key,
                exp_keccak_location,
                exp_keccak_mpt,
            )
        }

        fn prove(&self, pw: &mut PartialWitness<F>, wires: &Self::Wires) {
            // assign the expected mpt key we should see
            wires
                .1
                .assign_bytes(pw, &self.exp_mpt_key_nibbles.clone().try_into().unwrap());
            // assign the  expected location we should see
            wires
                .2
                .assign_bytes(pw, &self.exp_keccak_location.clone().try_into().unwrap());
            let exp_mpt_key_bytes = keccak256(&self.exp_keccak_location);
            wires.3.assign(
                pw,
                &convert_u8_slice_to_u32_fields(&exp_mpt_key_bytes)
                    .try_into()
                    .unwrap(),
            );
            self.m.assign(pw, &wires.0);
        }
    }

    const D: usize = 2;
    type C = PoseidonGoldilocksConfig;
    type F = <C as GenericConfig<D>>::F;

    #[test]
    fn test_mapping_slot_key_derivation() {
        let mapping_key = hex::decode("1234").unwrap();
        let mapping_slot = 2;
        let slot = StorageSlot::Mapping(mapping_key.clone(), mapping_slot);
        let mpt_key = slot.mpt_key();
        let circuit = TestMappingSlot {
            m: MappingSlot {
                mapping_key,
                mapping_slot: mapping_slot as u8,
            },
            exp_mpt_key_nibbles: bytes_to_nibbles(&mpt_key),
            exp_keccak_location: slot.location().as_bytes().to_vec(),
        };
        run_circuit::<F, D, C, _>(circuit);
    }
}<|MERGE_RESOLUTION|>--- conflicted
+++ resolved
@@ -4,7 +4,7 @@
 use crate::{
     array::{Array, Vector, VectorWire},
     eth::left_pad32,
-    keccak::{ByteKeccakWires, InputData, KeccakCircuit, HASH_LEN},
+    keccak::{ByteKeccakWires, InputData, KeccakCircuit, KeccakWires, HASH_LEN},
     mpt_sequential::{MPTKeyWire, PAD_LEN},
     utils::{keccak256, AddressTarget, ADDRESS_LEN},
 };
@@ -34,7 +34,7 @@
     /// Actual keccak wires created for the computation of the final MPT key
     /// from the location. THIS is the one to use to look up a key in the
     /// associated MPT trie.
-    pub(crate) keccak_mpt_key: ByteKeccakWires<{ PAD_LEN(HASH_LEN) }>,
+    pub(crate) keccak_mpt_key: KeccakWires<{ PAD_LEN(HASH_LEN) }>,
     /// The MPT key derived in circuit from the storage slot, in NIBBLES
     /// TODO: it represents the same information as "exp" but in nibbles.
     /// It doesn't need to be assigned, but is used in the higher level circuits
@@ -54,7 +54,7 @@
         let mut padded_location = [b.zero(); PAD_LEN(HASH_LEN)];
         padded_location[0..HASH_LEN].copy_from_slice(&keccak_location.output.arr);
         let hash_len = b.constant(F::from_canonical_usize(HASH_LEN));
-        let keccak_mpt_key = KeccakCircuit::<{ PAD_LEN(HASH_LEN) }>::hash_to_bytes(
+        let keccak_mpt_key = KeccakCircuit::<{ PAD_LEN(HASH_LEN) }>::hash_vector(
             b,
             &VectorWire {
                 real_len: hash_len,
@@ -67,7 +67,7 @@
         // Make sure we transform from the bytes to the nibbles.
         // TODO: actually maybe better to give the nibbles directly and pack
         // them into U32 in one go. For the future...
-        let mpt_key = MPTKeyWire::init_from_bytes(b, &keccak_mpt_key.output);
+        let mpt_key = MPTKeyWire::init_from_u32_targets(b, &keccak_mpt_key.output_array);
 
         KeccakMPTWires {
             keccak_location,
@@ -93,7 +93,7 @@
         );
 
         // Assign the keccak necessary values for keccak_mpt = H(keccak_location).
-        KeccakCircuit::<{ PAD_LEN(HASH_LEN) }>::assign_byte_keccak(
+        KeccakCircuit::<{ PAD_LEN(HASH_LEN) }>::assign(
             pw,
             &wires.keccak_mpt_key,
             &InputData::Assigned(
@@ -232,24 +232,9 @@
     /// "input" mapping key which is maxed out at 32 bytes
     pub(crate) mapping_key: Array<Target, MAPPING_KEY_LEN>,
     /// "input" mapping slot which is assumed to fit in a single byte
-<<<<<<< HEAD
     pub(crate) mapping_slot: Target,
     /// Wires associated with the MPT key
     pub(crate) keccak_mpt: KeccakMPTWires,
-=======
-    pub(super) mapping_slot: Target,
-    /// Actual keccak wires created for the computation of the "location"
-    /// for the mapping storage slot
-    pub(super) keccak_location: ByteKeccakWires<MAPPING_INPUT_PADDED_LEN>,
-    /// Actual keccak wires created for the computation of the final MPT key
-    /// from the location. THIS is the one to use to look up a key in the
-    /// associated MPT trie
-    pub(super) keccak_mpt: KeccakWires<{ PAD_LEN(HASH_LEN) }>,
-    /// The MPT key derived in circuit from the storage slot, in NIBBLES
-    /// TODO: it represents the same information as "exp" but in nibbles.
-    /// It doesn't need to be assigned, but is used in the higher level circuits
-    pub(super) mpt_key: MPTKeyWire,
->>>>>>> 1c4b3136
 }
 
 /// Maximum size of the key for a mapping
@@ -281,33 +266,9 @@
             real_len: b.constant(F::from_canonical_usize(MAPPING_INPUT_TOTAL_LEN)),
             arr: Array { arr: input },
         };
-<<<<<<< HEAD
         // Build for keccak MPT.
         let keccak_mpt = KeccakMPT::build(b, inputs);
 
-=======
-        let keccak_location =
-            KeccakCircuit::<{ MAPPING_INPUT_PADDED_LEN }>::hash_to_bytes(b, &vector);
-        // keccak ( location ) - take the output and copy it in a slice large enough for padding
-        let mut padded_location = [b.zero(); PAD_LEN(HASH_LEN)];
-        padded_location[0..HASH_LEN].copy_from_slice(&keccak_location.output.arr);
-        // TODO : make nice APIs for that in array.rs
-        let hash_len = b.constant(F::from_canonical_usize(HASH_LEN));
-        let keccak_mpt = KeccakCircuit::<{ PAD_LEN(HASH_LEN) }>::hash_vector(
-            b,
-            &VectorWire {
-                real_len: hash_len,
-                arr: Array {
-                    arr: padded_location,
-                },
-            },
-        );
-
-        // make sure we transform from the bytes to the nibbles
-        // TODO: actually maybe better to give the nibbles directly and pack them into U32
-        // in one go. For the future...
-        let mpt_key = MPTKeyWire::init_from_u32_targets(b, &keccak_mpt.output_array);
->>>>>>> 1c4b3136
         MappingSlotWires {
             mapping_key,
             mapping_slot,
@@ -329,29 +290,8 @@
             .chain(padded_slot)
             .collect::<Vec<_>>();
         // then compute the expected resulting hash for mpt key derivation.
-<<<<<<< HEAD
         let location = keccak256(&inputs);
         KeccakMPT::assign(pw, &wires.keccak_mpt, inputs, location);
-=======
-        let exp_location = keccak256(&input);
-        // assign the keccak necessary values for keccak_location
-        KeccakCircuit::<{ MAPPING_INPUT_PADDED_LEN }>::assign_byte_keccak(
-            pw,
-            &wires.keccak_location,
-            // no need to create a new input wire array since we create it in circuit
-            &InputData::Assigned(
-                &Vector::from_vec(&input).expect("can't create vector input for keccak_location"),
-            ),
-        );
-        // assign the keccak necessary values for keccak_mpt = H(keccak_location)
-        KeccakCircuit::<{ PAD_LEN(HASH_LEN) }>::assign(
-            pw,
-            &wires.keccak_mpt,
-            &InputData::Assigned(
-                &Vector::from_vec(&exp_location).expect("can't create vector input for keccak_mpt"),
-            ),
-        )
->>>>>>> 1c4b3136
     }
 }
 
@@ -423,12 +363,8 @@
             let exp_keccak_mpt = Array::<U32Target, PACKED_HASH_LEN>::new(b);
             let good_keccak_mpt = mapping_slot_wires
                 .keccak_mpt
-<<<<<<< HEAD
                 .keccak_mpt_key
-                .output
-=======
                 .output_array
->>>>>>> 1c4b3136
                 .equals(b, &exp_keccak_mpt);
             b.connect(tru.target, good_keccak_mpt.target);
             (
