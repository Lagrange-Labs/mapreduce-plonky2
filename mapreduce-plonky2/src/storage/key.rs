--- conflicted
+++ resolved
@@ -231,14 +231,8 @@
     pub(crate) keccak_mpt: KeccakMPTWires,
 }
 
-<<<<<<< HEAD
-const MAPPING_INPUT_TOTAL_LEN: usize = 2 * MAPPING_KEY_LEN;
-=======
-/// Maximum size of the key for a mapping
-pub const MAPPING_KEY_LEN: usize = 32;
 /// Size of the input to the digest and hash function
 pub(crate) const MAPPING_INPUT_TOTAL_LEN: usize = MAPPING_KEY_LEN + VALUE_LEN;
->>>>>>> da7455ea
 /// Value but with the padding taken into account.
 const MAPPING_INPUT_PADDED_LEN: usize = PAD_LEN(MAPPING_INPUT_TOTAL_LEN);
 impl MappingSlot {
