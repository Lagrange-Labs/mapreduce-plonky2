//! Module handling the recursive proving of mapping entries specically
//! inside a storage trie.

use std::array::from_fn as create_array;

use crate::array::L32;
use crate::circuit::UserCircuit;
use crate::mpt_sequential::MAX_LEAF_VALUE_LEN;
use crate::rlp::short_string_len;
use crate::storage::key::{MappingSlotWires, MAPPING_INPUT_TOTAL_LEN};
use crate::storage::{MAX_EXTENSION_NODE_LEN, MAX_LEAF_NODE_LEN};
use crate::utils::convert_u8_targets_to_u32;
use crate::{
    array::{Array, Vector, VectorWire},
    group_hashing::CircuitBuilderGroupHashing,
    keccak::{InputData, KeccakCircuit, KeccakWires, HASH_LEN},
    mpt_sequential::{Circuit as MPTCircuit, PAD_LEN},
    rlp::decode_fixed_list,
};
use plonky2::{
    field::goldilocks_field::GoldilocksField,
    iop::{target::Target, witness::PartialWitness},
    plonk::circuit_builder::CircuitBuilder,
};
use plonky2_crypto::u32::arithmetic_u32::U32Target;
use plonky2_ecgfp5::curve::curve::WeierstrassPoint;
use plonky2_ecgfp5::gadgets::curve::CircuitBuilderEcGFp5;
use plonky2_ecgfp5::gadgets::{base_field::QuinticExtensionTarget, curve::CurveTarget};
use recursion_framework::circuit_builder::CircuitLogicWires;
use serde::{Deserialize, Serialize};

use super::super::key::{MappingSlot, MAPPING_KEY_LEN};
use crate::storage::mapping::public_inputs::PublicInputs;

/// This constant represents the maximum size a value can be inside the storage trie.
/// It is different than the `MAX_LEAF_VALUE_LEN` constant because it represents the
/// value **not** RLP encoded,i.e. without the 1-byte RLP header.
pub(crate) const VALUE_LEN: usize = 32;

/// Circuit implementing the circuit to prove the correct derivation of the
/// MPT key from a mapping key and mapping slot. It also do the usual recursive
/// MPT proof verification logic.
#[derive(Clone, Debug, Serialize, Deserialize)]
pub(crate) struct LeafCircuit<const NODE_LEN: usize> {
    pub(crate) node: Vec<u8>,
    pub(crate) slot: MappingSlot,
}

#[derive(Clone, Debug, Serialize, Deserialize, Eq, PartialEq)]
pub(crate) struct LeafWires<const NODE_LEN: usize>
where
    [(); PAD_LEN(NODE_LEN)]:,
{
    node: VectorWire<Target, { PAD_LEN(NODE_LEN) }>,
    root: KeccakWires<{ PAD_LEN(NODE_LEN) }>,
    mapping_slot: MappingSlotWires,
    value: Array<Target, VALUE_LEN>,
}
impl<const N: usize> LeafWires<N>
where
    [(); PAD_LEN(N)]:,
{
    pub fn mapping_key(&self) -> Array<Target, MAPPING_KEY_LEN> {
        self.mapping_slot.mapping_key.clone()
    }

    pub fn mapping_slot(&self) -> Target {
        self.mapping_slot.mapping_slot
    }
}

impl<const NODE_LEN: usize> LeafCircuit<NODE_LEN>
where
    [(); PAD_LEN(NODE_LEN)]:,
{
    pub fn build(b: &mut CircuitBuilder<GoldilocksField, 2>) -> LeafWires<NODE_LEN> {
        let zero = b.zero();
        let tru = b._true();
        let node = VectorWire::<Target, { PAD_LEN(NODE_LEN) }>::new(b);
        // always ensure theThanks all node is bytes at the beginning
        node.assert_bytes(b);

        // First expose the keccak root of this subtree starting at this node
        let root = KeccakCircuit::<{ PAD_LEN(NODE_LEN) }>::hash_vector(b, &node);

        // Then derives the correct MPT key from this (mappingkey,mappingslot) pair
        let mapping_slot_wires = MappingSlot::mpt_key(b);

        // Then advance the key and extract the value
        // only decode two headers in the case of leaf
        let rlp_headers = decode_fixed_list::<_, _, 2>(b, &node.arr.arr, zero);
        let (new_key, encoded_value, is_valid) =
            MPTCircuit::<1, NODE_LEN>::advance_key_leaf_or_extension::<_, _, _, MAX_LEAF_VALUE_LEN>(
                b,
                &node.arr,
                &mapping_slot_wires.keccak_mpt.mpt_key,
                &rlp_headers,
            );
        b.connect(tru.target, is_valid.target);
        // Read the length of the relevant data (RLP header - 0x80)
        let data_len = short_string_len(b, &encoded_value[0]);
        // Create vector of only the relevant data - skipping the RLP header
        // + stick with the same encoding of the data but pad_left32.
        let big_endian_left_padded = encoded_value
            .take_last::<GoldilocksField, 2, VALUE_LEN>()
            .into_vec(data_len)
            .normalize_left::<_, _, VALUE_LEN>(b);
        // Then creates the initial accumulator from the (mapping_key, value)
        let mut inputs = [b.zero(); MAPPING_INPUT_TOTAL_LEN];
        inputs[0..MAPPING_KEY_LEN].copy_from_slice(&mapping_slot_wires.mapping_key.arr);
        inputs[MAPPING_KEY_LEN..MAPPING_KEY_LEN + VALUE_LEN]
            .copy_from_slice(&big_endian_left_padded.arr);
        // couldn't make it work with array API because of const generic issue...
        //let packed = Array { arr: inputs }.convert_u8_to_u32(b);
        let packed = convert_u8_targets_to_u32(b, &inputs)
            .into_iter()
            .map(|x| x.0)
            .collect::<Vec<_>>();
        let leaf_accumulator = b.map_to_curve_point(&packed);

        // and register the public inputs
        let n = b.one(); // only one leaf seen in that leaf !
        PublicInputs::register(
            b,
            &new_key,
            mapping_slot_wires.mapping_slot,
            n,
            &root.output_array,
            &leaf_accumulator,
        );
        //mapping_slot_wires.mapping_key.register_as_public_input(b);
        //big_endian_left_padded.register_as_public_input(b);
        LeafWires {
            node,
            root,
            mapping_slot: mapping_slot_wires,
            value: big_endian_left_padded,
        }
    }

    pub fn assign(&self, pw: &mut PartialWitness<GoldilocksField>, wires: &LeafWires<NODE_LEN>) {
        let pad_node =
            Vector::<u8, { PAD_LEN(NODE_LEN) }>::from_vec(&self.node).expect("invalid node given");
        wires.node.assign(pw, &pad_node);
        KeccakCircuit::<{ PAD_LEN(NODE_LEN) }>::assign(
            pw,
            &wires.root,
            &InputData::Assigned(&pad_node),
        );
        self.slot.assign(pw, &wires.mapping_slot);
    }
}

pub(super) type StorageLeafWire = LeafWires<MAX_LEAF_NODE_LEN>;
/// D = 2,
/// Num of children = 0
impl CircuitLogicWires<GoldilocksField, 2, 0> for StorageLeafWire {
    type CircuitBuilderParams = ();

    type Inputs = LeafCircuit<MAX_LEAF_NODE_LEN>;

    const NUM_PUBLIC_INPUTS: usize = PublicInputs::<GoldilocksField>::TOTAL_LEN;

    fn circuit_logic(
        builder: &mut CircuitBuilder<GoldilocksField, 2>,
        verified_proofs: [&plonky2::plonk::proof::ProofWithPublicInputsTarget<2>; 0],
        builder_parameters: Self::CircuitBuilderParams,
    ) -> Self {
        LeafCircuit::build(builder)
    }

    fn assign_input(
        &self,
        inputs: Self::Inputs,
        pw: &mut PartialWitness<GoldilocksField>,
    ) -> anyhow::Result<()> {
        inputs.assign(pw, self);
        Ok(())
    }
}
#[cfg(test)]
mod test {
    use std::array::from_fn as create_array;

    use crate::api::lpn::leaf_digest_for_mapping;
    use crate::circuit::test::run_circuit;
    use crate::mpt_sequential::test::generate_random_storage_mpt;
    use crate::rlp::MAX_KEY_NIBBLE_LEN;
    use crate::utils::keccak256;
    use crate::utils::test::random_vector;
    use eth_trie::{Nibbles, Trie};
    use plonky2::iop::target::Target;
    use plonky2::iop::witness::PartialWitness;
    use plonky2::plonk::circuit_builder::CircuitBuilder;
    use plonky2::plonk::config::{GenericConfig, PoseidonGoldilocksConfig};
    use rand::{thread_rng, Rng};

    use super::{LeafCircuit, LeafWires, PublicInputs, VALUE_LEN};
    use crate::array::Array;
    use crate::circuit::UserCircuit;
    use crate::eth::{left_pad32, StorageSlot};
    use crate::group_hashing::map_to_curve_point;
    use crate::mpt_sequential::{bytes_to_nibbles, MAX_LEAF_VALUE_LEN};
    use crate::storage::key::MappingSlot;
    use crate::utils::convert_u8_to_u32_slice;
    use plonky2::field::types::Field;
    const D: usize = 2;
    type C = PoseidonGoldilocksConfig;
    type F = <C as GenericConfig<D>>::F;

    use crate::storage::mapping::leaf::PAD_LEN;
    #[derive(Clone, Debug)]
    struct TestLeafCircuit<const NODE_LEN: usize> {
        c: LeafCircuit<NODE_LEN>,
        exp_value: Vec<u8>,
    }
    impl<const NODE_LEN: usize> UserCircuit<F, D> for TestLeafCircuit<NODE_LEN>
    where
        [(); PAD_LEN(NODE_LEN)]:,
    {
        // normal wires + expected extracted value
        type Wires = (LeafWires<NODE_LEN>, Array<Target, VALUE_LEN>);

        fn build(b: &mut CircuitBuilder<F, D>) -> Self::Wires {
            let exp_value = Array::<Target, VALUE_LEN>::new(b);
            let leaf_wires = LeafCircuit::<NODE_LEN>::build(b);
            leaf_wires.value.enforce_equal(b, &exp_value);
            //let eq = leaf_wires.value.equals(b, &exp_value);
            //let tt = b._true();
            //b.connect(tt.target, eq.target);
            (leaf_wires, exp_value)
        }

        fn prove(&self, pw: &mut PartialWitness<F>, wires: &Self::Wires) {
            self.c.assign(pw, &wires.0);
            wires
                .1
                .assign_bytes(pw, &self.exp_value.clone().try_into().unwrap());
        }
    }

    #[test]
    fn test_leaf_circuit() {
        let mapping_key = hex::decode("1234").unwrap();
        let mapping_slot = 2;
        let slot = StorageSlot::Mapping(mapping_key.clone(), mapping_slot);
<<<<<<< HEAD
        let (mut trie, _) = generate_random_storage_mpt::<3, VALUE_LEN>();
        // generating a fake uint256 value
        let random_value = random_vector(VALUE_LEN);
        let encoded_value: Vec<u8> = rlp::encode(&random_value).to_vec();
        trie.insert(&slot.mpt_key(), &encoded_value).unwrap();
=======
        let (mut trie, _) = generate_random_storage_mpt::<3, 32>();
        let mut random_value = [0u8; 32];
        thread_rng().fill(&mut random_value);
        trie.insert(&slot.mpt_key_vec(), &random_value).unwrap();
>>>>>>> 415224cd
        trie.root_hash().unwrap();
        let proof = trie.get_proof(&slot.mpt_key_vec()).unwrap();
        let node = proof.last().unwrap().clone(); // proof from RPC gives leaf as last
        let mpt_key = slot.mpt_key_vec();
        let slot = MappingSlot::new(mapping_slot as u8, mapping_key.clone());
        let circuit = LeafCircuit::<80> {
            node: node.clone(),
            slot,
        };
        let test = TestLeafCircuit {
            c: circuit,
            exp_value: random_value.clone(),
        };
        let proof = run_circuit::<F, D, C, _>(test);
        let pi = PublicInputs::<F>::from(&proof.public_inputs);
        {
            // expected accumulator Acc((mappping_key,value))
            let exp_digest = leaf_digest_for_mapping(&mapping_key, &random_value).to_weierstrass();
            let found_digest = pi.accumulator();
            assert_eq!(exp_digest, found_digest);
        }
        {
            // expected MPT hash
            let exp_hash = keccak256(&node);
            let found_hash = pi.root_hash();
            let exp_packed = convert_u8_to_u32_slice(&exp_hash);
            assert_eq!(exp_packed, found_hash);
        }
        {
            // expected mpt key wire
            let (key, ptr) = pi.mpt_key_info();
            let exp_key = bytes_to_nibbles(&mpt_key)
                .into_iter()
                .map(F::from_canonical_u8)
                .collect::<Vec<_>>();
            assert_eq!(key, exp_key);
            let leaf_key: Vec<Vec<u8>> = rlp::decode_list(&node);
            let nib = Nibbles::from_compact(&leaf_key[0].clone());
            let exp_ptr = F::from_canonical_usize(MAX_KEY_NIBBLE_LEN - 1 - nib.nibbles().len());
            assert_eq!(exp_ptr, ptr);
        }
        {
            // expected mapping slot
            let ms = pi.mapping_slot();
            let exp_ms = F::from_canonical_usize(mapping_slot);
            assert_eq!(ms, exp_ms);
        }
        {
            // expected number of leaf seen
            let n = pi.n();
            let exp_n = F::ONE;
            assert_eq!(n, exp_n);
        }
    }

    impl<const NODE_LEN: usize> UserCircuit<F, D> for LeafCircuit<NODE_LEN>
    where
        [(); PAD_LEN(NODE_LEN)]:,
    {
        type Wires = LeafWires<NODE_LEN>;
        fn build(b: &mut CircuitBuilder<F, D>) -> Self::Wires {
            LeafCircuit::build(b)
        }
        fn prove(&self, pw: &mut PartialWitness<F>, wires: &Self::Wires) {
            self.assign(pw, wires);
        }
    }
}<|MERGE_RESOLUTION|>--- conflicted
+++ resolved
@@ -182,10 +182,10 @@
 mod test {
     use std::array::from_fn as create_array;
 
-    use crate::api::lpn::leaf_digest_for_mapping;
     use crate::circuit::test::run_circuit;
     use crate::mpt_sequential::test::generate_random_storage_mpt;
     use crate::rlp::MAX_KEY_NIBBLE_LEN;
+    use crate::storage::lpn::leaf_digest_for_mapping;
     use crate::utils::keccak256;
     use crate::utils::test::random_vector;
     use eth_trie::{Nibbles, Trie};
@@ -244,18 +244,11 @@
         let mapping_key = hex::decode("1234").unwrap();
         let mapping_slot = 2;
         let slot = StorageSlot::Mapping(mapping_key.clone(), mapping_slot);
-<<<<<<< HEAD
         let (mut trie, _) = generate_random_storage_mpt::<3, VALUE_LEN>();
         // generating a fake uint256 value
         let random_value = random_vector(VALUE_LEN);
         let encoded_value: Vec<u8> = rlp::encode(&random_value).to_vec();
         trie.insert(&slot.mpt_key(), &encoded_value).unwrap();
-=======
-        let (mut trie, _) = generate_random_storage_mpt::<3, 32>();
-        let mut random_value = [0u8; 32];
-        thread_rng().fill(&mut random_value);
-        trie.insert(&slot.mpt_key_vec(), &random_value).unwrap();
->>>>>>> 415224cd
         trie.root_hash().unwrap();
         let proof = trie.get_proof(&slot.mpt_key_vec()).unwrap();
         let node = proof.last().unwrap().clone(); // proof from RPC gives leaf as last
