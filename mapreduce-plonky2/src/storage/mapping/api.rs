use super::extension::ExtensionNodeCircuit;
use super::extension::ExtensionWires;
use super::leaf::LeafCircuit;
use super::leaf::LeafWires;
use super::leaf::StorageLeafWire;
use super::PublicInputs;
use crate::api::default_config;
use crate::api::ProofWithVK;
use crate::mpt_sequential::PAD_LEN;
use crate::storage::key::MappingSlot;
use crate::storage::mapping::branch::BranchCircuit;
use crate::storage::mapping::branch::BranchWires;
use crate::storage::MAX_BRANCH_NODE_LEN;
use crate::storage::MAX_LEAF_NODE_LEN;
use anyhow::bail;
use anyhow::Result;
use log::debug;
use paste::paste;
use plonky2::field::types::PrimeField64;
use plonky2::hash::hash_types::HashOut;
use plonky2::plonk::config::{GenericConfig, PoseidonGoldilocksConfig};
use recursion_framework::circuit_builder::CircuitWithUniversalVerifier;
use recursion_framework::circuit_builder::CircuitWithUniversalVerifierBuilder;
use recursion_framework::framework::RecursiveCircuitInfo;
use recursion_framework::framework::RecursiveCircuits;

#[cfg(test)]
use recursion_framework::framework_testing::{
    new_universal_circuit_builder_for_testing, TestingRecursiveCircuits,
};
use serde::Deserialize;
use serde::Serialize;
use std::array::from_fn as create_array;

const D: usize = 2;
type C = PoseidonGoldilocksConfig;
type F = <C as GenericConfig<D>>::F;

#[derive(Serialize, Deserialize)]
/// CircuitType is a wrapper around the different specialized circuits that can be used to prove a MPT node recursively
/// NOTE: Right now these circuits are specialized to prove inclusion of a single mapping slot.
pub enum CircuitInput {
    Leaf(LeafCircuit<MAX_LEAF_NODE_LEN>),
    Extension(ExtensionInput),
    Branch(BranchInput),
}

impl CircuitInput {
    /// Returns a circuit input for proving a leaf MPT node
    pub fn new_leaf(node: Vec<u8>, slot: usize, mapping_key: Vec<u8>) -> Self {
        CircuitInput::Leaf(LeafCircuit {
            node,
            slot: MappingSlot::new(slot as u8, mapping_key),
        })
    }
    /// Returns a circuit input for proving an extension MPT node
    pub fn new_extension(node: Vec<u8>, child_proof: Vec<u8>) -> Self {
        CircuitInput::Extension(ExtensionInput {
            input: InputNode { node },
            serialized_child_proofs: vec![child_proof],
        })
    }
    /// Returns a circuit input for proving an branch MPT node
    pub fn new_branch(node: Vec<u8>, child_proofs: Vec<Vec<u8>>) -> Self {
        CircuitInput::Branch(ProofInputSerialized {
            input: InputNode { node },
            serialized_child_proofs: child_proofs,
        })
    }
}

#[derive(Serialize, Deserialize, Eq, PartialEq)]
/// Main struct holding the different circuit parameters for each of the MPT circuits defined here.
/// Most notably, it holds them in a way to use the recursion framework allowing us to specialize
/// circuits according to the situation.
pub struct PublicParameters {
    leaf_circuit: CircuitWithUniversalVerifier<F, C, D, 0, StorageLeafWire>,
    ext_circuit: CircuitWithUniversalVerifier<F, C, D, 1, ExtensionWires>,
    #[cfg(not(test))]
    branchs: BranchCircuits,
    #[cfg(test)]
    branchs: TestBranchCircuits,
    #[cfg(not(test))]
    set: RecursiveCircuits<F, C, D>,
    #[cfg(test)]
    set: TestingRecursiveCircuits<F, C, D, NUM_IO>,
}
/// Public API employed to build the MPT circuits, which are returned in serialized form
pub fn build_circuits_params() -> PublicParameters {
    PublicParameters::build()
}

/// Public API employed to generate a proof for the circuit specified by `CircuitType`,
/// employing the `circuit_params` generated with the `build_circuits_params` API
pub fn generate_proof(
    circuit_params: &PublicParameters,
    circuit_type: CircuitInput,
) -> Result<Vec<u8>> {
    circuit_params.generate_proof(circuit_type)?.serialize()
}
#[derive(Serialize, Deserialize)]
/// This data structure allows to specify the inputs for a circuit that needs to recursively verify
/// proofs; the generic type `T` allows to specify the specific inputs of each circuits besides the
/// proofs that need to be recursively verified, while the proofs are serialized in byte format
struct ProofInputSerialized<T> {
    input: T,
    serialized_child_proofs: Vec<Vec<u8>>,
}

impl<T> ProofInputSerialized<T> {
    /// Deserialize child proofs and return the set of deserialized 'MTPProof`s
    fn get_child_proofs(&self) -> Result<Vec<ProofWithVK>> {
        self.serialized_child_proofs
            .iter()
            .map(|proof| ProofWithVK::deserialize(proof))
            .collect::<Result<Vec<_>, _>>()
    }
}

#[derive(Clone, Debug, Serialize, Deserialize)]
/// Struct containing the expected input MPT Extension/Branch node.
struct InputNode {
    node: Vec<u8>,
}

type ExtensionInput = ProofInputSerialized<InputNode>;

type BranchInput = ProofInputSerialized<InputNode>;

pub(crate) const NUM_IO: usize = PublicInputs::<F>::TOTAL_LEN;
/// generate a macro filling the BranchCircuit structs manually
macro_rules! impl_branch_circuits {
    ($struct_name:ty, $($i:expr),*) => {
        paste! {
        #[derive(Debug, Serialize, Deserialize, Eq, PartialEq)]
        pub struct [< $struct_name GenericNodeLen>]<const NODE_LEN: usize>
        where
            [(); PAD_LEN(NODE_LEN)]:,
        {
            $(
                [< b $i >]: CircuitWithUniversalVerifier<F, C, D, $i, BranchWires<NODE_LEN>>,
            )+
        }
        #[doc = stringify!($struct_name)]
        #[doc = "holds the logic to create the different circuits for handling a branch node.
        In particular, it generates specific circuits for each number of child proofs, as well as
        in combination with the node input length."]
        pub type $struct_name =  [< $struct_name GenericNodeLen>]<MAX_BRANCH_NODE_LEN>;

        impl $struct_name {
            fn new(builder: &CircuitWithUniversalVerifierBuilder<F, D, NUM_IO>) -> Self {
                $struct_name {
                    $(
                        // generate one circuit with full node len
                        [< b $i >]:  builder.build_circuit::<C, $i, BranchWires<MAX_BRANCH_NODE_LEN>>(()),
                    )+
                }
            }
            /// Returns the set of circuits to be fed to the recursive framework
            fn circuit_set(&self) -> Vec<HashOut<F>> {
                let mut arr = Vec::new();
                $(
                    arr.push(self.[< b $i >].circuit_data().verifier_only.circuit_digest);
                )+
                arr
            }

            /// generates a proof from the inputs stored in `branch`. Depending on the size of the node,
            /// and the number of children proofs, it selects the right specialized circuit to generate the proof.
            fn generate_proof(
                &self,
                set: &RecursiveCircuits<F, C, D>,
                branch_node: InputNode,
                child_proofs: Vec<ProofWithVK>,
            ) -> Result<ProofWithVK> {
                // first, determine manually the common prefix, the ptr and the mapping slot
                // from the public inputs of the children proofs.
                // Note this is done outside circuits, more as a sanity check. The circuits is enforcing
                // this condition.
                let valid_inputs = child_proofs
                    .windows(2)
                    .all(|arr| {
                        if arr.len() == 1 {
                            true
                        } else {
                            let pi1 = PublicInputs::<F>::from(&arr[0].proof().public_inputs);
                            let (k1, p1) = pi1.mpt_key_info();
                            let pi2 = PublicInputs::<F>::from(&arr[1].proof().public_inputs);
                            let (k2, p2) = pi2.mpt_key_info();
                            let up1 = p1.to_canonical_u64() as usize;
                            let up2 = p2.to_canonical_u64() as usize;
                            up1 < k1.len() && up2 < k2.len() && p1 == p2 && k1[..up1] == k2[..up2]
                        }
                    });
                if !valid_inputs {
                    bail!("proofs don't match on the key and/or pointers");
                }
                if child_proofs.is_empty() || child_proofs.len() > 16 {
                    bail!("No child proofs or too many child proofs");
                }
                if branch_node.node.len() > MAX_BRANCH_NODE_LEN {
                    bail!("Branch node too long");
                }

                // we just take the first one,it doesn't matter which one we take as long
                // as all prefixes and pointers are equal.
                let pi = PublicInputs::<F>::from(&child_proofs[0].proof().public_inputs);
                let (key, ptr) = pi.mpt_key_info();
                let mapping_slot = pi.mapping_slot().to_canonical_u64() as usize;
                let common_prefix = key
                    .iter()
                    .map(|nib| nib.to_canonical_u64() as u8)
                    .collect::<Vec<_>>();
                let pointer = ptr.to_canonical_u64() as usize;
                let (mut proofs, vks): (Vec<_>, Vec<_>) = child_proofs
                    .iter()
                    // TODO: didn't find a way to get rid of the useless clone - it's either on the vk or on the proof
                    .map(|p| {
                        let (proof, vk) = p.into();
                        (proof.clone(), vk)
                    })
                    .unzip();
                 match child_proofs.len() {
                     $(_ if $i == child_proofs.len() => {
                         set.generate_proof(
                             &self.[< b $i >],
                             proofs.try_into().unwrap(),
                             create_array(|i| vks[i]),
                             BranchCircuit {
                                 node: branch_node.node,
                                 common_prefix,
                                 expected_pointer: pointer,
                                 mapping_slot,
                                 nb_proofs: $i,
                             }
                         ).map(|p| (p, self.[< b $i >].get_verifier_data().clone()).into())
                     },
                        _ if $i > child_proofs.len()  => {
type C = crate::api::C;
                           // this should match for number of real proofs between the previous $i passed to
                            // the macro and current $i, since `match` greedily matches arms
                            let num_real_proofs = child_proofs.len();
                            // we pad the number of proofs to $i by repeating the
                            // first proof
                            for _ in 0..($i - num_real_proofs) {
                                proofs.push(proofs.first().unwrap().clone());
                            }
                            println!("Generating proof with {} proofs over branch circuit {}", proofs.len(), $i);
                         set.generate_proof(
                             &self.[< b $i>],
                             proofs.try_into().unwrap(),
                             create_array(|i| if i < num_real_proofs { vks[i] } else { vks[0] }),
                             BranchCircuit {
                                 node: branch_node.node,
                                 common_prefix,
                                 expected_pointer: pointer,
                                 mapping_slot,
                                 nb_proofs: num_real_proofs,
                             }
                         ).map(|p| (p, self.[< b $i>].get_verifier_data().clone()).into())
                     }
                 )+
                     _ => bail!("invalid child proof len"),
                 }
                }
            }
}
    }
}

impl_branch_circuits!(BranchCircuits, 2, 9, 16);
#[cfg(test)]
impl_branch_circuits!(TestBranchCircuits, 1, 4, 9);

/// number of circuits in the set
#[cfg(not(test))]
const MAPPING_CIRCUIT_SET_SIZE: usize = 3 + 2; // 3 branch circuits + 1 ext + 1 leaf
#[cfg(test)]
const MAPPING_CIRCUIT_SET_SIZE: usize = 3 + 2; // 3 branch + 1 ext + 1 leaf

impl PublicParameters {
    /// Generates the circuit parameters for the MPT circuits.
    fn build() -> Self {
        let config = default_config();
        #[cfg(not(test))]
        let circuit_builder = CircuitWithUniversalVerifierBuilder::<F, D, NUM_IO>::new::<C>(
            config,
            MAPPING_CIRCUIT_SET_SIZE,
        );
        #[cfg(test)]
        let circuit_builder = new_universal_circuit_builder_for_testing::<F, C, D, NUM_IO>(
            config,
            MAPPING_CIRCUIT_SET_SIZE,
        );

        debug!("Building leaf circuit");
        let leaf_circuit = circuit_builder.build_circuit::<C, 0, LeafWires<MAX_LEAF_NODE_LEN>>(());

        debug!("Building extension circuit");
        let ext_circuit = circuit_builder.build_circuit::<C, 1, ExtensionWires>(());

        debug!("Building branch circuits");
        #[cfg(not(test))]
        let branch_circuits = BranchCircuits::new(&circuit_builder);
        #[cfg(test)]
        let branch_circuits = TestBranchCircuits::new(&circuit_builder);
        let mut circuits_set = vec![
            leaf_circuit.get_verifier_data().circuit_digest,
            ext_circuit.get_verifier_data().circuit_digest,
        ];
        circuits_set.extend(branch_circuits.circuit_set());
        assert_eq!(circuits_set.len(), MAPPING_CIRCUIT_SET_SIZE);

        PublicParameters {
            leaf_circuit,
            ext_circuit,
            branchs: branch_circuits,
            #[cfg(not(test))]
            set: RecursiveCircuits::new_from_circuit_digests(circuits_set),
            #[cfg(test)]
            set: TestingRecursiveCircuits::new_from_circuit_digests(&circuit_builder, circuits_set),
        }
    }

    fn generate_proof(&self, circuit_type: CircuitInput) -> Result<ProofWithVK> {
        #[cfg(not(test))]
        let set = &self.set;
        #[cfg(test)]
        let set = &self.set.get_recursive_circuit_set();
        match circuit_type {
            CircuitInput::Leaf(leaf) => set
                .generate_proof(&self.leaf_circuit, [], [], leaf)
                .map(|p| (p, self.leaf_circuit.get_verifier_data().clone()).into()),
            CircuitInput::Extension(ext) => {
                let mut child_proofs = ext.get_child_proofs()?;
                let (child_proof, child_vk) = child_proofs
                    .pop()
                    .ok_or(anyhow::Error::msg(
                        "No proof found in input for extension node",
                    ))?
                    .into();
                set.generate_proof(
                    &self.ext_circuit,
                    [child_proof],
                    [&child_vk],
                    ExtensionNodeCircuit {
                        node: ext.input.node,
                    },
                )
                .map(|p| (p, self.ext_circuit.get_verifier_data().clone()).into())
            }
            CircuitInput::Branch(branch) => {
                let child_proofs = branch.get_child_proofs()?;
                self.branchs.generate_proof(set, branch.input, child_proofs)
            }
        }
    }

    pub(crate) fn get_mapping_circuit_set(&self) -> &RecursiveCircuits<F, C, D> {
        #[cfg(not(test))]
        let set = &self.set;
        #[cfg(test)]
        let set = self.set.get_recursive_circuit_set();

        set
    }
}

#[cfg(test)]
mod test {
<<<<<<< HEAD
    use std::sync::Arc;

=======
>>>>>>> 1c88c307
    use eth_trie::{EthTrie, MemoryDB, Trie};
    use plonky2::field::{goldilocks_field::GoldilocksField, types::Field};
    use plonky2_ecgfp5::curve::curve::Point;
    use serial_test::serial;
    use std::sync::Arc;

    use super::*;
    use crate::{
        api::lpn_storage::leaf_digest_for_mapping,
        eth::StorageSlot,
        mpt_sequential::{bytes_to_nibbles, test::generate_random_storage_mpt},
        storage::key::MappingSlot,
        types::ADDRESS_LEN,
        utils::test::random_vector,
    };

    struct TestData {
        trie: EthTrie<MemoryDB>,
        key: Vec<u8>,
        mpt_keys: Vec<Vec<u8>>,
    }

    fn generate_storage_trie_and_keys(slot: usize, num_children: usize) -> TestData {
        let (mut trie, _) = generate_random_storage_mpt::<3, 32>();
        // insert `num_children` keys that share the same prefix
        let key = random_vector(20); // like address
        let mut mpt = StorageSlot::Mapping(key.clone(), slot).mpt_key_vec();
        let mpt_len = mpt.len();
        let last_byte = mpt[mpt_len - 1];
        let first_nibble = last_byte & 0xF0;
        let second_nibble = last_byte & 0x0F;
        println!(
            "key: {}, last: {}, first: {}, second: {}",
            hex::encode(&mpt),
            last_byte,
            first_nibble,
            second_nibble
        );
        let mut mpt_keys = Vec::new();
        // only change the last nibble
        for i in 0..num_children {
            mpt[mpt_len - 1] = first_nibble + ((second_nibble + i as u8) & 0x0F);
            mpt_keys.push(mpt.clone());
        }
        println!(
            "key1: {:?}, key2: {:?}",
            hex::encode(&mpt_keys[0]),
            hex::encode(&mpt_keys[1])
        );
        let v: Vec<u8> = rlp::encode(&random_vector(32)).to_vec();
        mpt_keys
            .iter()
            .for_each(|mpt| trie.insert(&mpt, &v).unwrap());
        trie.root_hash().unwrap();

        TestData {
            trie,
            key,
            mpt_keys,
        }
    }

    #[test]
    #[serial]
    fn test_serialization() {
        let params = PublicParameters::build();

        let encoded = bincode::serialize(&params).unwrap();
        let decoded_params: PublicParameters = bincode::deserialize(&encoded).unwrap();

        assert!(decoded_params == params);

        let slot = 3;
        let mut test_data = generate_storage_trie_and_keys(slot, 2);
        let p1 = test_data.trie.get_proof(&test_data.mpt_keys[0]).unwrap();
        let l1 = CircuitInput::Leaf(LeafCircuit {
            node: p1.last().unwrap().to_vec(),
            slot: MappingSlot::new(slot as u8, test_data.key.clone()),
        });

        let encoded = bincode::serialize(&l1).unwrap();
        let decoded_input: CircuitInput = bincode::deserialize(&encoded).unwrap();

        // we test serialization of `CircuitType::Leaf` by employing the deserialized input to
        // generate the proof
        let leaf_proof = params.generate_proof(decoded_input).unwrap();
        let encoded = bincode::serialize(&leaf_proof).unwrap();
        let decoded_proof: ProofWithVK = bincode::deserialize(&encoded).unwrap();

        assert_eq!(leaf_proof, decoded_proof);

        let branch_node = p1[p1.len() - 2].to_vec();
        let branch_inputs = CircuitInput::Branch(BranchInput {
            input: InputNode {
                node: branch_node.clone(),
            },
            serialized_child_proofs: vec![encoded],
        });

        let encoded = bincode::serialize(&branch_inputs).unwrap();
        let decoded_input: CircuitInput = bincode::deserialize(&encoded).unwrap();

        // we test serialization of `CircuitType::Branch` by employing the deserialized input to
        // generate the proof
        let proof = params.generate_proof(decoded_input).unwrap();

        let encoded = bincode::serialize(&proof).unwrap();
        let decoded_proof: ProofWithVK = bincode::deserialize(&encoded).unwrap();

        assert_eq!(proof, decoded_proof);
    }

    /// test if the selection of the circuits is correct
    #[test]
    #[serial]
    fn test_branch_logic() {
        let params = PublicParameters::build();
        let slot = 0;
        let num_children = 6;
        let mut test_data = generate_storage_trie_and_keys(slot, num_children);
        let trie = &mut test_data.trie;
        let key = &test_data.key;
        let mpt1 = test_data.mpt_keys[0].as_slice();
        let mpt2 = test_data.mpt_keys[1].as_slice();
        let p1 = trie.get_proof(&mpt1).unwrap();
        let p2 = trie.get_proof(&mpt2).unwrap();
        // they should share the same branch node
        assert_eq!(p1.len(), p2.len());
        assert_eq!(p1[p1.len() - 2], p2[p2.len() - 2]);
        let l1_inputs = CircuitInput::new_leaf(p1.last().unwrap().to_vec(), slot, key.clone());
        // generate a leaf then a branch proof with only this leaf
        println!("[+] Generating leaf proof 1...");
        let leaf1_proof_buff = generate_proof(&params, l1_inputs).unwrap();
        // some testing on the public inputs of the proof
        let leaf1_proof = ProofWithVK::deserialize(&leaf1_proof_buff).unwrap();
        let pub1 = leaf1_proof.proof.public_inputs[..NUM_IO].to_vec();
        let pi1 = PublicInputs::from(&pub1);
        assert_eq!(pi1.proof_inputs.len(), NUM_IO);
        let (_, comp_ptr) = pi1.mpt_key_info();
        assert_eq!(comp_ptr, F::from_canonical_usize(63));

        let branch_node = p1[p1.len() - 2].to_vec();
        println!("[+] Generating branch proof 1...");
        let branch_inputs = CircuitInput::new_branch(branch_node.clone(), vec![leaf1_proof_buff]);
        let branch1_buff = generate_proof(&params, branch_inputs).unwrap();
        let branch1 = ProofWithVK::deserialize(&branch1_buff).unwrap();
        let exp_vk = params.branchs.b1.get_verifier_data().clone();
        assert_eq!(branch1.verifier_data(), &exp_vk);

        let gen_fake_proof = |mpt| {
            let mut pub2 = pub1.clone();
            assert_eq!(pub2.len(), NUM_IO);
            pub2[PublicInputs::<F>::KEY_IDX..PublicInputs::<F>::T_IDX].copy_from_slice(
                &bytes_to_nibbles(mpt)
                    .into_iter()
                    .map(F::from_canonical_u8)
                    .collect::<Vec<_>>(),
            );
            assert_eq!(pub2.len(), pub1.len());

            let pi2 = PublicInputs::from(&pub2);
            {
                let (k1, p1) = pi1.mpt_key_info();
                let (k2, p2) = pi2.mpt_key_info();
                let (pt1, pt2) = (
                    p1.to_canonical_u64() as usize,
                    p2.to_canonical_u64() as usize,
                );
                assert!(pt1 < k1.len() && pt2 < k2.len());
                assert!(p1 == p2);
                assert!(k1[..pt1] == k2[..pt2]);
            }
            let fake_proof = params
                .set
                .generate_input_proofs([pub2.clone().try_into().unwrap()])
                .unwrap();
            let vk = params.set.verifier_data_for_input_proofs::<1>()[0].clone();
            ProofWithVK::from((fake_proof[0].clone(), vk))
        };

        // generate  a branch proof with two leafs inputs now but using the testing framework
        // we simulate another leaf at the right key, so we just modify the nibble at the pointer
        // generate fake dummy proofs but with expected public inputs
        println!("[+] Generating leaf proof 2...");
        let leaf2_proof_vk = gen_fake_proof(mpt2);

        println!("[+] Generating branch proof 2...");
        let branch_inputs = CircuitInput::Branch(BranchInput {
            input: InputNode {
                node: branch_node.clone(),
            },
            serialized_child_proofs: vec![
                bincode::serialize(&leaf1_proof).unwrap(),
                bincode::serialize(&leaf2_proof_vk).unwrap(),
            ],
        });
        let branch2 = params.generate_proof(branch_inputs).unwrap();
        let exp_vk = params.branchs.b4.get_verifier_data().clone();
        assert_eq!(branch2.verifier_data(), &exp_vk);
        // check validity of public input of `branch2` proof
        let check_public_input = |num_children, proof: &ProofWithVK| {
            let value1: Vec<u8> = rlp::decode(&trie.get(mpt1).unwrap().unwrap()).unwrap();
            let p1_acc = leaf_digest_for_mapping(&test_data.key, &value1);
            //let value2: Vec<u8> = rlp::decode(&trie.get(&test_data.mpt_key2).unwrap().unwrap()).unwrap();
            //let p2_acc = leaf_digest_for_mapping(&test_data.key, &value2);
            let exp_accumulator = (0..num_children).fold(Point::NEUTRAL, |acc, _| acc + p1_acc);
            let branch_pub = PublicInputs::from(&proof.proof().public_inputs[..NUM_IO]);
            assert_eq!(exp_accumulator.to_weierstrass(), branch_pub.accumulator());
            assert_eq!(F::from_canonical_usize(num_children), branch_pub.n());
            let (k1, p1) = pi1.mpt_key_info();
            let (kb, pb) = branch_pub.mpt_key_info();
            let p1 = p1.to_canonical_u64() as usize;
            let pb = pb.to_canonical_u64() as usize;
            assert_eq!(p1 - 1, pb);
            assert_eq!(k1[..pb], kb[..pb]);
            assert_eq!(pi1.mapping_slot(), branch_pub.mapping_slot());
        };
        check_public_input(2, &branch2);
        // generate num_children-2 fake proofs to tesr branch circuit with num_children proofs
        let mut serialized_child_proofs = vec![
            bincode::serialize(&leaf1_proof).unwrap(),
            bincode::serialize(&leaf2_proof_vk).unwrap(),
        ];
        for i in 2..num_children {
            serialized_child_proofs.push(
                bincode::serialize(&gen_fake_proof(test_data.mpt_keys[i].as_slice())).unwrap(),
            )
        }
        println!("[+] Generating branch proof {}...", num_children);
        let branch_inputs = CircuitInput::Branch(BranchInput {
            input: InputNode {
                node: branch_node.clone(),
            },
            serialized_child_proofs,
        });
        let branch_proof = params.generate_proof(branch_inputs).unwrap();
        let exp_vk = params.branchs.b9.get_verifier_data().clone();
        assert_eq!(branch_proof.verifier_data(), &exp_vk);
        check_public_input(num_children, &branch_proof);
    }

    #[test]
    fn test_mapping_api() {
        let memdb = Arc::new(MemoryDB::new(true));
        let mut trie = EthTrie::new(memdb.clone());

        let key1 = [1u8; 4];
        let val1 = [2u8; ADDRESS_LEN];
        let slot1 = StorageSlot::Mapping(key1.to_vec(), 0);
        let mpt_key1 = slot1.mpt_key();

        let key2 = [3u8; 4];
        let val2 = [4u8; ADDRESS_LEN];
        let slot2 = StorageSlot::Mapping(key2.to_vec(), 0);
        let mpt_key2 = slot2.mpt_key();

        trie.insert(&mpt_key1, &rlp::encode(&val1.as_slice()))
            .unwrap();
        trie.insert(&mpt_key2, &rlp::encode(&val2.as_slice()))
            .unwrap();
        trie.root_hash().unwrap();

        let proof1 = trie.get_proof(&mpt_key1).unwrap();
        let proof2 = trie.get_proof(&mpt_key2).unwrap();

        assert_eq!(proof1[0], proof2[0]);
        // only need to make sure node above is really a branch node
        assert!(rlp::decode_list::<Vec<u8>>(&proof1[0]).len() == 17);
        use crate::storage::mapping::{self};
        println!("Generating params...");
        let params = mapping::api::build_circuits_params();
        println!("Proving leaf 1...");

        let leaf_input1 = mapping::CircuitInput::new_leaf(proof1[1].clone(), 0, key1.to_vec());
        let leaf_proof1 = mapping::api::generate_proof(&params, leaf_input1).unwrap();
        {
            let lp = ProofWithVK::deserialize(&leaf_proof1).unwrap();
            let pub1 = mapping::PublicInputs::from(&lp.proof.public_inputs);
            let (_, ptr) = pub1.mpt_key_info();
            assert_eq!(ptr, GoldilocksField::ZERO);
        }

        println!("Proving leaf 2...");

        let leaf_input2 = mapping::CircuitInput::new_leaf(proof2[1].clone(), 0, key2.to_vec());

        let leaf_proof2 = mapping::api::generate_proof(&params, leaf_input2).unwrap();

        println!("Proving branch...");

        let branch_input = mapping::api::CircuitInput::new_branch(
            proof1[0].clone(),
            vec![leaf_proof1, leaf_proof2],
        );

        mapping::api::generate_proof(&params, branch_input).unwrap();
    }
}<|MERGE_RESOLUTION|>--- conflicted
+++ resolved
@@ -368,11 +368,6 @@
 
 #[cfg(test)]
 mod test {
-<<<<<<< HEAD
-    use std::sync::Arc;
-
-=======
->>>>>>> 1c88c307
     use eth_trie::{EthTrie, MemoryDB, Trie};
     use plonky2::field::{goldilocks_field::GoldilocksField, types::Field};
     use plonky2_ecgfp5::curve::curve::Point;
