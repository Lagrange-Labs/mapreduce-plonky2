--- conflicted
+++ resolved
@@ -227,17 +227,8 @@
                     .iter()
                     .map(|nib| nib.to_canonical_u64() as u8)
                     .collect::<Vec<_>>();
-<<<<<<< HEAD
                 let pointer = ptr.to_canonical_u64() as usize;
-                let proofs = child_proofs
-=======
-                // -1 because it's the expected pointer _after_ advancing the
-                // pointer by one in the branch circuit.
-                // TODO: refactor circuit to only advance the pointer by one _after_
-                // the comparison, so we don't need to do this?
-                let pointer = ptr.to_canonical_u64() as usize - 1;
                 let (proofs, vks): (Vec<_>, Vec<_>) = child_proofs
->>>>>>> 2a282a92
                     .iter()
                     // TODO: didn't find a way to get rid of the useless clone - it's either on the vk or on the proof
                     .map(|p| {
@@ -514,15 +505,10 @@
         assert_eq!(p1[p1.len() - 2], p2[p2.len() - 2]);
         let l1_inputs = CircuitInput::new_leaf(p1.last().unwrap().to_vec(), slot, key.clone());
         // generate a leaf then a branch proof with only this leaf
-<<<<<<< HEAD
         let leaf1_proof_buff = generate_proof(&params, l1_inputs).unwrap();
         // some testing on the public inputs of the proof
         let leaf1_proof = ProofWithVK::deserialize(&leaf1_proof_buff).unwrap();
         let pub1 = leaf1_proof.proof.public_inputs[..NUM_IO].to_vec();
-=======
-        let leaf1_proof = params.generate_proof(CircuitInput::Leaf(l1)).unwrap();
-        let pub1 = leaf1_proof.proof().public_inputs[..NUM_IO].to_vec();
->>>>>>> 2a282a92
         let pi1 = PublicInputs::from(&pub1);
         assert_eq!(pi1.proof_inputs.len(), NUM_IO);
         let (_, comp_ptr) = pi1.mpt_key_info();
