//! This module implements the logic of verifying that a Merkle recursive proof
//! over a tree contains the same set of leaves than a MPT recursive proof over
//! a different tree. This is the digest translation mechanism, passing from one
//! tree to another.

use super::{
    length_match::PublicInputs as MPTPublicInputs, lpn::PublicInputs as MerklePublicInputs,
};
use crate::{
    api::{default_config, deserialize_proof, serialize_proof, ProofWithVK},
    array::Array,
    group_hashing::{CircuitBuilderGroupHashing, N},
    keccak::{OutputHash, PACKED_HASH_LEN},
    types::{PackedAddressTarget, PACKED_ADDRESS_LEN},
    utils::{
        convert_point_to_curve_target, convert_slice_to_curve_point, convert_u32_fields_to_u8_vec,
    },
    verifier_gadget::VerifierTarget,
};
use anyhow::Result;
use ethers::types::{H160, H256};
use plonky2::{
    field::goldilocks_field::GoldilocksField,
    hash::hash_types::{HashOutTarget, RichField, NUM_HASH_OUT_ELTS},
    iop::{target::Target, witness::PartialWitness},
    plonk::{
        circuit_builder::CircuitBuilder,
        circuit_data::{CircuitData, VerifierCircuitData},
        proof::ProofWithPublicInputs,
    },
};
use plonky2_crypto::u32::arithmetic_u32::U32Target;
use plonky2_ecgfp5::gadgets::curve::{CircuitBuilderEcGFp5, CurveTarget};
use recursion_framework::{
    framework::{
        RecursiveCircuits, RecursiveCircuitsVerifierGagdet, RecursiveCircuitsVerifierTarget,
    },
    serialization::{deserialize, serialize},
};
use serde::{Deserialize, Serialize};
use std::array;

/// This is a wrapper around an array of targets set as public inputs of any
/// proof generated in this module. They all share the same structure.
/// `D` Digest of all the values processed
/// `C1` MPT root of blockchain storage trie
/// `C2` Merkle root of LPN’s storage database (merkle tree)
/// `M` Storage slot of the mapping
/// `S` Storage slot of the variable holding the length
#[derive(Clone, Debug)]
pub struct PublicInputs<'a, T: Clone> {
    pub(crate) proof_inputs: &'a [T],
}

impl<'a, F: RichField> PublicInputs<'a, F> {
    /// Get the hash value of storage MPT root (C1).
    pub fn mpt_root_value(&self) -> H256 {
        // The root hash is packed as [u32; 8] in public inputs. This code
        // converts it to [u8; 32] as H256.
        let bytes = convert_u32_fields_to_u8_vec(self.mpt_root_data());

        H256(bytes.try_into().unwrap())
    }
}

impl<'a> PublicInputs<'a, Target> {
    pub fn register(
        cb: &mut CircuitBuilder<GoldilocksField, 2>,
        digest: &CurveTarget,
        mpt_root_hash: &OutputHash,
        merkle_root_hash: &HashOutTarget,
        mapping_slot: Target,
        length_slot: Target,
    ) {
        cb.register_curve_public_input(*digest);
        mpt_root_hash.register_as_public_input(cb);
        cb.register_public_inputs(&merkle_root_hash.elements);
<<<<<<< HEAD
        contract_address.register_as_public_input(cb);
=======
>>>>>>> 415224cd
        cb.register_public_input(mapping_slot);
        cb.register_public_input(length_slot);
    }

    /// Return the curve point target of digest defined over the public inputs.
    pub fn digest(&self) -> CurveTarget {
        convert_point_to_curve_target(self.digest_data())
    }

    pub fn mpt_root(&self) -> OutputHash {
        let data = self.mpt_root_data();
        array::from_fn(|i| U32Target(data[i])).into()
    }
}

impl<'a, T: Copy> PublicInputs<'a, T> {
    /// `D` Digest of all the values processed
    /// `C1` MPT root of blockchain storage trie
    /// `C2` Merkle root of LPN’s storage database (merkle tree)
    /// `A` Address of smart contract
    /// `M` Storage slot of the mapping
    /// `S` Storage slot of the variable holding the length
    pub(crate) const D_IDX: usize = 0;
    pub(crate) const C1_IDX: usize = Self::D_IDX + 2 * N + 1; // 2*N+1 for curve target
    pub(crate) const C2_IDX: usize = Self::C1_IDX + PACKED_HASH_LEN;
    pub(crate) const M_IDX: usize = Self::C2_IDX + NUM_HASH_OUT_ELTS;
    pub(crate) const S_IDX: usize = Self::M_IDX + 1;
    pub(crate) const TOTAL_LEN: usize = Self::S_IDX + 1;

    pub fn from(arr: &'a [T]) -> Self {
        Self { proof_inputs: arr }
    }

    /// Transform a list of elements to a curve point.
    pub fn digest_data(&self) -> ([T; 5], [T; 5], T) {
        convert_slice_to_curve_point(&self.proof_inputs[Self::D_IDX..])
    }

    pub fn mpt_root_data(&self) -> &[T] {
        &self.proof_inputs[Self::C1_IDX..Self::C2_IDX]
    }

    pub fn merkle_root_data(&self) -> &[T] {
        &self.proof_inputs[Self::C2_IDX..Self::M_IDX]
    }

    pub fn mapping_slot(&self) -> T {
        self.proof_inputs[Self::M_IDX]
    }

    pub fn length_slot(&self) -> T {
        self.proof_inputs[Self::S_IDX]
    }
}

/// Digest equivalence circuit
#[derive(Clone, Debug)]
struct DigestEqualCircuit;

impl DigestEqualCircuit {
    /// Build for circuit.
    pub fn build(
        cb: &mut CircuitBuilder<GoldilocksField, 2>,
        mpt_pi: &[Target],
        merkle_pi: &[Target],
    ) {
        let mpt_pi = MPTPublicInputs::from(mpt_pi);
        let merkle_pi = MerklePublicInputs::from(merkle_pi);

        // Constrain both digests are equal.
        let mpt_digest = mpt_pi.digest();
        let merkle_digest = merkle_pi.digest();
        cb.connect_curve_points(mpt_digest, merkle_digest);

        // Register the public inputs.
        PublicInputs::register(
            cb,
            &mpt_digest,
            &mpt_pi.root_hash(),
            &merkle_pi.root_hash(),
            mpt_pi.mapping_slot(),
            mpt_pi.length_slot(),
        );
    }
}

type F = crate::api::F;
type C = crate::api::C;
const D: usize = crate::api::D;

#[derive(Serialize, Deserialize)]
pub(crate) struct Parameters {
    #[serde(serialize_with = "serialize", deserialize_with = "deserialize")]
    data: CircuitData<F, C, D>,
    lpn_wires: RecursiveCircuitsVerifierTarget<D>,
    mpt_wires: VerifierTarget<D>,
}

impl Parameters {
    /// Build circuit parameters for digest equal circuit
    pub(crate) fn build(
        lpn_circuit_set: &RecursiveCircuits<F, C, D>,
        mpt_circuit_vd: &VerifierCircuitData<F, C, D>,
    ) -> Self {
        const LPN_PUBLIC_INPUTS: usize = MerklePublicInputs::<Target>::TOTAL_LEN;
        let mut cb = CircuitBuilder::<F, D>::new(default_config());
        let mpt_wires = VerifierTarget::verify_proof(&mut cb, mpt_circuit_vd);
        let verifier_gadget = RecursiveCircuitsVerifierGagdet::<F, C, D, LPN_PUBLIC_INPUTS>::new(
            default_config(),
            lpn_circuit_set,
        );
        let lpn_wires = verifier_gadget.verify_proof_in_circuit_set(&mut cb);
        let mpt_pi = mpt_wires.get_proof().public_inputs.as_slice();
        let lpn_pi = lpn_wires.get_public_input_targets::<F, LPN_PUBLIC_INPUTS>();
        DigestEqualCircuit::build(&mut cb, mpt_pi, lpn_pi);

        let data = cb.build::<C>();

        Self {
            data,
            lpn_wires,
            mpt_wires,
        }
    }
    /// Generate proof for digest equal circuit employiing the circuit parameters found in  `self`
    /// and the necessary inputs values
    pub(crate) fn generate_proof(
        &self,
        lpn_circuit_set: &RecursiveCircuits<F, C, D>,
        lpn_proof: &ProofWithVK,
        mpt_proof: &ProofWithVK,
    ) -> Result<Vec<u8>> {
        let mut pw = PartialWitness::<F>::new();
        let (lpn_proof, lpn_vd) = lpn_proof.into();
        self.lpn_wires
            .set_target(&mut pw, lpn_circuit_set, lpn_proof, lpn_vd)
            .unwrap();
        let (mpt_proof, mpt_vd) = mpt_proof.into();
        self.mpt_wires.set_target(&mut pw, mpt_proof, mpt_vd);
        let proof = self.data.prove(pw)?;
        serialize_proof(&proof)
    }

    /// Get the `CircuitData` of the digest equal circuit
    pub(crate) fn circuit_data(&self) -> &CircuitData<F, C, D> {
        &self.data
    }
}
/// Data structure containing the inputs to be provided to the API in order to
/// generate a proof for the digest equal circuit
pub struct CircuitInput {
    lpn_proof: Vec<u8>,
    mpt_proof: Vec<u8>,
}

impl CircuitInput {
    /// Instantiate `CircuitInput` for digest equal circuit employing a proof for LPN storage circuits
    /// and a proof for the MPT length match circuits
    pub fn new(lpn_proof: Vec<u8>, mpt_proof: Vec<u8>) -> Self {
        Self {
            lpn_proof,
            mpt_proof,
        }
    }
}

impl TryInto<(ProofWithVK, ProofWithPublicInputs<F, C, D>)> for CircuitInput {
    type Error = anyhow::Error;

    fn try_into(
        self,
    ) -> std::prelude::v1::Result<(ProofWithVK, ProofWithPublicInputs<F, C, D>), Self::Error> {
        Ok((
            ProofWithVK::deserialize(&self.lpn_proof)?,
            deserialize_proof(&self.mpt_proof)?,
        ))
    }
}

#[cfg(test)]
mod tests {
    use std::str::FromStr;

    use super::*;
    use crate::{
        api::tests::TestDummyCircuit,
        benches::init_logging,
        circuit::{test::run_circuit, UserCircuit},
        eth::{left_pad32, ProofQuery, StorageSlot},
        mpt_sequential::test::generate_random_storage_mpt,
        storage::{self, key::MappingSlot},
        utils::{convert_u8_to_u32_slice, keccak256, test::random_vector},
    };
    use eth_trie::Trie;
    use ethers::{
        providers::{Http, Provider},
        types::{spoof::storage, Address},
    };
    use plonky2::{
        field::types::{Field, Sample},
        hash::keccak,
        iop::witness::{PartialWitness, WitnessWrite},
        plonk::{
            circuit_builder::CircuitBuilder,
            config::{GenericConfig, PoseidonGoldilocksConfig},
        },
    };
    use plonky2::{hash::hash_types::HashOut, plonk::config::GenericHashOut};
    use plonky2_ecgfp5::curve::curve::{Point, WeierstrassPoint};
    use rand::thread_rng;
    use recursion_framework::framework_testing::TestingRecursiveCircuits;
<<<<<<< HEAD
    use serial_test::serial;
    use std::array;
=======
>>>>>>> 415224cd

    const D: usize = 2;
    type C = PoseidonGoldilocksConfig;
    type F = <C as GenericConfig<D>>::F;

    /// Test circuit
    #[derive(Clone, Debug)]
    struct TestCircuit {
        mpt_pi: Vec<F>,
        merkle_pi: Vec<F>,
    }

    impl UserCircuit<F, D> for TestCircuit {
        type Wires = (Vec<Target>, Vec<Target>);

        fn build(cb: &mut CircuitBuilder<F, D>) -> Self::Wires {
            let mpt_pi = cb.add_virtual_targets(MPTPublicInputs::<Target>::TOTAL_LEN);
            let merkle_pi = cb.add_virtual_targets(MerklePublicInputs::<Target>::TOTAL_LEN);

            DigestEqualCircuit::build(cb, &mpt_pi, &merkle_pi);

            (mpt_pi, merkle_pi)
        }

        fn prove(&self, pw: &mut PartialWitness<F>, wires: &Self::Wires) {
            pw.set_target_arr(&wires.0, &self.mpt_pi);
            pw.set_target_arr(&wires.1, &self.merkle_pi);
        }
    }

    /// Test the digest-equal circuit with simple random previous public inputs.
    #[test]
    fn test_digest_equal_circuit_simple() {
        init_logging();

        // Generate a random digest.
        let mut rng = thread_rng();
        let digest = Point::sample(&mut rng).to_weierstrass();

        let mpt_pi = generate_mpt_public_inputs(&digest);
        let merkle_pi = generate_merkle_public_inputs(&digest);

        let mpt_pi_wrapper = MPTPublicInputs::<F>::from(&mpt_pi);
        let merkle_pi_wrapper = MerklePublicInputs::<F>::from(merkle_pi.as_slice());

        // Get the expected public inputs.
        let exp_digest = (digest.x.0, digest.y.0, F::from_bool(digest.is_inf));
        let exp_mpt_root = mpt_pi_wrapper.root_hash_data();
        let exp_merkle_root = merkle_pi_wrapper.root_raw();
        let exp_mapping_slot = mpt_pi_wrapper.mapping_slot();
        let exp_length_slot = mpt_pi_wrapper.length_slot();

        let test_circuit = TestCircuit {
            mpt_pi: mpt_pi.clone(),
            merkle_pi: merkle_pi.clone(),
        };
        let proof = run_circuit::<F, D, C, _>(test_circuit);

        // Verify the public inputs.
        let pi = PublicInputs::<F>::from(&proof.public_inputs);
        assert_eq!(pi.digest_data(), exp_digest);
        assert_eq!(pi.mpt_root_data(), exp_mpt_root);
        assert_eq!(pi.merkle_root_data(), exp_merkle_root);
        assert_eq!(pi.mapping_slot(), exp_mapping_slot);
        assert_eq!(pi.length_slot(), exp_length_slot);
    }

    #[test]
    fn test_digest_equal_circuit_parameters() {
        const LPN_PUBLIC_INPUTS: usize = MerklePublicInputs::<'_, Target>::TOTAL_LEN;
        const MPT_PUBLIC_INPUTS: usize = MPTPublicInputs::<'_, Target>::TOTAL_LEN;
        let testing_framework = TestingRecursiveCircuits::<F, C, D, LPN_PUBLIC_INPUTS>::default();
        let mpt_dummy_circuit = TestDummyCircuit::<MPT_PUBLIC_INPUTS>::build();
        let digest_eq_circuit = Parameters::build(
            testing_framework.get_recursive_circuit_set(),
            &mpt_dummy_circuit.circuit_data().verifier_data(),
        );
        // generate inputs
        let mut rng = thread_rng();
        let digest = Point::sample(&mut rng).to_weierstrass();

        let mpt_pi = generate_mpt_public_inputs(&digest);
        let lpn_pi = generate_merkle_public_inputs(&digest);

        // generate input proofs
        let lpn_proof = testing_framework
            .generate_input_proofs::<1>([lpn_pi.try_into().unwrap()])
            .unwrap()[0]
            .clone();
        let mpt_proof = mpt_dummy_circuit
            .generate_proof(mpt_pi.try_into().unwrap())
            .unwrap();

        let lpn_proof = (
            lpn_proof,
            testing_framework.verifier_data_for_input_proofs::<1>()[0].clone(),
        )
            .into();
        let mpt_proof = (
            mpt_proof,
            mpt_dummy_circuit.circuit_data().verifier_only.clone(),
        )
            .into();
        // generate digest equal circuit proof
        let proof = digest_eq_circuit
            .generate_proof(
                testing_framework.get_recursive_circuit_set(),
                &lpn_proof,
                &mpt_proof,
            )
            .unwrap();

        digest_eq_circuit
            .data
            .verify(bincode::deserialize(&proof).unwrap())
            .unwrap();
    }

    fn generate_mpt_public_inputs(digest: &WeierstrassPoint) -> Vec<F> {
        let mut pi: Vec<_> = random_vector::<u32>(MPTPublicInputs::<F>::TOTAL_LEN)
            .into_iter()
            .map(F::from_canonical_u32)
            .collect();

        // Set the digest.
        pi[MPTPublicInputs::<F>::D_IDX..MPTPublicInputs::<F>::D_IDX + N]
            .copy_from_slice(&digest.x.0);
        pi[MPTPublicInputs::<F>::D_IDX + N..MPTPublicInputs::<F>::D_IDX + 2 * N]
            .copy_from_slice(&digest.y.0);
        pi[MPTPublicInputs::<F>::D_IDX + 2 * N] = F::from_bool(digest.is_inf);

        pi
    }

    fn generate_merkle_public_inputs(digest: &WeierstrassPoint) -> Vec<F> {
        let mut pi: Vec<_> = random_vector::<u32>(MerklePublicInputs::<F>::TOTAL_LEN)
            .into_iter()
            .map(F::from_canonical_u32)
            .collect();

        // Set the digest.
        pi[MerklePublicInputs::<F>::D_IDX..MerklePublicInputs::<F>::D_IDX + N]
            .copy_from_slice(&digest.x.0);
        pi[MerklePublicInputs::<F>::D_IDX + N..MerklePublicInputs::<F>::D_IDX + 2 * N]
            .copy_from_slice(&digest.y.0);
        pi[MerklePublicInputs::<F>::D_IDX + 2 * N] = F::from_bool(digest.is_inf);

        pi
    }
    use anyhow::Result;
    use storage::lpn::{leaf_digest_for_mapping, leaf_hash_for_mapping};
    #[tokio::test]
    #[serial]
    async fn test_mapping_extraction_equivalence_pudgy() -> Result<()> {
        // first pinguin holder https://dune.com/queries/2450476/4027653
        // holder: 0x188b264aa1456b869c3a92eeed32117ebb835f47
        // NFT id https://opensea.io/assets/ethereum/0xbd3531da5cf5857e7cfaa92426877b022e612cf8/1116
        let mapping_value =
            Address::from_str("0x188B264AA1456B869C3a92eeeD32117EbB835f47").unwrap();
        let nft_id: u32 = 1116;
        let mapping_key = left_pad32(&nft_id.to_be_bytes());
        let url = "https://eth.llamarpc.com";
        let provider =
            Provider::<Http>::try_from(url).expect("could not instantiate HTTP Provider");

        // extracting from
        // https://github.com/OpenZeppelin/openzeppelin-contracts/blob/master/contracts/token/ERC721/ERC721.sol
        // assuming it's using ERC731Enumerable that inherits ERC721
        let mapping_slot = 2;
        // pudgy pinguins
        let pudgy_address = Address::from_str("0xBd3531dA5CF5857e7CfAA92426877b022e612cf8")?;
        let query = ProofQuery::new_mapping_slot(pudgy_address, mapping_slot, mapping_key.to_vec());
        let res = query.query_mpt_proof(&provider, None).await?;
        let raw_address = ProofQuery::verify_storage_proof(&res)?;
        // the value is actually RLP encoded !
        let decoded_address: Vec<u8> = rlp::decode(&raw_address).unwrap();
        // this is read in the same order
        let found_address = Address::from_slice(&decoded_address.into_iter().collect::<Vec<u8>>());
        assert_eq!(found_address, mapping_value);
        let slot = MappingSlot::new(mapping_slot as u8, mapping_key.to_vec());

        let leaf_node = res.storage_proof[0].proof.last().unwrap();
        let mpt_circuit = storage::mapping::leaf::LeafCircuit::<80> {
            node: leaf_node.to_vec(),
            slot,
        };
        let mpt_proof = run_circuit::<F, D, C, _>(mpt_circuit);
        let mpt_pi = storage::mapping::PublicInputs::from(&mpt_proof.public_inputs);
        // Check hash
        let computed_hash = mpt_pi.root_hash();
        assert_eq!(
            convert_u8_to_u32_slice(&keccak256(leaf_node)),
            computed_hash
        );
        // Check the digest
        let expected_digest = leaf_digest_for_mapping(&mapping_key, mapping_value.as_bytes());
        let circuit_digest = mpt_pi.accumulator();
        println!("left_pad32(mapping_key) = \t{:?}", left_pad32(&mapping_key));
        println!(
            "left_pad32(mapping_value) = \t{:?}",
            left_pad32(mapping_value.as_bytes())
        );
        let low_idx = storage::mapping::PublicInputs::<F>::TOTAL_LEN;
        let high_idx = low_idx + 32;
        println!(
            "public inputs mapping_key = \t{:?}",
            &mpt_proof.public_inputs[low_idx..high_idx]
        );
        let low_idx = high_idx;
        let high_idx = low_idx + 32;
        println!(
            "public inputs mapping_value = \t{:?}",
            &mpt_proof.public_inputs[low_idx..high_idx]
        );

        assert_eq!(expected_digest.to_weierstrass(), circuit_digest);

        let exp_hash = HashOut::from_bytes(&leaf_hash_for_mapping(
            &mapping_key,
            mapping_value.as_bytes(),
        ));
        // use the _same_ inputs to the lpn leaf circuit
        let lpn_circuit = storage::lpn::leaf::LeafCircuit {
            mapping_key,
            mapping_value: left_pad32(mapping_value.as_bytes()),
        };
        let lpn_proof = run_circuit::<F, D, C, _>(lpn_circuit);
        let lpn_pi = storage::lpn::PublicInputs::from(lpn_proof.public_inputs.as_slice());
        assert_eq!(expected_digest.to_weierstrass(), lpn_pi.digest());
        assert_eq!(&exp_hash, &lpn_pi.root_hash());
        Ok(())
    }
}<|MERGE_RESOLUTION|>--- conflicted
+++ resolved
@@ -75,10 +75,6 @@
         cb.register_curve_public_input(*digest);
         mpt_root_hash.register_as_public_input(cb);
         cb.register_public_inputs(&merkle_root_hash.elements);
-<<<<<<< HEAD
-        contract_address.register_as_public_input(cb);
-=======
->>>>>>> 415224cd
         cb.register_public_input(mapping_slot);
         cb.register_public_input(length_slot);
     }
@@ -290,11 +286,8 @@
     use plonky2_ecgfp5::curve::curve::{Point, WeierstrassPoint};
     use rand::thread_rng;
     use recursion_framework::framework_testing::TestingRecursiveCircuits;
-<<<<<<< HEAD
     use serial_test::serial;
     use std::array;
-=======
->>>>>>> 415224cd
 
     const D: usize = 2;
     type C = PoseidonGoldilocksConfig;
