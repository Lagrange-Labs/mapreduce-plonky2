mod digest_equal;
mod key;
pub mod length_extract;
mod length_match;
<<<<<<< HEAD
mod lpn;
mod mapping;
=======
pub mod mapping;
mod merkle;
>>>>>>> 788ee969

pub use digest_equal::PublicInputs;

pub(crate) const MAX_BRANCH_NODE_LEN: usize = 532;
pub(super) const MAX_LEAF_NODE_LEN: usize = MAX_EXTENSION_NODE_LEN;
/// rlp( rlp(max key 32b) + rlp(max value 32b) ) + 1 for compact encoding
/// see test_len()
pub(crate) const MAX_EXTENSION_NODE_LEN: usize = 69;<|MERGE_RESOLUTION|>--- conflicted
+++ resolved
@@ -2,13 +2,8 @@
 mod key;
 pub mod length_extract;
 mod length_match;
-<<<<<<< HEAD
 mod lpn;
-mod mapping;
-=======
 pub mod mapping;
-mod merkle;
->>>>>>> 788ee969
 
 pub use digest_equal::PublicInputs;
 
