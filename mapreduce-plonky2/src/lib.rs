//! Plonky2 documentation
#![warn(missing_docs)]
#![feature(generic_const_exprs)]
#![feature(generic_arg_infer)]
#![feature(const_for)]
use anyhow::Result;
use plonky2::{
    field::extension::Extendable,
    hash::hash_types::RichField,
    plonk::{
        circuit_data::{CommonCircuitData, VerifierOnlyCircuitData},
        config::GenericConfig,
        proof::{CompressedProofWithPublicInputs, ProofWithPublicInputs},
    },
};
use serde::{Deserialize, Serialize};

mod benches;
pub mod eth;

pub mod api;
<<<<<<< HEAD
pub mod array;
mod block;
=======
mod array;
pub mod block;
>>>>>>> ec003020
pub(crate) mod circuit;
pub mod group_hashing;
mod hash;
pub mod keccak;
mod merkle_tree;
pub mod mpt_sequential;
mod poseidon;
pub mod query2;
mod rlp;
pub mod state;
pub mod storage;
pub mod types;
mod utils;
mod verifier_gadget;
/// Bundle containing the raw proof, the verification key, and some common data
/// necessary for prover and verifier.
/// TODO: This is a temporary tuple. We need to save the verification key separately.
pub(crate) type ProofTuple<F, C, const D: usize> = (
    ProofWithPublicInputs<F, C, D>,
    VerifierOnlyCircuitData<C, D>,
    CommonCircuitData<F, D>,
);

#[derive(Clone, Debug, Serialize, Deserialize)]
struct ByteProofTuple {
    proof_bytes: Vec<u8>,
    verification_data: Vec<u8>,
    common_data: Vec<u8>,
}

impl ByteProofTuple {
    fn from_proof_tuple<
        F: RichField + Extendable<D>,
        C: GenericConfig<D, F = F>,
        const D: usize,
    >(
        proof_tuple: ProofTuple<F, C, D>,
    ) -> Result<Vec<u8>> {
        let (proof, vd, cd) = proof_tuple;
        let compressed_proof = proof.compress(&vd.circuit_digest, &cd)?;
        let proof_bytes = compressed_proof.to_bytes();
        let verification_data = vd
            .to_bytes()
            .map_err(|e| anyhow::anyhow!("can't serialize vk: {:?}", e))?;
        //let common_data = bincode::serialize(&cd)?;
        let gate_serializer = plonky2_crypto::u32::gates::HashGateSerializer;
        let common_data = cd
            .to_bytes(&gate_serializer)
            .map_err(|e| anyhow::anyhow!("can't serialize cd: {:?}", e))?; // nikko TODO: this is a hack, we need to serialize the cd properly
        let btp = ByteProofTuple {
            proof_bytes,
            verification_data,
            common_data,
        };
        let buff = bincode::serialize(&btp)?;
        Ok(buff)
    }

    fn into_proof_tuple<
        F: RichField + Extendable<D>,
        C: GenericConfig<D, F = F>,
        const D: usize,
    >(
        proof_bytes: &[u8],
    ) -> Result<ProofTuple<F, C, D>> {
        let btp: ByteProofTuple = bincode::deserialize(proof_bytes)?;
        let vd = VerifierOnlyCircuitData::from_bytes(btp.verification_data)
            .map_err(|e| anyhow::anyhow!(e))?;
        //let cd: CommonCircuitData<F, D> = bincode::deserialize(&btp.common_data)?;
        let gate_serializer = plonky2_crypto::u32::gates::HashGateSerializer;
        let cd = CommonCircuitData::<F, D>::from_bytes(btp.common_data, &gate_serializer)
            .map_err(|e| anyhow::anyhow!("can't deserialize common data {:?}", e))?;
        let compressed_proof = CompressedProofWithPublicInputs::from_bytes(btp.proof_bytes, &cd)?;
        let proof = compressed_proof.decompress(&vd.circuit_digest, &cd)?;
        Ok((proof, vd, cd))
    }
}

#[cfg(test)]
mod test {
    use ethers::utils::keccak256;
    use plonky2::{
        iop::witness::{PartialWitness, WitnessWrite},
        plonk::{
            circuit_builder::CircuitBuilder,
            circuit_data::CircuitConfig,
            config::{GenericConfig, PoseidonGoldilocksConfig},
        },
    };
    use plonky2_crypto::hash::{
        keccak256::{CircuitBuilderHashKeccak, WitnessHashKeccak, KECCAK256_R},
        CircuitBuilderHash,
    };
    use rand::Rng;

    use crate::{utils::verify_proof_tuple, ByteProofTuple};
    use anyhow::Result;
    use plonky2::field::types::Field;
    const D: usize = 2;
    type C = PoseidonGoldilocksConfig;
    type F = <C as GenericConfig<D>>::F;

    #[test]
    fn test_proof_serialization() -> Result<()> {
        let config = CircuitConfig::standard_recursion_config();
        let mut builder = CircuitBuilder::new(config);
        let mut pw = PartialWitness::new();
        let hash_input = builder.add_virtual_hash_input_target(1, KECCAK256_R);
        let hash_output = builder.hash_keccak256(&hash_input);
        let a = builder.add_virtual_target();
        let b = builder.add_virtual_target();
        let c = builder.mul(a, b);
        builder.register_public_input(c);
        pw.set_target(a, F::from_canonical_u8(2));
        pw.set_target(b, F::from_canonical_u8(3));
        let hin = rand::thread_rng().gen::<[u8; 32]>();
        let hout = keccak256(&hin[..]);
        pw.set_keccak256_input_target(&hash_input, &hin);
        pw.set_keccak256_output_target(&hash_output, &hout);
        let data = builder.build();
        let proof = data.prove(pw).unwrap();
        let tuple = (proof, data.verifier_only, data.common);
        verify_proof_tuple(&tuple)?;
        let expected = tuple.clone();
        let serialized = ByteProofTuple::from_proof_tuple::<F, C, D>(tuple).unwrap();
        let deserialized = ByteProofTuple::into_proof_tuple::<F, C, D>(&serialized).unwrap();
        assert_eq!(expected, deserialized);
        Ok(())
    }
}<|MERGE_RESOLUTION|>--- conflicted
+++ resolved
@@ -19,13 +19,8 @@
 pub mod eth;
 
 pub mod api;
-<<<<<<< HEAD
 pub mod array;
-mod block;
-=======
-mod array;
 pub mod block;
->>>>>>> ec003020
 pub(crate) mod circuit;
 pub mod group_hashing;
 mod hash;
