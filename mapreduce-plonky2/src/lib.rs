//! Plonky2 documentation
#![warn(missing_docs)]
#![feature(generic_const_exprs)]
#![feature(generic_arg_infer)]
use anyhow::Result;
use plonky2::{
    field::extension::Extendable,
    hash::hash_types::RichField,
    plonk::{
        circuit_data::{CommonCircuitData, VerifierOnlyCircuitData},
        config::GenericConfig,
        proof::{CompressedProofWithPublicInputs, ProofWithPublicInputs},
    },
};
use serde::{Deserialize, Serialize};

mod benches;
pub mod eth;

pub mod api;
mod array;
mod block;
pub(crate) mod circuit;
mod group_hashing;
mod hash;
mod keccak;
pub mod merkle;
mod merkle_tree;
mod mpt_sequential;
mod rlp;
mod state;
<<<<<<< HEAD
pub mod storage;
=======
mod storage;
mod types;
>>>>>>> 60627d05
mod utils;
/// Bundle containing the raw proof, the verification key, and some common data
/// necessary for prover and verifier.
/// TODO: This is a temporary tuple. We need to save the verification key separately.
pub(crate) type ProofTuple<F, C, const D: usize> = (
    ProofWithPublicInputs<F, C, D>,
    VerifierOnlyCircuitData<C, D>,
    CommonCircuitData<F, D>,
);

#[derive(Clone, Debug, Serialize, Deserialize)]
struct ByteProofTuple {
    proof_bytes: Vec<u8>,
    verification_data: Vec<u8>,
    common_data: Vec<u8>,
}

impl ByteProofTuple {
    fn from_proof_tuple<
        F: RichField + Extendable<D>,
        C: GenericConfig<D, F = F>,
        const D: usize,
    >(
        proof_tuple: ProofTuple<F, C, D>,
    ) -> Result<Vec<u8>> {
        let (proof, vd, cd) = proof_tuple;
        let compressed_proof = proof.compress(&vd.circuit_digest, &cd)?;
        let proof_bytes = compressed_proof.to_bytes();
        let verification_data = vd
            .to_bytes()
            .map_err(|e| anyhow::anyhow!("can't serialize vk: {:?}", e))?;
        //let common_data = bincode::serialize(&cd)?;
        let gate_serializer = plonky2_crypto::u32::gates::HashGateSerializer;
        let common_data = cd
            .to_bytes(&gate_serializer)
            .map_err(|e| anyhow::anyhow!("can't serialize cd: {:?}", e))?; // nikko TODO: this is a hack, we need to serialize the cd properly
        let btp = ByteProofTuple {
            proof_bytes,
            verification_data,
            common_data,
        };
        let buff = bincode::serialize(&btp)?;
        Ok(buff)
    }

    fn into_proof_tuple<
        F: RichField + Extendable<D>,
        C: GenericConfig<D, F = F>,
        const D: usize,
    >(
        proof_bytes: &[u8],
    ) -> Result<ProofTuple<F, C, D>> {
        let btp: ByteProofTuple = bincode::deserialize(proof_bytes)?;
        let vd = VerifierOnlyCircuitData::from_bytes(btp.verification_data)
            .map_err(|e| anyhow::anyhow!(e))?;
        //let cd: CommonCircuitData<F, D> = bincode::deserialize(&btp.common_data)?;
        let gate_serializer = plonky2_crypto::u32::gates::HashGateSerializer;
        let cd = CommonCircuitData::<F, D>::from_bytes(btp.common_data, &gate_serializer)
            .map_err(|e| anyhow::anyhow!("can't deserialize common data {:?}", e))?;
        let compressed_proof = CompressedProofWithPublicInputs::from_bytes(btp.proof_bytes, &cd)?;
        let proof = compressed_proof.decompress(&vd.circuit_digest, &cd)?;
        Ok((proof, vd, cd))
    }
}

#[cfg(test)]
mod test {
    use ethers::utils::keccak256;
    use plonky2::{
        iop::witness::{PartialWitness, WitnessWrite},
        plonk::{
            circuit_builder::CircuitBuilder,
            circuit_data::CircuitConfig,
            config::{GenericConfig, PoseidonGoldilocksConfig},
        },
    };
    use plonky2_crypto::hash::{
        keccak256::{CircuitBuilderHashKeccak, WitnessHashKeccak, KECCAK256_R},
        CircuitBuilderHash,
    };
    use rand::Rng;

    use crate::{utils::verify_proof_tuple, ByteProofTuple};
    use anyhow::Result;
    use plonky2::field::types::Field;
    const D: usize = 2;
    type C = PoseidonGoldilocksConfig;
    type F = <C as GenericConfig<D>>::F;

    #[test]
    fn test_proof_serialization() -> Result<()> {
        let config = CircuitConfig::standard_recursion_config();
        let mut builder = CircuitBuilder::new(config);
        let mut pw = PartialWitness::new();
        let hash_input = builder.add_virtual_hash_input_target(1, KECCAK256_R);
        let hash_output = builder.hash_keccak256(&hash_input);
        let a = builder.add_virtual_target();
        let b = builder.add_virtual_target();
        let c = builder.mul(a, b);
        builder.register_public_input(c);
        pw.set_target(a, F::from_canonical_u8(2));
        pw.set_target(b, F::from_canonical_u8(3));
        let hin = rand::thread_rng().gen::<[u8; 32]>();
        let hout = keccak256(&hin[..]);
        pw.set_keccak256_input_target(&hash_input, &hin);
        pw.set_keccak256_output_target(&hash_output, &hout);
        let data = builder.build();
        let proof = data.prove(pw).unwrap();
        let tuple = (proof, data.verifier_only, data.common);
        verify_proof_tuple(&tuple)?;
        let expected = tuple.clone();
        let serialized = ByteProofTuple::from_proof_tuple::<F, C, D>(tuple).unwrap();
        let deserialized = ByteProofTuple::into_proof_tuple::<F, C, D>(&serialized).unwrap();
        assert_eq!(expected, deserialized);
        Ok(())
    }
}<|MERGE_RESOLUTION|>--- conflicted
+++ resolved
@@ -29,12 +29,8 @@
 mod mpt_sequential;
 mod rlp;
 mod state;
-<<<<<<< HEAD
 pub mod storage;
-=======
-mod storage;
 mod types;
->>>>>>> 60627d05
 mod utils;
 /// Bundle containing the raw proof, the verification key, and some common data
 /// necessary for prover and verifier.
