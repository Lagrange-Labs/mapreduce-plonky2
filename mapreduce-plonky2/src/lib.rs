--- conflicted
+++ resolved
@@ -25,12 +25,8 @@
 mod hash;
 pub mod keccak;
 mod merkle_tree;
-<<<<<<< HEAD
 pub mod mpt_sequential;
-=======
-mod mpt_sequential;
 pub mod query2;
->>>>>>> da7455ea
 mod rlp;
 pub mod state;
 pub mod storage;
