//! Plonky2 documentation
#![warn(missing_docs)]
#![feature(generic_const_exprs)]
#![feature(generic_arg_infer)]
#![feature(const_for)]
use anyhow::Result;
use plonky2::{
    field::extension::Extendable,
    hash::hash_types::RichField,
    plonk::{
        circuit_data::{CommonCircuitData, VerifierOnlyCircuitData},
        config::GenericConfig,
        proof::{CompressedProofWithPublicInputs, ProofWithPublicInputs},
    },
};
use serde::{Deserialize, Serialize};

mod benches;
pub mod eth;

pub mod api;
pub mod array;
mod block;
pub(crate) mod circuit;
pub mod group_hashing;
mod hash;
pub mod keccak;
mod merkle_tree;
<<<<<<< HEAD
pub mod mpt_sequential;
=======
mod mpt_sequential;
mod poseidon;
>>>>>>> 1f751c5e
pub mod query2;
mod rlp;
pub mod state;
pub mod storage;
pub mod types;
mod utils;
mod verifier_gadget;
/// Bundle containing the raw proof, the verification key, and some common data
/// necessary for prover and verifier.
/// TODO: This is a temporary tuple. We need to save the verification key separately.
pub(crate) type ProofTuple<F, C, const D: usize> = (
    ProofWithPublicInputs<F, C, D>,
    VerifierOnlyCircuitData<C, D>,
    CommonCircuitData<F, D>,
);

#[derive(Clone, Debug, Serialize, Deserialize)]
struct ByteProofTuple {
    proof_bytes: Vec<u8>,
    verification_data: Vec<u8>,
    common_data: Vec<u8>,
}

impl ByteProofTuple {
    fn from_proof_tuple<
        F: RichField + Extendable<D>,
        C: GenericConfig<D, F = F>,
        const D: usize,
    >(
        proof_tuple: ProofTuple<F, C, D>,
    ) -> Result<Vec<u8>> {
        let (proof, vd, cd) = proof_tuple;
        let compressed_proof = proof.compress(&vd.circuit_digest, &cd)?;
        let proof_bytes = compressed_proof.to_bytes();
        let verification_data = vd
            .to_bytes()
            .map_err(|e| anyhow::anyhow!("can't serialize vk: {:?}", e))?;
        //let common_data = bincode::serialize(&cd)?;
        let gate_serializer = plonky2_crypto::u32::gates::HashGateSerializer;
        let common_data = cd
            .to_bytes(&gate_serializer)
            .map_err(|e| anyhow::anyhow!("can't serialize cd: {:?}", e))?; // nikko TODO: this is a hack, we need to serialize the cd properly
        let btp = ByteProofTuple {
            proof_bytes,
            verification_data,
            common_data,
        };
        let buff = bincode::serialize(&btp)?;
        Ok(buff)
    }

    fn into_proof_tuple<
        F: RichField + Extendable<D>,
        C: GenericConfig<D, F = F>,
        const D: usize,
    >(
        proof_bytes: &[u8],
    ) -> Result<ProofTuple<F, C, D>> {
        let btp: ByteProofTuple = bincode::deserialize(proof_bytes)?;
        let vd = VerifierOnlyCircuitData::from_bytes(btp.verification_data)
            .map_err(|e| anyhow::anyhow!(e))?;
        //let cd: CommonCircuitData<F, D> = bincode::deserialize(&btp.common_data)?;
        let gate_serializer = plonky2_crypto::u32::gates::HashGateSerializer;
        let cd = CommonCircuitData::<F, D>::from_bytes(btp.common_data, &gate_serializer)
            .map_err(|e| anyhow::anyhow!("can't deserialize common data {:?}", e))?;
        let compressed_proof = CompressedProofWithPublicInputs::from_bytes(btp.proof_bytes, &cd)?;
        let proof = compressed_proof.decompress(&vd.circuit_digest, &cd)?;
        Ok((proof, vd, cd))
    }
}

#[cfg(test)]
mod test {
    use ethers::utils::keccak256;
    use plonky2::{
        iop::witness::{PartialWitness, WitnessWrite},
        plonk::{
            circuit_builder::CircuitBuilder,
            circuit_data::CircuitConfig,
            config::{GenericConfig, PoseidonGoldilocksConfig},
        },
    };
    use plonky2_crypto::hash::{
        keccak256::{CircuitBuilderHashKeccak, WitnessHashKeccak, KECCAK256_R},
        CircuitBuilderHash,
    };
    use rand::Rng;

    use crate::{utils::verify_proof_tuple, ByteProofTuple};
    use anyhow::Result;
    use plonky2::field::types::Field;
    const D: usize = 2;
    type C = PoseidonGoldilocksConfig;
    type F = <C as GenericConfig<D>>::F;

    #[test]
    fn test_proof_serialization() -> Result<()> {
        let config = CircuitConfig::standard_recursion_config();
        let mut builder = CircuitBuilder::new(config);
        let mut pw = PartialWitness::new();
        let hash_input = builder.add_virtual_hash_input_target(1, KECCAK256_R);
        let hash_output = builder.hash_keccak256(&hash_input);
        let a = builder.add_virtual_target();
        let b = builder.add_virtual_target();
        let c = builder.mul(a, b);
        builder.register_public_input(c);
        pw.set_target(a, F::from_canonical_u8(2));
        pw.set_target(b, F::from_canonical_u8(3));
        let hin = rand::thread_rng().gen::<[u8; 32]>();
        let hout = keccak256(&hin[..]);
        pw.set_keccak256_input_target(&hash_input, &hin);
        pw.set_keccak256_output_target(&hash_output, &hout);
        let data = builder.build();
        let proof = data.prove(pw).unwrap();
        let tuple = (proof, data.verifier_only, data.common);
        verify_proof_tuple(&tuple)?;
        let expected = tuple.clone();
        let serialized = ByteProofTuple::from_proof_tuple::<F, C, D>(tuple).unwrap();
        let deserialized = ByteProofTuple::into_proof_tuple::<F, C, D>(&serialized).unwrap();
        assert_eq!(expected, deserialized);
        Ok(())
    }
}<|MERGE_RESOLUTION|>--- conflicted
+++ resolved
@@ -26,12 +26,8 @@
 mod hash;
 pub mod keccak;
 mod merkle_tree;
-<<<<<<< HEAD
 pub mod mpt_sequential;
-=======
-mod mpt_sequential;
 mod poseidon;
->>>>>>> 1f751c5e
 pub mod query2;
 mod rlp;
 pub mod state;
