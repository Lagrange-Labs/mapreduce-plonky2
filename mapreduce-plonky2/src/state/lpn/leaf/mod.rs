//! Circuit to prove the correct formation of the leaf node and its intermediate nodes that
//! describes a Merkle opening.

use std::iter;

use ethers::types::{spoof::storage, Address};
use plonky2::{
    field::{extension::Extendable, goldilocks_field::GoldilocksField, types::Field},
    hash::{
        hash_types::{HashOut, HashOutTarget, RichField},
        poseidon::PoseidonHash,
    },
    iop::target::Target,
    plonk::{
        circuit_builder::CircuitBuilder,
        config::{GenericHashOut, Hasher},
    },
};

use crate::{state::BlockLinkingPublicInputs, types::HashOutput, utils::convert_u8_to_u32_slice};

mod public_inputs;

#[cfg(test)]
mod tests;

pub(crate) use public_inputs::PublicInputs;

/// Domain separation tag for the leaf value hashing scheme for the state database
const STATE_LEAF_DST: u8 = 0x22;
/// Returns the hash in bytes of the leaf of the state database. It takes as parameters
/// * the address of the contract,
/// * the mapping slot for which we're building the database over (v0 only functionality)
///     and the length slot corresponding to the variable holding the length of the mapping.
/// * the storage root of the lpn database corresponding to this contract
pub fn state_leaf_hash(
    add: Address,
    mapping_slot: u8,
    length_slot: u8,
    storage_root: HashOutput,
) -> HashOutput {
    let packed = convert_u8_to_u32_slice(add.as_bytes());
    let f_slice = std::iter::once(STATE_LEAF_DST as u32)
        .chain(packed)
        .chain(std::iter::once(mapping_slot as u32))
        .chain(std::iter::once(length_slot as u32))
        .map(GoldilocksField::from_canonical_u32)
        .chain(HashOut::from_bytes(&storage_root).elements)
        .collect::<Vec<_>>();
    let hash_f = PoseidonHash::hash_no_pad(&f_slice);
    hash_f.to_bytes().try_into().unwrap()
}

/// Circuit to prove the correct formation of the leaf node.
///
/// Will take the [BlockLinkingPublicInputs] as argument.
#[derive(Clone)]
pub struct LeafCircuit;

impl LeafCircuit {
    /// Returns an iterator with the following items, in sequence:
    ///
    /// - `A` Smart contract address
    /// - `C` Merkle root of the storage database
    /// - `S` Storage slot of the variable holding the length
    /// - `M` Storage slot of the mapping
    ///
    /// Such iterator will be used to compute the root node of the leaf.
    pub fn node_preimage<'i, T: Clone>(
        prefix: T,
        block_linking: &'i BlockLinkingPublicInputs<'i, T>,
    ) -> impl Iterator<Item = T> + 'i {
<<<<<<< HEAD
        let address = block_linking.packed_address().iter().cloned();
        let storage_root = block_linking.merkle_root().iter().cloned();
        let length_slot = iter::once(block_linking.length_slot()[0].clone());
        let mapping_slot = iter::once(block_linking.mapping_slot()[0].clone());
=======
        let a = block_linking.a().iter().cloned();
        let c = block_linking.merkle_root().iter().cloned();
        let s = iter::once(block_linking.s().clone());
        let m = iter::once(block_linking.m().clone());
>>>>>>> 6c3a3618

        iter::once(prefix)
            .chain(address)
            .chain(mapping_slot)
            .chain(length_slot)
            .chain(storage_root)
    }

    /// Composes the circuit structure by assigning the virtual targets and performing the
    /// constraints.
    ///
    /// The returned [HashOutTarget] will correspond to the Merkle root of the leaf.
    pub fn build<F, const D: usize>(
        b: &mut CircuitBuilder<F, D>,
        block_linking: &BlockLinkingPublicInputs<Target>,
    ) -> HashOutTarget
    where
        F: RichField + Extendable<D>,
    {
        let dst = b.constant(F::from_canonical_u8(STATE_LEAF_DST));
        let preimage = Self::node_preimage(dst, block_linking).collect::<Vec<_>>();
        let root = b.hash_n_to_hash_no_pad::<PoseidonHash>(preimage);

        PublicInputs::register(b, &root, block_linking);

        root
    }
}<|MERGE_RESOLUTION|>--- conflicted
+++ resolved
@@ -70,17 +70,10 @@
         prefix: T,
         block_linking: &'i BlockLinkingPublicInputs<'i, T>,
     ) -> impl Iterator<Item = T> + 'i {
-<<<<<<< HEAD
         let address = block_linking.packed_address().iter().cloned();
         let storage_root = block_linking.merkle_root().iter().cloned();
-        let length_slot = iter::once(block_linking.length_slot()[0].clone());
-        let mapping_slot = iter::once(block_linking.mapping_slot()[0].clone());
-=======
-        let a = block_linking.a().iter().cloned();
-        let c = block_linking.merkle_root().iter().cloned();
-        let s = iter::once(block_linking.s().clone());
-        let m = iter::once(block_linking.m().clone());
->>>>>>> 6c3a3618
+        let length_slot = iter::once(block_linking.length_slot().clone());
+        let mapping_slot = iter::once(block_linking.mapping_slot().clone());
 
         iter::once(prefix)
             .chain(address)
