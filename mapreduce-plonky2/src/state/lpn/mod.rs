//! Lagrange Proving Network circuits

<<<<<<< HEAD
mod leaf;
mod node;
=======
// TODO: remove public after moving the public inputs outside of leaf.
pub(crate) mod leaf;
>>>>>>> 60627d05
<|MERGE_RESOLUTION|>--- conflicted
+++ resolved
@@ -1,9 +1,6 @@
 //! Lagrange Proving Network circuits
 
-<<<<<<< HEAD
 mod leaf;
 mod node;
-=======
-// TODO: remove public after moving the public inputs outside of leaf.
-pub(crate) mod leaf;
->>>>>>> 60627d05
+
+pub use leaf::PublicInputs as LeafInputs;