//! Block-linking circuit implemention used to prove the pre-computed state root
//! proof is linked to the specific block header.

mod account;
mod block;
mod public_inputs;

use crate::{
    api::{default_config, deserialize_proof, serialize_proof, ProofWithVK},
    mpt_sequential::PAD_LEN,
    storage::PublicInputs as StorageInputs,
    verifier_gadget::VerifierTarget,
};
use account::{Account, AccountInputsWires};
use anyhow::Result;
use block::{BlockHeader, BlockInputsWires};
use ethers::types::H160;
use plonky2::{
    field::extension::Extendable,
    hash::hash_types::RichField,
    iop::{target::Target, witness::PartialWitness},
    plonk::{
        circuit_builder::CircuitBuilder,
        circuit_data::{CircuitConfig, CircuitData, VerifierCircuitData},
        proof::ProofWithPublicInputs,
    },
};

pub use public_inputs::BlockLinkingInputs;
use recursion_framework::serialization::{deserialize, serialize};
use serde::{Deserialize, Serialize};

use self::block::SEPOLIA_NUMBER_LEN;

#[derive(Serialize, Deserialize)]
/// Main block-linking wires
pub struct BlockLinkingWires<const DEPTH: usize, const NODE_LEN: usize, const BLOCK_LEN: usize>
where
    [(); PAD_LEN(NODE_LEN)]:,
    [(); PAD_LEN(BLOCK_LEN)]:,
    [(); DEPTH - 1]:,
{
    /// Account input data
    pub(super) account_inputs: AccountInputsWires<DEPTH, NODE_LEN>,
    /// Block input data
    block_inputs: BlockInputsWires<BLOCK_LEN>,
}

/// Block-linking circuit used to prove the pre-computed state root proof is
/// linked to the specific block header.
#[derive(Clone, Debug)]
pub struct BlockLinkingCircuit<
    const DEPTH: usize,
    const NODE_LEN: usize,
    const BLOCK_LEN: usize,
    const NUMBER_LEN: usize,
> {
    /// Account input data
    account: Account<DEPTH, NODE_LEN>,
    /// Block input data
    block: BlockHeader<NUMBER_LEN>,
}

impl<
        const DEPTH: usize,
        const NODE_LEN: usize,
        const BLOCK_LEN: usize,
        const NUMBER_LEN: usize,
    > BlockLinkingCircuit<DEPTH, NODE_LEN, BLOCK_LEN, NUMBER_LEN>
where
    [(); PAD_LEN(NODE_LEN)]:,
    [(); PAD_LEN(BLOCK_LEN)]:,
    [(); DEPTH - 1]:,
{
    pub fn new<F: RichField>(
        storage_pi: &[F],
        contract_address: H160,
        header_rlp: Vec<u8>,
        // Nodes of state MPT, it's ordered from leaf to root.
        state_mpt_nodes: Vec<Vec<u8>>,
    ) -> Self {
        // Create the block inputs gadget.
        let block_inputs = BlockHeader::<NUMBER_LEN>::new(header_rlp);

        // Get the contract address and hash of storage MPT root, and create the
        // account inputs gadget.
        let storage_pi = StorageInputs::from(storage_pi);
        let storage_mpt_root = storage_pi.mpt_root_value();
        let account_inputs = Account::new(contract_address, storage_mpt_root, state_mpt_nodes);

        Self {
            account: account_inputs,
            block: block_inputs,
        }
    }

    /// Build for circuit.
    pub fn build<F, const D: usize>(
        cb: &mut CircuitBuilder<F, D>,
        storage_pi: &[Target],
    ) -> BlockLinkingWires<DEPTH, NODE_LEN, BLOCK_LEN>
    where
        F: RichField + Extendable<D>,
        [(); PAD_LEN(NODE_LEN)]:,
        [(); DEPTH - 1]:,
    {
        let account_inputs = Account::build(cb, storage_pi);
        let block_inputs = BlockHeader::<NUMBER_LEN>::build(cb);

        // Verify the account node includes the hash of storage MPT root.
        let storage_pi = StorageInputs::from(storage_pi);
        Account::verify_storage_root_hash_inclusion(cb, &account_inputs, &storage_pi.mpt_root());

        //Verify the block header includes the hash of state MPT root.
        BlockHeader::<NUMBER_LEN>::verify_state_root_hash_inclusion(
            cb,
            &block_inputs,
            &account_inputs.state_mpt_output.root,
        );

        let wires = BlockLinkingWires {
            account_inputs,
            block_inputs,
        };

        // Register the public inputs.
        BlockLinkingInputs::<F>::register(cb, &wires, &storage_pi);

        wires
    }

    /// Assign the wires.
    pub fn assign<F, const D: usize>(
        &self,
        pw: &mut PartialWitness<F>,
        wires: &BlockLinkingWires<DEPTH, NODE_LEN, BLOCK_LEN>,
    ) -> Result<()>
    where
        F: RichField + Extendable<D>,
    {
        self.account.assign(pw, &wires.account_inputs)?;
        self.block.assign(pw, &wires.block_inputs)
    }
}

type F = crate::api::F;
type C = crate::api::C;
const D: usize = crate::api::D;

const MAX_DEPTH_TRIE: usize = 8;
const MAX_NODE_LEN: usize = 512;
const MAX_BLOCK_LEN: usize = 620;
const NUMBER_LEN: usize = SEPOLIA_NUMBER_LEN;

#[derive(Serialize, Deserialize)]
pub(crate) struct Parameters<const DEPTH: usize, const NODE_LEN: usize, const BLOCK_LEN: usize>
where
    [(); DEPTH - 1]:,
    [(); PAD_LEN(NODE_LEN)]:,
    [(); PAD_LEN(BLOCK_LEN)]:,
{
    #[serde(serialize_with = "serialize", deserialize_with = "deserialize")]
    data: CircuitData<F, C, D>,
    wires: BlockLinkingWires<DEPTH, NODE_LEN, BLOCK_LEN>,
    storage_circuit_wires: VerifierTarget<D>,
}

pub(crate) type PublicParameters = Parameters<MAX_DEPTH_TRIE, MAX_NODE_LEN, MAX_BLOCK_LEN>;
/// Data structure holding the portion of inputs related to block linking logic,
/// which are necessary to generate a proof for the block linking circuit
pub type BlockLinkingCircuitInputs =
    BlockLinkingCircuit<MAX_DEPTH_TRIE, MAX_NODE_LEN, MAX_BLOCK_LEN, NUMBER_LEN>;

impl PublicParameters {
    /// Build circuit parameters for block linking circuit. It expects the circuit parameters
    /// of the digest_equal circuit. See `state/storage/digest_equal.rs` for more info.
    pub(crate) fn build(storage_circuit_vk: &VerifierCircuitData<F, C, D>) -> Self {
        let config = default_config();
        let mut cb = CircuitBuilder::<F, D>::new(config);
        let storage_circuit_wires = VerifierTarget::verify_proof(&mut cb, storage_circuit_vk);
        let storage_pi = storage_circuit_wires.get_proof().public_inputs.as_slice();
        let wires = BlockLinkingCircuitInputs::build(&mut cb, storage_pi);
        let data = cb.build::<C>();

        Self {
            data,
            wires,
            storage_circuit_wires,
        }
    }

    /// Generate proof for digest equal circuit employiing the circuit parameters found in  `self`
    /// and the necessary inputs values
    pub(crate) fn generate_proof(
        &self,
        storage_proof: &ProofWithVK,
        input: BlockLinkingCircuitInputs,
    ) -> Result<Vec<u8>> {
        let mut pw = PartialWitness::<F>::new();
        input.assign::<F, D>(&mut pw, &self.wires)?;
        let (input_proof, vk) = storage_proof.into();
        self.storage_circuit_wires
            .set_target(&mut pw, input_proof, vk);
        let proof = self.data.prove(pw)?;
        serialize_proof(&proof)
    }

    /// Get the `CircuitData` of the digest equal circuit
    pub(crate) fn circuit_data(&self) -> &CircuitData<F, C, D> {
        &self.data
    }
}

/// Data structure containing the inputs to be provided to the API in order to
/// generate a proof for the block linking circuit
pub struct CircuitInput {
    storage_proof: Vec<u8>,
    inputs: BlockLinkingCircuitInputs,
}

impl CircuitInput {
    /// Instantiate `CircuitInput` for block linking circuit employing a proof for the
    /// digest equal circuit and the set of inputs to prove block linkink logic
    pub fn new(storage_proof: Vec<u8>, bl_inputs: BlockLinkingCircuitInputs) -> Self {
        Self {
            storage_proof,
            inputs: bl_inputs,
        }
    }
}

impl From<(Vec<u8>, BlockLinkingCircuitInputs)> for CircuitInput {
    fn from(value: (Vec<u8>, BlockLinkingCircuitInputs)) -> Self {
        Self {
            storage_proof: value.0,
            inputs: value.1,
        }
    }
}

impl TryInto<(ProofWithPublicInputs<F, C, D>, BlockLinkingCircuitInputs)> for CircuitInput {
    type Error = anyhow::Error;

    fn try_into(
        self,
    ) -> anyhow::Result<(ProofWithPublicInputs<F, C, D>, BlockLinkingCircuitInputs)> {
        Ok((deserialize_proof(&self.storage_proof)?, self.inputs))
    }
}

#[cfg(test)]
mod tests {
    use super::*;
    use crate::{
        api::tests::TestDummyCircuit,
        benches::init_logging,
        circuit::{test::run_circuit, UserCircuit},
        eth::{ProofQuery, RLPBlock},
        keccak::{OutputHash, HASH_LEN},
        utils::{convert_u8_slice_to_u32_fields, convert_u8_to_u32_slice, keccak256},
    };
    use anyhow::Result;
    use eth_trie::{EthTrie, MemoryDB, Trie};
    use ethers::{
        providers::{Http, Middleware, Provider},
        types::{Address, Block, H160, H256, U64},
    };
    use plonky2::{
        field::types::Field,
        iop::witness::WitnessWrite,
        plonk::{
            circuit_builder::CircuitBuilder,
            config::{GenericConfig, PoseidonGoldilocksConfig},
        },
    };
    use plonky2_crypto::u32::{
        arithmetic_u32::{CircuitBuilderU32, U32Target},
        witness::WitnessU32,
    };
    use rand::{thread_rng, Rng};
    use serial_test::serial;
    use std::{str::FromStr, sync::Arc};
    use tests::block::SEPOLIA_NUMBER_LEN;

    const D: usize = 2;
    type C = PoseidonGoldilocksConfig;
    type F = <C as GenericConfig<D>>::F;

    /// Test state MPT
    struct TestStateMPT {
        /// Account address used to generate MPT key as `keccak(address)`
        account_address: H160,
        /// MPT root hash
        root_hash: H256,
        /// MPT nodes
        nodes: Vec<Vec<u8>>,
    }

    /// Test circuit
    #[derive(Clone, Debug)]
    struct TestCircuit<
        const DEPTH: usize,
        const NODE_LEN: usize,
        const BLOCK_LEN: usize,
        const NUMBER_LEN: usize,
    > {
        exp_block_number: U64,
        exp_parent_hash: H256,
        exp_hash: H256,
        c: BlockLinkingCircuit<DEPTH, NODE_LEN, BLOCK_LEN, NUMBER_LEN>,
        storage_pi: Vec<F>,
    }

    impl<
            const DEPTH: usize,
            const NODE_LEN: usize,
            const BLOCK_LEN: usize,
            const NUMBER_LEN: usize,
        > UserCircuit<F, D> for TestCircuit<DEPTH, NODE_LEN, BLOCK_LEN, NUMBER_LEN>
    where
        [(); PAD_LEN(NODE_LEN)]:,
        [(); PAD_LEN(BLOCK_LEN)]:,
        [(); DEPTH - 1]:,
    {
        type Wires = (
            Vec<Target>,
            U32Target,
            OutputHash,
            OutputHash,
            BlockLinkingWires<DEPTH, NODE_LEN, BLOCK_LEN>,
        );

        fn build(cb: &mut CircuitBuilder<F, D>) -> Self::Wires {
            let storage_pi = cb.add_virtual_targets(StorageInputs::<Target>::TOTAL_LEN);

            let block_number = cb.add_virtual_u32_target();
            let parent_hash = OutputHash::new(cb);
            let hash = OutputHash::new(cb);
            let wires = BlockLinkingCircuit::<DEPTH, NODE_LEN, BLOCK_LEN, NUMBER_LEN>::build(
                cb,
                &storage_pi,
            );

            cb.connect(wires.block_inputs.number.0, block_number.0);
            parent_hash.enforce_equal(cb, &wires.block_inputs.parent_hash);
            hash.enforce_equal(cb, &wires.block_inputs.hash.output_array);

            (storage_pi, block_number, parent_hash, hash, wires)
        }

        fn prove(&self, pw: &mut PartialWitness<F>, wires: &Self::Wires) {
            pw.set_target_arr(&wires.0, &self.storage_pi);
            let block_number = self.exp_block_number.as_u32();
            pw.set_u32_target(wires.1, block_number);

            [(&wires.2, self.exp_parent_hash), (&wires.3, self.exp_hash)]
                .iter()
                .for_each(|(wires, value)| {
                    let value = convert_u8_to_u32_slice(&value.0)
                        .into_iter()
                        .map(F::from_canonical_u32)
                        .collect::<Vec<_>>()
                        .try_into()
                        .unwrap();
                    wires.assign(pw, &value);
                });

            self.c.assign::<F, D>(pw, &wires.4).unwrap();
        }
    }

    /// Test the block-linking circuit with a generated random MPT.
    #[test]
    fn test_block_linking_circuit_with_random_mpt() {
        init_logging();

        const DEPTH: usize = 3;
        const BLOCK_LEN: usize = 600;
        const NODE_LEN: usize = 512;
        const VALUE_LEN: usize = 50;

        let state_mpt = generate_state_mpt::<DEPTH, VALUE_LEN>();
        let storage_pi = generate_storage_inputs::<_, VALUE_LEN>(&state_mpt);

        let block = generate_block(&state_mpt);
        let header_rlp = rlp::encode(&RLPBlock(&block)).to_vec();
        let exp_hash = H256(keccak256(&header_rlp).try_into().unwrap());

        let test_circuit = TestCircuit::<DEPTH, NODE_LEN, BLOCK_LEN, 4> {
            exp_block_number: block.number.unwrap(),
            exp_parent_hash: block.parent_hash,
            exp_hash,
            c: BlockLinkingCircuit::new(
                &storage_pi,
                state_mpt.account_address,
                header_rlp,
                state_mpt.nodes,
            ),
            storage_pi,
        };
        run_circuit::<F, D, C, _>(test_circuit);
    }

    #[test]
    #[serial]
    fn test_block_linking_circuit_parameters() {
        init_logging();

        const NUM_PUBLIC_INPUTS: usize = StorageInputs::<'_, Target>::TOTAL_LEN;
        const VALUE_LEN: usize = 50;

        let test_storage_circuit = TestDummyCircuit::<NUM_PUBLIC_INPUTS>::build();
        let params = PublicParameters::build(&test_storage_circuit.circuit_data().verifier_data());

        // generate inputs
        let state_mpt = generate_state_mpt::<3, VALUE_LEN>();
        let storage_pi = generate_storage_inputs::<_, VALUE_LEN>(&state_mpt);
        let block = generate_block(&state_mpt);
        let header_rlp = rlp::encode(&RLPBlock(&block)).to_vec();
        let inputs = BlockLinkingCircuitInputs::new(&storage_pi, header_rlp, state_mpt.nodes);
        // generate dummy storage proof with expected public inputs
        let storage_proof = test_storage_circuit
            .generate_proof(storage_pi.try_into().unwrap())
            .unwrap();
        let storage_proof = (
            storage_proof,
            test_storage_circuit.circuit_data().verifier_only.clone(),
        )
            .into();
        let proof = params.generate_proof(&storage_proof, inputs).unwrap();

        params
            .data
            .verify(bincode::deserialize(&proof).unwrap())
            .unwrap()
    }

    /// Test the block-linking circuit with Sepolia RPC.
    #[tokio::test]
    #[serial]
    async fn test_block_linking_circuit_on_sepolia() -> Result<()> {
        #[cfg(feature = "ci")]
        let url = env::var("CI_SEPOLIA").expect("CI_SEPOLIA env var not set");
        #[cfg(not(feature = "ci"))]
        let url = "https://ethereum-sepolia-rpc.publicnode.com";

        let contract_address = "0xd6a2bFb7f76cAa64Dad0d13Ed8A9EFB73398F39E";

        // Written as constants from the result.
        const DEPTH: usize = 8;
        const NODE_LEN: usize = 532;
        const BLOCK_LEN: usize = 620;
        const VALUE_LEN: usize = 50;

        test_with_rpc::<DEPTH, NODE_LEN, BLOCK_LEN, VALUE_LEN, SEPOLIA_NUMBER_LEN>(
            url,
            contract_address,
        )
        .await
    }

    /// Test the block-linking circuit with Mainnet RPC.
    #[tokio::test]
    #[serial]
    async fn test_block_linking_circuit_on_mainnet() -> Result<()> {
        let url = "https://eth.llamarpc.com";

        let url = "https://eth-mainnet.g.alchemy.com/v2/tiJoGEC6P5-Ln4vORe52r7Qvxa8JsSj7";
        // TODO: this Mainnet contract address only works with state proof
        //let contract_address = "0x105dD0eF26b92a3698FD5AaaF688577B9Cafd970";

        // pidgy pinguins
        let contract_address = "0xBd3531dA5CF5857e7CfAA92426877b022e612cf8";

        // Written as constants from the result.
<<<<<<< HEAD
        const DEPTH: usize = 9;
        const NODE_LEN: usize = 532;
        const BLOCK_LEN: usize = 620;
=======
>>>>>>> 5165b0e8
        const VALUE_LEN: usize = 50;

        test_with_rpc::<MAX_DEPTH_TRIE, MAX_NODE_LEN, MAX_BLOCK_LEN, VALUE_LEN, SEPOLIA_NUMBER_LEN>(
            url,
            contract_address,
        )
        .await
    }

    /// Test with RPC `eth_getProof`.
    async fn test_with_rpc<
        const DEPTH: usize,
        const NODE_LEN: usize,
        const BLOCK_LEN: usize,
        const VALUE_LEN: usize,
        const NUMBER_LEN: usize,
    >(
        url: &str,
        contract_address: &str,
    ) -> Result<()>
    where
        [(); PAD_LEN(NODE_LEN)]:,
        [(); PAD_LEN(BLOCK_LEN)]:,
        [(); DEPTH - 1]:,
    {
        init_logging();

        let contract_address = Address::from_str(contract_address)?;

        let provider =
            Provider::<Http>::try_from(url).expect("could not instantiate HTTP Provider");

        // Get the latest block number.
        let block_number = provider.get_block_number().await?;
        // Get block.
        let block = provider.get_block(block_number).await?.unwrap();
        // Query the MPT proof.
        let query = ProofQuery::new_simple_slot(contract_address, 0);
        let res = query
            .query_mpt_proof(&provider, Some(block_number.into()))
            .await?;
        // TODO: this Mainnet contract address only works with state proof
        // (not storage proof) for now.
        query.verify_state_proof(&res)?;

        // Construct the state MPT via the RPC response.
        let account_address = query.contract;
        let nodes = res
            .account_proof
            .iter()
            .rev() // we want the leaf first and root last
            .map(|b| b.to_vec())
            .collect::<Vec<Vec<u8>>>();
        let root_hash = H256(keccak256(nodes.last().unwrap()).try_into().unwrap());
        let state_mpt = TestStateMPT {
            account_address,
            root_hash,
            nodes,
        };

        let storage_pi = generate_storage_inputs::<_, VALUE_LEN>(&state_mpt);

        let header_rlp = rlp::encode(&RLPBlock(&block)).to_vec();
        let exp_hash = H256(keccak256(&header_rlp).try_into().unwrap());

        let test_circuit = TestCircuit::<DEPTH, NODE_LEN, BLOCK_LEN, NUMBER_LEN> {
            exp_block_number: block.number.unwrap(),
            exp_parent_hash: block.parent_hash,
            exp_hash,
            c: BlockLinkingCircuit::new(&storage_pi, account_address, header_rlp, state_mpt.nodes),
            storage_pi,
        };
        let proof = run_circuit::<F, D, C, _>(test_circuit);
        let pi = BlockLinkingInputs::<F>::from_slice(&proof.public_inputs);
        let computed_bn = pi.block_number();
        assert_eq!(
            F::from_canonical_u32(block.number.unwrap().as_u32()),
            *computed_bn
        );

        Ok(())
    }

    /// Generate a random state MPT. The account address is generated for MPT
    /// key as `keccak(address)`. The MPT nodes corresponding to that key is
    /// guaranteed to be of DEPTH length. Each leaves in the trie is of NODE_LEN
    /// length.
    fn generate_state_mpt<const DEPTH: usize, const VALUE_LEN: usize>() -> TestStateMPT {
        let mut address_key_pairs = Vec::new();
        let memdb = Arc::new(MemoryDB::new(true));
        let mut trie = EthTrie::new(Arc::clone(&memdb));

        // Loop to insert random elements as long as a random selected proof is
        // not of the right length.
        let mut rng = thread_rng();
        let (account_address, mpt_key) = loop {
            println!(
                "[+] Random mpt: insertion of {} elements so far...",
                address_key_pairs.len(),
            );

            // Generate a MPT key from an address.
            let address = rng.gen::<[u8; 20]>();
            let key = keccak256(&address);

            // Insert the key and value.
            let value: Vec<_> = (0..VALUE_LEN).map(|_| rng.gen::<u8>()).collect();
            trie.insert(&key, &value).unwrap();
            trie.root_hash().unwrap();

            // Save the address and key temporarily.
            address_key_pairs.push((H160(address), key));

            // Check if any node has the DEPTH elements.
            if let Some((address, key)) = address_key_pairs
                .iter()
                .find(|(_, key)| trie.get_proof(key).unwrap().len() == DEPTH)
            {
                break (*address, key);
            }
        };

        let root_hash = trie.root_hash().unwrap();
        let mut nodes = trie.get_proof(mpt_key).unwrap();
        nodes.reverse();
        assert!(keccak256(nodes.last().unwrap()) == root_hash.to_fixed_bytes());

        TestStateMPT {
            account_address,
            root_hash,
            nodes,
        }
    }

    /// Generate the test block header.
    fn generate_block(mpt: &TestStateMPT) -> Block<H256> {
        // Set to the MPT root hash.
        let state_root = mpt.root_hash;

        // Generate random block values.
        let mut rng = thread_rng();
        let number = Some(rng.gen::<u32>().into());
        let hash = Some(rng.gen::<[u8; 32]>().into());
        let parent_hash = rng.gen::<[u8; 32]>().into();

        Block::<H256> {
            state_root,
            number,
            hash,
            parent_hash,
            ..Default::default()
        }
    }

    /// Generate the test storage proof inputs as if it was given by a real proof.
    fn generate_storage_inputs<F: RichField, const VALUE_LEN: usize>(mpt: &TestStateMPT) -> Vec<F> {
        let mut storage_pi: Vec<_> = (0..StorageInputs::<F>::TOTAL_LEN)
            .map(|_| F::from_canonical_u64(thread_rng().gen::<u64>()))
            .collect();

        // Set the storage root hash to the public inputs of storage proof.
        let account_node = &mpt.nodes[0];
        // The account node length is restricted in 7-bits.
        // <https://github.com/Lagrange-Labs/mapreduce-plonky2/blob/42aa493c80c51fd533d389d7db6ce557d0e696a4/mapreduce-plonky2/src/state/block_linking/account.rs#L190>
        assert!(account_node.len() < 128);
        // The real account node has 104 bytes and it's composed by
        // [nonce (U64), balance (U256), storage_hash (H256), code_hash (H256)]
        let start = thread_rng().gen_range(0..VALUE_LEN - HASH_LEN);
        let storage_root_hash =
            convert_u8_slice_to_u32_fields(&account_node[start..start + HASH_LEN]);
        storage_pi[StorageInputs::<F>::C1_IDX..StorageInputs::<F>::C2_IDX]
            .copy_from_slice(&storage_root_hash);

        storage_pi
    }
}<|MERGE_RESOLUTION|>--- conflicted
+++ resolved
@@ -147,8 +147,9 @@
 type C = crate::api::C;
 const D: usize = crate::api::D;
 
-const MAX_DEPTH_TRIE: usize = 8;
-const MAX_NODE_LEN: usize = 512;
+const MAX_DEPTH_TRIE: usize = 9;
+// 16*32 hashes + 16 RLP headers associated + 1 empty RLP headers (last slot) + (1 + 2) list RLP header
+const MAX_NODE_LEN: usize = 532;
 const MAX_BLOCK_LEN: usize = 620;
 const NUMBER_LEN: usize = SEPOLIA_NUMBER_LEN;
 
@@ -473,12 +474,9 @@
         let contract_address = "0xBd3531dA5CF5857e7CfAA92426877b022e612cf8";
 
         // Written as constants from the result.
-<<<<<<< HEAD
         const DEPTH: usize = 9;
         const NODE_LEN: usize = 532;
         const BLOCK_LEN: usize = 620;
-=======
->>>>>>> 5165b0e8
         const VALUE_LEN: usize = 50;
 
         test_with_rpc::<MAX_DEPTH_TRIE, MAX_NODE_LEN, MAX_BLOCK_LEN, VALUE_LEN, SEPOLIA_NUMBER_LEN>(
