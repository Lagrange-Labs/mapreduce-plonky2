//! Module containing several structure definitions for Ethereum related operations
//! such as fetching blocks, transactions, creating MPTs, getting proofs, etc.
use anyhow::{bail, Ok, Result};
use eth_trie::{EthTrie, MemoryDB, Node, Trie};
use ethers::{
    providers::{Http, JsonRpcClient, Middleware, Provider},
    types::{
        spoof::Storage, Address, Block, BlockId, BlockNumber, Bytes, EIP1186ProofResponse,
        Transaction, TransactionReceipt, H256, U256, U64,
    },
    utils::hex,
};
use plonky2::hash::keccak;
use rlp::{Encodable, Rlp, RlpStream};
#[cfg(feature = "ci")]
use std::env;
use std::{array::from_fn as create_array, str::FromStr, sync::Arc};

use crate::{mpt_sequential::bytes_to_nibbles, rlp::MAX_KEY_NIBBLE_LEN, utils::keccak256};
/// A wrapper around a transaction and its receipt. The receipt is used to filter
/// bad transactions, so we only compute over valid transactions.
pub struct TxAndReceipt(Transaction, TransactionReceipt);

impl TxAndReceipt {
    pub fn tx(&self) -> &Transaction {
        &self.0
    }
    pub fn receipt(&self) -> &TransactionReceipt {
        &self.1
    }
    pub fn tx_rlp(&self) -> Bytes {
        self.0.rlp()
    }
    // TODO: this should be upstreamed to ethers-rs
    pub fn receipt_rlp(&self) -> Bytes {
        let tx_type = self.tx().transaction_type;
        let mut rlp = RlpStream::new();
        rlp.begin_unbounded_list();
        match &self.1.status {
            Some(s) if s.as_u32() == 1 => rlp.append(s),
            _ => rlp.append_empty_data(),
        };
        rlp.append(&self.1.cumulative_gas_used)
            .append(&self.1.logs_bloom)
            .append_list(&self.1.logs);

        rlp.finalize_unbounded_list();
        let rlp_bytes: Bytes = rlp.out().freeze().into();
        let mut encoded = vec![];
        match tx_type {
            // EIP-2930 (0x01)
            Some(x) if x == U64::from(0x1) => {
                encoded.extend_from_slice(&[0x1]);
                encoded.extend_from_slice(rlp_bytes.as_ref());
                encoded.into()
            }
            // EIP-1559 (0x02)
            Some(x) if x == U64::from(0x2) => {
                encoded.extend_from_slice(&[0x2]);
                encoded.extend_from_slice(rlp_bytes.as_ref());
                encoded.into()
            }
            _ => rlp_bytes,
        }
    }
}

/// Structure containing the block header and its transactions / receipts. Amongst other things,
/// it is used to create a proof of inclusion for any transaction inside this block.
pub struct BlockData {
    pub block: ethers::types::Block<Transaction>,
    pub txs: Vec<TxAndReceipt>,
    // TODO: add generics later - this may be re-used amongst different workers
    pub tx_trie: EthTrie<MemoryDB>,
    pub receipts_trie: EthTrie<MemoryDB>,
}

impl BlockData {
    pub async fn fetch<T: Into<BlockId> + Send + Sync>(blockid: T) -> Result<Self> {
        #[cfg(feature = "ci")]
        let url = env::var("CI_ETH").expect("CI_ETH env var not set");
        #[cfg(not(feature = "ci"))]
        let url = "https://eth.llamarpc.com";
        let provider =
            Provider::<Http>::try_from(url).expect("could not instantiate HTTP Provider");
        Self::fetch_from(&provider, blockid).await
    }
    pub async fn fetch_from<T: Into<BlockId> + Send + Sync>(
        provider: &Provider<Http>,
        blockid: T,
    ) -> Result<Self> {
        let block = provider
            .get_block_with_txs(blockid)
            .await?
            .expect("should have been a block");
        let receipts = provider.get_block_receipts(block.number.unwrap()).await?;

        let tx_with_receipt = block
            .transactions
            .clone()
            .into_iter()
            .map(|tx| {
                let tx_hash = tx.hash();
                let r = receipts
                    .iter()
                    .find(|r| r.transaction_hash == tx_hash)
                    .expect("RPC sending invalid data");
                // TODO remove cloning
                TxAndReceipt(tx, r.clone())
            })
            .collect::<Vec<_>>();

        // check transaction root
        let memdb = Arc::new(MemoryDB::new(true));
        let mut tx_trie = EthTrie::new(Arc::clone(&memdb));
        for tr in tx_with_receipt.iter() {
            tx_trie
                .insert(&tr.receipt().transaction_index.rlp_bytes(), &tr.tx().rlp())
                .expect("can't insert tx");
        }

        // check receipt root
        let memdb = Arc::new(MemoryDB::new(true));
        let mut receipts_trie = EthTrie::new(Arc::clone(&memdb));
        for tr in tx_with_receipt.iter() {
            receipts_trie
                .insert(
                    &tr.receipt().transaction_index.rlp_bytes(),
                    // TODO: make getter value for rlp encoding
                    &tr.receipt_rlp(),
                )
                .expect("can't insert tx");
        }
        let computed = tx_trie.root_hash().expect("root hash problem");
        let expected = block.transactions_root;
        assert_eq!(expected, computed);

        let computed = receipts_trie.root_hash().expect("root hash problem");
        let expected = block.receipts_root;
        assert_eq!(expected, computed);

        Ok(BlockData {
            block,
            tx_trie,
            receipts_trie,
            txs: tx_with_receipt,
        })
    }
}

pub(crate) trait BlockUtil {
    fn block_hash(&self) -> Vec<u8> {
        keccak256(&self.rlp())
    }
    fn rlp(&self) -> Vec<u8>;
}

impl<X> BlockUtil for Block<X> {
    fn rlp(&self) -> Vec<u8> {
        let rlp = RLPBlock(self);
        rlp::encode(&rlp).to_vec()
    }
}
pub(crate) struct RLPBlock<'a, X>(pub &'a Block<X>);
impl<'a, X> rlp::Encodable for RLPBlock<'a, X> {
    fn rlp_append(&self, s: &mut rlp::RlpStream) {
        s.begin_unbounded_list();
        s.append(&self.0.parent_hash);
        s.append(&self.0.uncles_hash);
        s.append(&self.0.author.unwrap_or_default());
        s.append(&self.0.state_root);
        s.append(&self.0.transactions_root);
        s.append(&self.0.receipts_root);
        s.append(&self.0.logs_bloom.unwrap_or_default());
        s.append(&self.0.difficulty);
        s.append(&self.0.number.unwrap_or_default());
        s.append(&self.0.gas_limit);
        s.append(&self.0.gas_used);
        s.append(&self.0.timestamp);
        s.append(&self.0.extra_data.to_vec());
        s.append(&self.0.mix_hash.unwrap_or_default());
        s.append(&self.0.nonce.unwrap_or_default());
        rlp_opt(s, &self.0.base_fee_per_gas);
        rlp_opt(s, &self.0.withdrawals_root);
        rlp_opt(s, &self.0.blob_gas_used);
        rlp_opt(s, &self.0.excess_blob_gas);
        rlp_opt(s, &self.0.parent_beacon_block_root);
        s.finalize_unbounded_list();
    }
}

/// Extracted from ether-rs
pub(crate) fn rlp_opt<T: rlp::Encodable>(rlp: &mut rlp::RlpStream, opt: &Option<T>) {
    if let Some(inner) = opt {
        rlp.append(inner);
    }
}

/// Extract the hash in case of Extension node, or all the hashes in case of a Branch node.
pub fn extract_child_hashes(rlp_data: &[u8]) -> Vec<Vec<u8>> {
    let rlp = Rlp::new(rlp_data);
    let mut hashes = Vec::new();

    // Check for branch node (length of 17 items)
    if rlp.item_count().unwrap_or(0) == 17 {
        for i in 0..16 {
            let item = rlp.at(i).unwrap();
            if item.is_data() && item.data().unwrap().len() == 32 {
                hashes.push(item.data().unwrap().to_vec());
            }
        }
    } else if rlp.item_count().unwrap_or(0) == 2 {
        // Check for extension or leaf node
        let possible_hash = rlp.at(1).unwrap();
        if possible_hash.is_data() && possible_hash.data().unwrap().len() == 32 {
            hashes.push(possible_hash.data().unwrap().to_vec());
        }
    }
    hashes
}
/// Computes the length of the radix, of the "key" to lookup in the MPT trie, from
/// the path of nodes given.
/// TODO: transform that to only use the raw encoded bytes, instead of the nodes. Would
/// allow us to remove the need to give the proofs as nodes.
pub(crate) fn compute_key_length(path: &[Node]) -> usize {
    let mut key_len = 0;
    for node in path {
        match node {
            Node::Branch(_) => key_len += 1,
            Node::Extension(e) => key_len += e.read().unwrap().prefix.len(),
            Node::Leaf(l) => key_len += l.key.len(),
            Node::Hash(_) => panic!("what is a hash node!?"),
            Node::Empty => panic!("should not be an empty node in the path"),
        }
    }
    key_len
}

pub(crate) fn left_pad32(slice: &[u8]) -> [u8; 32] {
    left_pad::<32>(slice)
}

pub(crate) fn left_pad<const N: usize>(slice: &[u8]) -> [u8; N] {
    match slice.len() {
        a if a > N => panic!(
            "left_pad{} must not be called with higher slice len than {} (given{})",
            N,
            N,
            slice.len()
        ),
        a if a == N => slice.try_into().unwrap(),
        a => {
            let mut output = [0u8; N];
            output[N - a..].copy_from_slice(slice);
            output
        }
    }
}

pub(crate) struct ProofQuery {
    pub(crate) contract: Address,
    pub(crate) slot: StorageSlot,
}

#[derive(Clone, Debug)]
pub(crate) enum StorageSlot {
    /// simple storage slot like a uin256 etc that fits in 32bytes
    /// Argument is the slot location in the contract
    Simple(usize),
    /// Mapping storage slot - to get the proof, one needs to know
    /// the entry, the "mapping key" to derive the MPT key
    /// Second argument is the slot location inthe contract
    /// (mapping_key, mapping_slot)
    Mapping(Vec<u8>, usize),
}
impl StorageSlot {
    pub fn location(&self) -> H256 {
        match self {
            StorageSlot::Simple(slot) => H256::from_low_u64_be(*slot as u64),
            StorageSlot::Mapping(mapping_key, mapping_slot) => {
                // H( pad32(address), pad32(mapping_slot))
                let padded_mkey = left_pad32(mapping_key);
                let padded_slot = left_pad32(&[*mapping_slot as u8]);
                let concat = padded_mkey
                    .into_iter()
                    .chain(padded_slot)
                    .collect::<Vec<_>>();
                H256::from_slice(&keccak256(&concat))
            }
        }
    }
    pub fn mpt_key_vec(&self) -> Vec<u8> {
        keccak256(&self.location().to_fixed_bytes())
    }
    pub fn mpt_key(&self) -> [u8; 32] {
        let hash = keccak256(&self.location().to_fixed_bytes());
        create_array(|i| hash[i])
    }
    pub fn mpt_nibbles(&self) -> [u8; MAX_KEY_NIBBLE_LEN] {
        bytes_to_nibbles(&self.mpt_key_vec()).try_into().unwrap()
    }
}
impl ProofQuery {
    pub fn new_simple_slot(address: Address, slot: usize) -> Self {
        Self {
            contract: address,
            slot: StorageSlot::Simple(slot),
        }
    }
    pub fn new_mapping_slot(address: Address, slot: usize, mapping_key: Vec<u8>) -> Self {
        Self {
            contract: address,
            slot: StorageSlot::Mapping(mapping_key, slot),
        }
    }
    pub async fn query_mpt_proof<P: Middleware + 'static>(
        &self,
        provider: &P,
        block: Option<BlockId>,
    ) -> Result<EIP1186ProofResponse> {
        let res = provider
            .get_proof(self.contract, vec![self.slot.location()], block)
            .await?;
        Ok(res)
    }
    /// Returns the raw value from the storage proof, not the one "interpreted" by the
    /// JSON RPC so we can see how the encoding is done.
    pub fn verify_storage_proof(proof: &EIP1186ProofResponse) -> Result<Vec<u8>> {
        let memdb = Arc::new(MemoryDB::new(true));
        let tx_trie = EthTrie::new(Arc::clone(&memdb));
        let proof_key_bytes: [u8; 32] = proof.storage_proof[0].key.into();
        let mpt_key = keccak256(&proof_key_bytes[..]);
        let is_valid = tx_trie.verify_proof(
            proof.storage_hash,
            &mpt_key,
            proof.storage_proof[0]
                .proof
                .iter()
                .map(|b| b.to_vec())
                .collect(),
        );
        // key must be valid, proof must be valid and value must exist
        if is_valid.is_err() {
            bail!("proof is not valid");
        }
        if let Some(ext_value) = is_valid.unwrap() {
            Ok(ext_value)
        } else {
            bail!("proof says the value associated with that key does not exist");
        }
    }
    pub fn verify_state_proof(&self, res: &EIP1186ProofResponse) -> Result<()> {
        let memdb = Arc::new(MemoryDB::new(true));
        let tx_trie = EthTrie::new(Arc::clone(&memdb));

        // According to EIP-1186, accountProof starts with the the state root.
        let state_root_hash = H256(keccak256(&res.account_proof[0]).try_into().unwrap());

        // The MPT key is Keccak hash of the contract (requested) address.
        let mpt_key = keccak256(&self.contract.0);

        let is_valid = tx_trie.verify_proof(
            state_root_hash,
            &mpt_key,
            res.account_proof.iter().map(|b| b.to_vec()).collect(),
        );

        if is_valid.is_err() {
            bail!("Account proof is invalid");
        }
        if is_valid.unwrap().is_none() {
            bail!("Account proof says the value associated with that key does not exist");
        }

        // The length of acount node must be 104 bytes (8 + 32 + 32 + 32) as:
        // [nonce (U64), balance (U256), storage_hash (H256), code_hash (H256)]
        let account_node = res.account_proof.last().unwrap();
        assert_eq!(account_node.len(), 104);

        Ok(())
    }
}

#[cfg(test)]
mod test {

    use ethers::types::{BlockNumber, H256, U256};
    use rand::{thread_rng, Rng};

    use crate::{
        mpt_sequential::test::verify_storage_proof_from_query,
        utils::{convert_u8_to_u32_slice, find_index_subvector},
    };

    use super::*;

    #[tokio::test]
<<<<<<< HEAD
    async fn test_pidgy_pinguin_mapping_slot() -> Result<()> {
        // first pinguin holder https://dune.com/queries/2450476/4027653
        // holder: 0x188b264aa1456b869c3a92eeed32117ebb835f47
        // NFT id https://opensea.io/assets/ethereum/0xbd3531da5cf5857e7cfaa92426877b022e612cf8/1116
        let mapping_value =
            Address::from_str("0x188B264AA1456B869C3a92eeeD32117EbB835f47").unwrap();
        let nft_id: u32 = 1116;
        let mapping_key = left_pad32(&nft_id.to_be_bytes());
        #[cfg(feature = "ci")]
        let url = env::var("CI_ETH").expect("CI_ETH env var not set");
        #[cfg(not(feature = "ci"))]
=======
    async fn test_pidgy_pinguins_length_slot() -> Result<()> {
>>>>>>> da7455ea
        let url = "https://eth.llamarpc.com";
        let provider =
            Provider::<Http>::try_from(url).expect("could not instantiate HTTP Provider");

        // extracting from
        // https://github.com/OpenZeppelin/openzeppelin-contracts/blob/master/contracts/token/ERC721/ERC721.sol
        // assuming it's using ERC731Enumerable that inherits ERC721
        let mapping_slot = 2;
        // pudgy pinguins
        let pudgy_address = Address::from_str("0xBd3531dA5CF5857e7CfAA92426877b022e612cf8")?;
        let query = ProofQuery::new_mapping_slot(pudgy_address, mapping_slot, mapping_key.to_vec());
        let res = query.query_mpt_proof(&provider, None).await?;
        let raw_address = ProofQuery::verify_storage_proof(&res)?;
        // the value is actually RLP encoded !
        let decoded_address: Vec<u8> = rlp::decode(&raw_address).unwrap();
        let leaf_node: Vec<Vec<u8>> = rlp::decode_list(&res.storage_proof[0].proof.last().unwrap());
        println!("leaf_node[1].len() = {}", leaf_node[1].len());
        // this is read in the same order
        let found_address = Address::from_slice(&decoded_address.into_iter().collect::<Vec<u8>>());
        assert_eq!(found_address, mapping_value);
        Ok(())
    }
    #[tokio::test]
    async fn test_pidgy_pinguin_mapping_slot() -> Result<()> {
        // first pinguin holder https://dune.com/queries/2450476/4027653
        // holder: 0x188b264aa1456b869c3a92eeed32117ebb835f47
        // NFT id https://opensea.io/assets/ethereum/0xbd3531da5cf5857e7cfaa92426877b022e612cf8/1116
        let mapping_value =
            Address::from_str("0x188B264AA1456B869C3a92eeeD32117EbB835f47").unwrap();
        let nft_id: u32 = 1116;
        let mapping_key = left_pad32(&nft_id.to_be_bytes());
        let url = "https://eth.llamarpc.com";
        let provider =
            Provider::<Http>::try_from(url).expect("could not instantiate HTTP Provider");

        // extracting from
        // https://github.com/OpenZeppelin/openzeppelin-contracts/blob/master/contracts/token/ERC721/ERC721.sol
        // assuming it's using ERC731Enumerable that inherits ERC721
        let mapping_slot = 2;
        // pudgy pinguins
        let pudgy_address = Address::from_str("0xBd3531dA5CF5857e7CfAA92426877b022e612cf8")?;
        let query = ProofQuery::new_mapping_slot(pudgy_address, mapping_slot, mapping_key.to_vec());
        let res = query.query_mpt_proof(&provider, None).await?;
        let raw_address = ProofQuery::verify_storage_proof(&res)?;
        // the value is actually RLP encoded !
        let decoded_address: Vec<u8> = rlp::decode(&raw_address).unwrap();
        let leaf_node: Vec<Vec<u8>> = rlp::decode_list(&res.storage_proof[0].proof.last().unwrap());
        println!("leaf_node[1].len() = {}", leaf_node[1].len());
        // this is read in the same order
        let found_address = Address::from_slice(&decoded_address.into_iter().collect::<Vec<u8>>());
        assert_eq!(found_address, mapping_value);
        Ok(())
    }

    #[tokio::test]
    async fn test_kashish_contract_proof_query() -> Result<()> {
        // https://sepolia.etherscan.io/address/0xd6a2bFb7f76cAa64Dad0d13Ed8A9EFB73398F39E#code
        // uint256 public n_registered; // storage slot 0
        // mapping(address => uint256) public holders; // storage slot 1
        #[cfg(feature = "ci")]
        let url = env::var("CI_SEPOLIA").expect("CI_SEPOLIA env var not set");
        #[cfg(not(feature = "ci"))]
        let url = "https://ethereum-sepolia-rpc.publicnode.com";

        let provider =
            Provider::<Http>::try_from(url).expect("could not instantiate HTTP Provider");

        // sepolia contract
        let contract = Address::from_str("0xd6a2bFb7f76cAa64Dad0d13Ed8A9EFB73398F39E")?;
        // simple storage test
        {
            let query = ProofQuery::new_simple_slot(contract, 0);
            let res = query.query_mpt_proof(&provider, None).await?;
            ProofQuery::verify_storage_proof(&res)?;
            query.verify_state_proof(&res)?;
        }
        {
            // mapping key
            let mapping_key =
                hex::decode("000000000000000000000000000000000000000000000000000000000001abcd")?;
            let query = ProofQuery::new_mapping_slot(contract, 1, mapping_key);
            let res = query.query_mpt_proof(&provider, None).await?;
            ProofQuery::verify_storage_proof(&res)?;
            query.verify_state_proof(&res)?;
        }
        Ok(())
    }

    #[tokio::test]
    async fn fetch_block() -> Result<()> {
        let block_number = 10593419;
        let mut block = BlockData::fetch(block_number).await?;
        assert_eq!(block.block.number.unwrap(), block_number.into());
        let computed = block.block.block_hash();
        let expected = block.block.hash.unwrap();
        assert_eq!(computed.to_vec(), expected.as_bytes());
        let thin_block: Block<H256> = block.block.clone().into();
        let encoding = serde_json::to_vec(&thin_block).unwrap();
        let thin_block2: Block<H256> = serde_json::from_slice(&encoding).unwrap();
        //let encoding = bincode::serialize(&thin_block).unwrap();
        //let thin_block2: Block<H256> = bincode::deserialize(&encoding).unwrap();
        //let encoding = rmp_serde::encode::to_vec(&thin_block).unwrap();
        //let thin_block2: Block<H256> = rmp_serde::decode::from_slice(&encoding).unwrap();
        assert_eq!(thin_block, thin_block2);

        println!("block hash : {:?}", hex::encode(computed));
        println!(
            "block tx root hash : {:?}",
            hex::encode(block.tx_trie.root_hash()?)
        );
        let random_idx = thread_rng().gen_range(0..block.txs.len());
        let mut proof = block
            .tx_trie
            .get_proof(&U64::from(random_idx).rlp_bytes())?;
        proof.reverse();
        println!("Proof for tx index {:?}", random_idx);
        for i in 1..proof.len() {
            let child_hash = keccak256(&proof[i - 1]);
            match find_index_subvector(&proof[i], &child_hash) {
                Some(index) => {
                    println!(
                        "Index node {}: child hash found index {} in proof",
                        i, index
                    );
                }
                None => {
                    println!("could not find index in proof");
                }
            }
        }
        Ok(())
    }
}<|MERGE_RESOLUTION|>--- conflicted
+++ resolved
@@ -395,43 +395,52 @@
     use super::*;
 
     #[tokio::test]
-<<<<<<< HEAD
-    async fn test_pidgy_pinguin_mapping_slot() -> Result<()> {
-        // first pinguin holder https://dune.com/queries/2450476/4027653
-        // holder: 0x188b264aa1456b869c3a92eeed32117ebb835f47
-        // NFT id https://opensea.io/assets/ethereum/0xbd3531da5cf5857e7cfaa92426877b022e612cf8/1116
-        let mapping_value =
-            Address::from_str("0x188B264AA1456B869C3a92eeeD32117EbB835f47").unwrap();
-        let nft_id: u32 = 1116;
-        let mapping_key = left_pad32(&nft_id.to_be_bytes());
+    async fn test_pidgy_pinguin_length_slot() -> Result<()> {
         #[cfg(feature = "ci")]
         let url = env::var("CI_ETH").expect("CI_ETH env var not set");
         #[cfg(not(feature = "ci"))]
-=======
-    async fn test_pidgy_pinguins_length_slot() -> Result<()> {
->>>>>>> da7455ea
         let url = "https://eth.llamarpc.com";
         let provider =
             Provider::<Http>::try_from(url).expect("could not instantiate HTTP Provider");
 
-        // extracting from
-        // https://github.com/OpenZeppelin/openzeppelin-contracts/blob/master/contracts/token/ERC721/ERC721.sol
-        // assuming it's using ERC731Enumerable that inherits ERC721
-        let mapping_slot = 2;
-        // pudgy pinguins
-        let pudgy_address = Address::from_str("0xBd3531dA5CF5857e7CfAA92426877b022e612cf8")?;
-        let query = ProofQuery::new_mapping_slot(pudgy_address, mapping_slot, mapping_key.to_vec());
+        // pidgy pinguins address
+        let pidgy_address = Address::from_str("0xBd3531dA5CF5857e7CfAA92426877b022e612cf8")?;
+        let query = ProofQuery::new_simple_slot(pidgy_address, 8);
         let res = query.query_mpt_proof(&provider, None).await?;
-        let raw_address = ProofQuery::verify_storage_proof(&res)?;
-        // the value is actually RLP encoded !
-        let decoded_address: Vec<u8> = rlp::decode(&raw_address).unwrap();
-        let leaf_node: Vec<Vec<u8>> = rlp::decode_list(&res.storage_proof[0].proof.last().unwrap());
-        println!("leaf_node[1].len() = {}", leaf_node[1].len());
-        // this is read in the same order
-        let found_address = Address::from_slice(&decoded_address.into_iter().collect::<Vec<u8>>());
-        assert_eq!(found_address, mapping_value);
+        ProofQuery::verify_storage_proof(&res)?;
+        let leaf = res.storage_proof[0].proof.last().unwrap().to_vec();
+        let leaf_list: Vec<Vec<u8>> = rlp::decode_list(&leaf);
+        println!("leaf[1].len() = {}", leaf_list[1].len());
+        assert_eq!(leaf_list.len(), 2);
+        let leaf_value: Vec<u8> = rlp::decode(&leaf_list[1]).unwrap();
+        // making sure we can simply skip the first byte
+        let sliced = &leaf_list[1][1..];
+        assert_eq!(sliced, leaf_value.as_slice());
+        println!(
+            "length of storage proof: {}",
+            res.storage_proof[0].proof.len()
+        );
+        println!(
+            "max node length: {}",
+            res.storage_proof[0]
+                .proof
+                .iter()
+                .map(|x| x.len())
+                .max()
+                .unwrap()
+        );
+        let mut n = sliced.to_vec();
+        n.resize(4, 0); // what happens in circuit effectively
+        println!("sliced: {:?} - hex {}", sliced, hex::encode(&sliced));
+        let length = convert_u8_to_u32_slice(&n)[0];
+        let length2 =
+            convert_u8_to_u32_slice(&sliced.iter().cloned().rev().collect::<Vec<u8>>())[0];
+        println!("length extracted = {}", length);
+        println!("length 2 extracted = {}", length2);
+        println!("res.storage_proof.value = {}", res.storage_proof[0].value);
         Ok(())
     }
+
     #[tokio::test]
     async fn test_pidgy_pinguin_mapping_slot() -> Result<()> {
         // first pinguin holder https://dune.com/queries/2450476/4027653
