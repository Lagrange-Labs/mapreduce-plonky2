//! This circuit proves the correct updating of the block tree. There're steps
//! on how to prove the correct construction:
//! - Prove the sequentiality property of the last block inserted.
//! - Prove we include the new block right after the previous block inserted.
//! - Prove the append-only property, that we keep appending blocks without
//!   deletion and modification.

mod public_inputs;

<<<<<<< HEAD
use crate::state::LeafInputs;
=======
use crate::{
    state::lpn::leaf::PublicInputs as StateInputs,
    types::HashOutput,
    utils::{convert_u8_to_u32_slice, hash_two_to_one},
};
>>>>>>> f3069d0d
use plonky2::{
    field::{extension::Extendable, goldilocks_field::GoldilocksField, types::Field},
    hash::{
        hash_types::{HashOut, HashOutTarget, RichField},
        merkle_proofs::{MerkleProof, MerkleProofTarget},
        poseidon::PoseidonHash,
    },
    iop::{
        target::{BoolTarget, Target},
        witness::{PartialWitness, WitnessWrite},
    },
    plonk::{
        circuit_builder::CircuitBuilder,
        config::{GenericHashOut, Hasher},
    },
};
use public_inputs::PublicInputs;
use std::array;

/// Returns the hash in bytes of the leaf of the block tree. It takes as parameters
/// the block number, the block header in bytes and the state root in bytes.
/// The block header is the one coming from the block chain. The state root is the one
/// created by the LPN state logic.
pub fn block_leaf_hash(
    block_number: u32,
    block_header: &HashOutput,
    state_root: &HashOutput,
) -> HashOutput {
    let bh = convert_u8_to_u32_slice(block_header);
    let sr = HashOut::from_bytes(state_root);
    let f_slice = std::iter::once(block_number)
        .chain(bh)
        .map(GoldilocksField::from_canonical_u32)
        .chain(sr.elements)
        .collect::<Vec<_>>();
    assert!(f_slice.len() != 8, "f_slice must NOT be of length 8");
    let hash_f = PoseidonHash::hash_no_pad(&f_slice);
    hash_f.to_bytes().try_into().unwrap()
}

/// Returns the hash in bytes of the node of the block tree.
/// NOTE: this method does NOT use the domain separation tag, since the circuit uses the native merkle gadget
/// from plonky2. As long as it's the only one, it is fine.
/// TODO: maybe refactor circuit to use our own?
pub fn block_node_hash(left: HashOutput, right: HashOutput) -> HashOutput {
    hash_two_to_one::<GoldilocksField, PoseidonHash>(left, right)
}

/// Block tree wires to assign
pub struct BlockTreeWires<const MAX_DEPTH: usize> {
    /// The flag identifies if this is the first block inserted to the tree.
    is_first: BoolTarget,
    /// The index of new leaf is given by its little-endian bits. It corresponds
    /// to the plonky2 [verify_merkle_proof argument](https://github.com/0xPolygonZero/plonky2/blob/62ffe11a984dbc0e6fe92d812fa8da78b7ba73c7/plonky2/src/hash/merkle_proofs.rs#L98).
    leaf_index_bits: [BoolTarget; MAX_DEPTH],
    /// The new root of this Merkle tree
    root: HashOutTarget,
    /// The path starts from the sibling of new leaf, and the parent's siblings
    /// at each level. The root is not included. It corresponds to the plonky2
    /// [MerkleProofTarget](https://github.com/0xPolygonZero/plonky2/blob/62ffe11a984dbc0e6fe92d812fa8da78b7ba73c7/plonky2/src/hash/merkle_proofs.rs#L37).
    path: MerkleProofTarget,
}

/// Block tree circuit used to prove the correct updating of the block tree
#[derive(Clone, Debug)]
pub struct BlockTreeCircuit<F, const MAX_DEPTH: usize>
where
    F: RichField,
{
    /// The new leaf index is equal to `new_block_number - first_block_number`,
    /// it's zero for the first inserted block. It's decomposed to bits which
    /// represents if new leaf is the left or right child at each level, and we
    /// could know the corresponding siblings (if left or right) in path. It
    /// corresponds to the plonky2 [verify_merkle_proof argument](https://github.com/0xPolygonZero/plonky2/blob/62ffe11a984dbc0e6fe92d812fa8da78b7ba73c7/plonky2/src/hash/merkle_proofs.rs#L44).
    leaf_index: usize,
    /// The new root of this Merkle tree
    root: HashOut<F>,
    /// The path starts from the sibling of new leaf, and the parent's siblings
    /// at each level. The root is not included. It corresonds to the plonky2
    /// [MerkleProof](https://github.com/0xPolygonZero/plonky2/blob/62ffe11a984dbc0e6fe92d812fa8da78b7ba73c7/plonky2/src/hash/merkle_proofs.rs#L21).
    path: MerkleProof<F, PoseidonHash>,
}

impl<F, const MAX_DEPTH: usize> BlockTreeCircuit<F, MAX_DEPTH>
where
    F: RichField,
{
    pub fn new(leaf_index: usize, root: HashOut<F>, path: MerkleProof<F, PoseidonHash>) -> Self {
        Self {
            leaf_index,
            root,
            path,
        }
    }

    /// Build for the circuit. The arguments are:
    /// - prev_pi: Previous outputs of Merkle tree (the current circuit). It's a
    ///   dummy proof if the new leaf is the first inserted block, the dummy
    ///   proof must be set as `first_block_number = new_block_number` and
    ///   `block_number = new_block_number - 1`.
    /// - new_leaf_pi: Public inputs of the new leaf (state root).
    pub fn build<const D: usize>(
        cb: &mut CircuitBuilder<F, D>,
        prev_pi: &[Target],
        new_leaf_pi: &[Target],
    ) -> BlockTreeWires<MAX_DEPTH>
    where
        F: Extendable<D>,
    {
        // Wrap the public inputs.
        let prev_pi = PublicInputs::from(prev_pi);
        let new_state_pi = StateInputs::from_slice(new_leaf_pi);

        // Initialize the targets in wires.
        let leaf_index_bits = array::from_fn(|_| cb.add_virtual_bool_target_safe());
        let root = cb.add_virtual_hash();
        let path = MerkleProofTarget {
            siblings: cb.add_virtual_hashes(MAX_DEPTH),
        };

        // The new leaf is the first inserted block if leaf index is zero.
        let zero = cb.zero();
        let leaf_index = cb.le_sum(leaf_index_bits.iter());
        let is_first = cb.is_equal(leaf_index, zero);

        // Verify the previous outputs and the new leaf (block) public inputs.
        verify_proofs(cb, &prev_pi, &new_state_pi, leaf_index, is_first);

        // Verify both the old and new roots of the block tree which are
        // calculated from the leaves sequentially.
        verify_append_only(cb, &prev_pi, &new_state_pi, &leaf_index_bits, &root, &path);

        let wires = BlockTreeWires {
            is_first,
            leaf_index_bits,
            root,
            path,
        };

        // Register the public inputs.
        PublicInputs::register(
            cb,
            &prev_pi.init_root(),
            &root,
            prev_pi.first_block_number(),
            new_state_pi.block_number(),
            &new_state_pi.block_header(),
        );

        wires
    }

    /// Assign the wires.
    pub fn assign(&self, pw: &mut PartialWitness<F>, wires: &BlockTreeWires<MAX_DEPTH>) {
        // Split the leaf index into a list of bits, which represents if the new
        // leaf is the left or right child at each level. It corresponds the
        // circuit function `split_le`. Reference the plonky2
        // [verify_merkle_proof_to_cap](https://github.com/0xPolygonZero/plonky2/blob/62ffe11a984dbc0e6fe92d812fa8da78b7ba73c7/plonky2/src/hash/merkle_proofs.rs#L54).
        let mut index = self.leaf_index;
        for i in 0..MAX_DEPTH {
            let bit = index & 1;
            index >>= 1;
            pw.set_bool_target(wires.leaf_index_bits[i], bit == 1);
        }

        pw.set_hash_target(wires.root, self.root);

        wires
            .path
            .siblings
            .iter()
            .zip(&self.path.siblings)
            .for_each(|(t, v)| pw.set_hash_target(*t, *v));
    }
}

/// Verify the previous outputs and the new leaf (block) public inputs.
fn verify_proofs<F: RichField + Extendable<D>, const D: usize>(
    cb: &mut CircuitBuilder<F, D>,
    prev_pi: &PublicInputs<Target>,
    new_state_pi: &StateInputs<Target>,
    leaf_index: Target,
    is_first: BoolTarget,
) {
    // Check the previous block header.
    prev_pi
        .block_header()
        .enforce_equal(cb, &new_state_pi.prev_block_header());

    let first_block_num = prev_pi.first_block_number();
    let prev_block_num = prev_pi.block_number();
    let new_block_num = new_state_pi.block_number();

    // Check `first_block_number + leaf_index = new_block_number`.
    let exp_block_num = cb.add(first_block_num.0, leaf_index);
    cb.connect(exp_block_num, new_block_num.0);

    // Check `prev_block_number + 1 == new_block_number`.
    let one = cb.one();
    let exp_block_num = cb.add(prev_block_num.0, one);
    cb.connect(exp_block_num, new_block_num.0);

    // Check the previous root is equal to the init root if the new leaf is the
    // first inserted block.
    let init_root = prev_pi.init_root();
    let prev_root = prev_pi.root();
    init_root
        .elements
        .into_iter()
        .zip(prev_root.elements)
        .for_each(|(init_element, prev_element)| {
            let exp_element = cb.select(is_first, init_element, prev_element);
            cb.connect(exp_element, prev_element);
        });
}

/// Verify both the old and new roots of the block tree which are calculated
/// from the leaves sequentially.
fn verify_append_only<F: RichField + Extendable<D>, const D: usize>(
    cb: &mut CircuitBuilder<F, D>,
    prev_pi: &PublicInputs<Target>,
    new_state_pi: &StateInputs<Target>,
    leaf_index_bits: &[BoolTarget],
    new_root: &HashOutTarget,
    path: &MerkleProofTarget,
) {
    let old_root = prev_pi.root();

    // Get the new leaf data.
    let leaf_data = leaf_data(cb, new_state_pi);

    // Verify the new leaf is present at the given index in Merkle tree with the new root.
    cb.verify_merkle_proof::<PoseidonHash>(leaf_data, leaf_index_bits, *new_root, path);

    // Verify the leaf is empty at the given index in Merkle tree with the old root.
    cb.verify_merkle_proof::<PoseidonHash>(vec![], leaf_index_bits, old_root, path);
}

/// Get the leaf data from public inputs.
fn leaf_data<F: RichField + Extendable<D>, const D: usize>(
    cb: &mut CircuitBuilder<F, D>,
    leaf_pi: &StateInputs<Target>,
) -> Vec<Target> {
    let state_root = leaf_pi.root().elements;
    let block_number = leaf_pi.block_number().0;
    let block_header = leaf_pi.block_header().arr.map(|u32_target| u32_target.0);

    // mimick block_leaf_hash
    std::iter::once(block_number)
        .chain(block_header)
        .chain(state_root)
        .collect()
}

#[cfg(test)]
mod tests {
    use super::*;
    use crate::{
        array::Array,
        benches::init_logging,
        circuit::{test::run_circuit, UserCircuit},
        keccak::{HASH_LEN, PACKED_HASH_LEN},
        utils::test::random_vector,
    };
    use anyhow::Result;
    use plonky2::{
        field::types::{Field, PrimeField64, Sample},
        hash::{
            hash_types::NUM_HASH_OUT_ELTS, merkle_proofs::verify_merkle_proof,
            merkle_tree::MerkleTree,
        },
        plonk::config::{GenericConfig, PoseidonGoldilocksConfig},
    };
    use plonky2_crypto::hash::CircuitBuilderHash;
    use rand::{thread_rng, Rng};

    const D: usize = 2;
    type C = PoseidonGoldilocksConfig;
    type F = <C as GenericConfig<D>>::F;

    /// Test circuit
    #[derive(Clone, Debug)]
    struct TestCircuit<const MAX_DEPTH: usize> {
        is_first: bool,
        prev_pi: Vec<F>,
        new_leaf_pi: Vec<F>,
        c: BlockTreeCircuit<F, MAX_DEPTH>,
    }

    impl<const MAX_DEPTH: usize> UserCircuit<F, D> for TestCircuit<MAX_DEPTH> {
        type Wires = (
            BoolTarget,
            Vec<Target>,
            Vec<Target>,
            BlockTreeWires<MAX_DEPTH>,
        );

        fn build(cb: &mut CircuitBuilder<F, D>) -> Self::Wires {
            let is_first = cb.add_virtual_bool_target_safe();
            let prev_pi = cb.add_virtual_targets(PublicInputs::<Target>::TOTAL_LEN);
            let new_leaf_pi = cb.add_virtual_targets(StateInputs::<Target>::TOTAL_LEN);

            let wires = BlockTreeCircuit::build(cb, &prev_pi, &new_leaf_pi);

            // Check is_first flag.
            cb.connect(is_first.target, wires.is_first.target);

            (is_first, prev_pi, new_leaf_pi, wires)
        }

        fn prove(&self, pw: &mut PartialWitness<F>, wires: &Self::Wires) {
            pw.set_bool_target(wires.0, self.is_first);
            pw.set_target_arr(&wires.1, &self.prev_pi);
            pw.set_target_arr(&wires.2, &self.new_leaf_pi);

            self.c.assign(pw, &wires.3);
        }
    }

    /// Test the block-tree circuit for inserting the first block to an empty
    /// tree (is_first = true).
    #[test]
    fn test_block_tree_circuit_for_first_block() {
        const MAX_DEPTH: usize = 4;

        test_circuit::<MAX_DEPTH>(0);
    }

    /// Test the block-tree circuit for inserting the block at a random leaf
    /// index, the previous leaves have already been inserted before.
    #[test]
    fn test_block_tree_circuit_for_random_leaf_index() {
        const MAX_DEPTH: usize = 4;

        let leaf_count = 1 << MAX_DEPTH;

        // Generate a random leaf index.
        let mut rng = thread_rng();
        let leaf_index = rng.gen_range(1..leaf_count);

        test_circuit::<MAX_DEPTH>(leaf_index);
    }

    /// Run the test circuit with a specified new leaf index.
    fn test_circuit<const MAX_DEPTH: usize>(leaf_index: usize) {
        init_logging();

        // The new leaf is the first inserted block if leaf index is zero.
        let is_first = leaf_index == 0;

        // Generate the all leaves, the new leaf is specified at given index.
        let first_block_num = thread_rng().gen_range(1..10_000);
        let leaves = generate_all_leaves::<MAX_DEPTH>(first_block_num, leaf_index);

        // Cache the previous and new leaf data.
        let leaf_data = leaves[leaf_index].clone();
        let prev_leaf_index = leaf_index.checked_sub(1).unwrap_or_default();
        let prev_leaf_data = leaves[prev_leaf_index].clone();

        // Generate the old root without the new leaf.
        let mut old_leaves = leaves.clone();
        old_leaves[leaf_index] = vec![];
        let old_root = merkle_root(old_leaves);

        // Generate the new root and path (siblings without root).
        let (new_root, path) = merkle_root_path(leaf_index, leaves);

        // Verify the path, old and new roots (out of circuit).
        verify_merkle_proof::<_, PoseidonHash>(vec![], leaf_index, old_root.clone(), &path)
            .unwrap();
        verify_merkle_proof::<_, PoseidonHash>(leaf_data.clone(), leaf_index, new_root, &path)
            .unwrap();

        // Generate the previous public inputs of Merkle tree.
        let prev_pi =
            tree_inputs::<MAX_DEPTH>(is_first, first_block_num, &prev_leaf_data, old_root);

        // Generate the public inputs of the new leaf.
        let new_leaf_pi = new_leaf_inputs(&leaf_data, &prev_pi);

        // Get the expected outputs.
        let exp_outputs = expected_outputs(&prev_pi, &new_leaf_pi, &new_root);

        // Run the circuit.
        let test_circuit = TestCircuit::<MAX_DEPTH> {
            is_first,
            prev_pi,
            new_leaf_pi,
            c: BlockTreeCircuit::new(leaf_index, new_root, path),
        };
        let proof = run_circuit::<F, D, C, _>(test_circuit);

        // Verify the outputs.
        assert_eq!(exp_outputs, proof.public_inputs);
    }

    /// Generate the all leaves of a Merkle tree, the new leaf (block) is
    /// specified at the given index.
    fn generate_all_leaves<const MAX_DEPTH: usize>(
        first_block_num: usize,
        leaf_index: usize,
    ) -> Vec<Vec<F>> {
        let leaf_count = 1 << MAX_DEPTH;
        assert!(leaf_index < leaf_count);

        (0..leaf_count)
            .map(|i| {
                if i <= leaf_index {
                    rand_leaf_data(first_block_num + i)
                } else {
                    vec![]
                }
            })
            .collect()
    }

    /// Generate the Merkle root from leaves.
    fn merkle_root(leaves: Vec<Vec<F>>) -> HashOut<F> {
        // Construct the Merkle tree.
        let tree = MerkleTree::<_, PoseidonHash>::new(leaves, 0);
        assert_eq!(tree.cap.0.len(), 1, "Merkle tree must have one root");

        tree.cap.0[0]
    }

    /// Generate the Merkle root and path (siblings without root) from leaves.
    fn merkle_root_path(
        leaf_index: usize,
        leaves: Vec<Vec<F>>,
    ) -> (HashOut<F>, MerkleProof<F, PoseidonHash>) {
        // Construct the Merkle tree.
        let tree = MerkleTree::<F, PoseidonHash>::new(leaves, 0);
        assert_eq!(tree.cap.0.len(), 1, "Merkle tree must have one root");

        let root = tree.cap.0[0];

        // Generate the siblings at the each level (without root).
        let path = tree.prove(leaf_index);

        (root, path)
    }

    /// Generate the public inputs of Merkle tree (the current circuit).
    fn tree_inputs<const MAX_DEPTH: usize>(
        is_dummy: bool,
        first_block_num: usize,
        leaf_data: &[F],
        root: HashOut<F>,
    ) -> Vec<F> {
        // All leaves are empty for the init root.
        let init_root = merkle_root(vec![vec![]; 1 << MAX_DEPTH]);

        // [block_number, block_header, state_root]
        assert_eq!(leaf_data.len(), 1 + PACKED_HASH_LEN + NUM_HASH_OUT_ELTS);
        let block_header = leaf_data[1..1 + PACKED_HASH_LEN].to_vec();

        // The block number is set to `first_block_number - 1` for dummy proofs.
        let first_block_num = F::from_canonical_usize(first_block_num);
        let block_num = if is_dummy {
            first_block_num - F::ONE
        } else {
            leaf_data[0]
        };

        // [init_root, root, first_block_number, block_number, block_header]
        init_root
            .elements
            .into_iter()
            .chain(root.elements)
            .chain([first_block_num, block_num])
            .chain(block_header)
            .collect()
    }

    /// Generate the public inputs of new Merkle leaf (state root).
    fn new_leaf_inputs(leaf_data: &[F], prev_pi: &[F]) -> Vec<F> {
        // [block_number, block_header, state_root]
        assert_eq!(leaf_data.len(), 1 + PACKED_HASH_LEN + NUM_HASH_OUT_ELTS);
        let block_num = leaf_data[0];
        let block_header = &leaf_data[1..1 + PACKED_HASH_LEN];
        let state_root = &leaf_data[1 + PACKED_HASH_LEN..];

        let prev_pi = PublicInputs::from(prev_pi);
        let prev_block_header = prev_pi.block_header_data();

        // [state_root, block_header, block_number, prev_block_header]
        state_root
            .iter()
            .chain(block_header)
            .chain(&[block_num])
            .chain(prev_block_header)
            .cloned()
            .collect()
    }

    /// Get the expected outputs.
    fn expected_outputs(prev_pi: &[F], new_leaf_pi: &[F], new_root: &HashOut<F>) -> Vec<F> {
        let prev_pi = PublicInputs::from(prev_pi);
        let new_leaf_pi = StateInputs::from_slice(new_leaf_pi);

        // [init_root, root, first_block_number, block_number, block_header]
        prev_pi
            .init_root_data()
            .iter()
            .cloned()
            .chain(new_root.elements)
            .chain([
                prev_pi.first_block_number_data(),
                new_leaf_pi.block_number_data(),
            ])
            .chain(new_leaf_pi.block_header_data().iter().cloned())
            .collect()
    }

    /// Generate the random leaf data.
    fn rand_leaf_data(block_num: usize) -> Vec<F> {
        // Generate as [block_number, block_header, state_root].
        let mut data: Vec<_> = random_vector(1 + PACKED_HASH_LEN + NUM_HASH_OUT_ELTS)
            .into_iter()
            .map(F::from_canonical_usize)
            .collect();

        // Set the block number.
        data[0] = F::from_canonical_usize(block_num);

        data
    }

    #[test]
    fn test_hash_leaf() {
        let block_number = thread_rng().gen_range(1..10_000);
        let block_header = random_vector::<u8>(HASH_LEN).try_into().unwrap();
        let state_root = HashOut {
            elements: GoldilocksField::rand_vec(NUM_HASH_OUT_ELTS)
                .try_into()
                .unwrap(),
        };

        let expected = block_leaf_hash(
            block_number,
            &block_header,
            &state_root.to_bytes().try_into().unwrap(),
        );
        let expected_f = HashOut::<GoldilocksField>::from_bytes(&expected);

        let mut pi = Vec::new();
        // state root
        pi.extend(&state_root.elements);
        // block header from blockchain in packed format
        pi.extend(
            convert_u8_to_u32_slice(&block_header)
                .into_iter()
                .map(F::from_canonical_u32),
        );
        // block number in u32 format
        pi.push(F::from_canonical_u32(block_number));
        // previous block hash - useless in this case but still
        pi.extend(GoldilocksField::rand_vec(PACKED_HASH_LEN));
        let circuit = TestCircuit {
            expected: expected_f,
            state_inputs: pi,
        };

        run_circuit::<GoldilocksField, 2, C, _>(circuit);

        #[derive(Clone, Debug)]
        struct TestCircuit {
            expected: HashOut<GoldilocksField>,
            state_inputs: Vec<F>,
        }

        impl UserCircuit<GoldilocksField, 2> for TestCircuit {
            type Wires = (
                Array<Target, { StateInputs::<Target>::TOTAL_LEN }>,
                HashOutTarget,
            );

            fn build(c: &mut CircuitBuilder<GoldilocksField, 2>) -> Self::Wires {
                let state_pi = Array::<Target, _>::new(c);
                let pi = StateInputs::from_slice(&state_pi.arr);
                let preimage = leaf_data(c, &pi);
                let out_target = c.hash_n_to_hash_no_pad::<PoseidonHash>(preimage);
                let exp_target = c.add_virtual_hash();
                c.connect_hashes(out_target, exp_target);
                (state_pi, exp_target)
            }

            fn prove(&self, pw: &mut PartialWitness<F>, wires: &Self::Wires) {
                // assign the inputs
                wires
                    .0
                    .assign(pw, &self.state_inputs.clone().try_into().unwrap());
                // assign the expect hash output
                pw.set_hash_target(wires.1, self.expected);
            }
        }
    }
}<|MERGE_RESOLUTION|>--- conflicted
+++ resolved
@@ -7,15 +7,11 @@
 
 mod public_inputs;
 
-<<<<<<< HEAD
-use crate::state::LeafInputs;
-=======
 use crate::{
-    state::lpn::leaf::PublicInputs as StateInputs,
+    state::StateInputs,
     types::HashOutput,
     utils::{convert_u8_to_u32_slice, hash_two_to_one},
 };
->>>>>>> f3069d0d
 use plonky2::{
     field::{extension::Extendable, goldilocks_field::GoldilocksField, types::Field},
     hash::{
