[package]
name = "verifiable-db"
version = "0.1.0"
edition = "2021"

[dependencies]
mp2_common = { path = "../mp2-common" }
recursion_framework = { path = "../recursion-framework" }
anyhow.workspace = true
bincode.workspace = true
ethers.workspace = true
log.workspace = true
plonky2.workspace = true
<<<<<<< HEAD
itertools.workspace = true
ethers.workspace = true
mp2_common = { path = "../mp2-common" }

[dev-dependencies]
mp2_test = { path = "../mp2-test" }
=======
plonky2_ecgfp5.workspace = true
serde.workspace = true
derive_more = "0.99.18"


[dev-dependencies]
rand.workspace = true
serial_test.workspace = true
mp2_test = { path = "../mp2-test" }
env_logger.workspace = true
>>>>>>> 9021d243
<|MERGE_RESOLUTION|>--- conflicted
+++ resolved
@@ -11,17 +11,10 @@
 ethers.workspace = true
 log.workspace = true
 plonky2.workspace = true
-<<<<<<< HEAD
-itertools.workspace = true
-ethers.workspace = true
-mp2_common = { path = "../mp2-common" }
-
-[dev-dependencies]
-mp2_test = { path = "../mp2-test" }
-=======
 plonky2_ecgfp5.workspace = true
 serde.workspace = true
 derive_more = "0.99.18"
+itertools.workspace = true
 
 
 [dev-dependencies]
@@ -29,4 +22,3 @@
 serial_test.workspace = true
 mp2_test = { path = "../mp2-test" }
 env_logger.workspace = true
->>>>>>> 9021d243
