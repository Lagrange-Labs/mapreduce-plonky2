[package]
name = "verifiable-db"
version = "0.1.0"
edition = "2021"

[dependencies]
<<<<<<< HEAD
mp2_v1 = { path = "../mp2-v1" }
=======
>>>>>>> cacab3ff
mp2_common = { path = "../mp2-common" }
plonky2_crypto.workspace = true
recursion_framework = { path = "../recursion-framework" }
anyhow.workspace = true
bincode.workspace = true
ethers.workspace = true
log.workspace = true
plonky2.workspace = true
plonky2_ecdsa.workspace = true
plonky2_ecgfp5.workspace = true
rand.workspace = true
serde.workspace = true
derive_more = "0.99.18"


[dev-dependencies]
rand.workspace = true
serial_test.workspace = true
mp2_test = { path = "../mp2-test" }
env_logger.workspace = true<|MERGE_RESOLUTION|>--- conflicted
+++ resolved
@@ -4,10 +4,6 @@
 edition = "2021"
 
 [dependencies]
-<<<<<<< HEAD
-mp2_v1 = { path = "../mp2-v1" }
-=======
->>>>>>> cacab3ff
 mp2_common = { path = "../mp2-common" }
 plonky2_crypto.workspace = true
 recursion_framework = { path = "../recursion-framework" }
