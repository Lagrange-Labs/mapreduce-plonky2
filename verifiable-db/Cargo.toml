[package]
name = "verifiable-db"
version = "0.1.0"
edition = "2021"

[dependencies]
mp2_common = { path = "../mp2-common" }
plonky2_crypto.workspace = true
recursion_framework = { path = "../recursion-framework" }
ryhope.workspace = true
anyhow.workspace = true
bincode.workspace = true
alloy.workspace = true
log.workspace = true
plonky2.workspace = true
plonky2_ecdsa.workspace = true
plonky2_ecgfp5.workspace = true
rand.workspace = true
serde.workspace = true
derive_more = "0.99.18"
itertools.workspace = true

[dev-dependencies]
env_logger.workspace = true
mp2_test = { path = "../mp2-test" }
rand.workspace = true
serial_test.workspace = true
<<<<<<< HEAD
tokio.workspace = true
=======
mp2_test = { path = "../mp2-test" }
env_logger.workspace = true
>>>>>>> 627fe2bb
<|MERGE_RESOLUTION|>--- conflicted
+++ resolved
@@ -25,9 +25,4 @@
 mp2_test = { path = "../mp2-test" }
 rand.workspace = true
 serial_test.workspace = true
-<<<<<<< HEAD
-tokio.workspace = true
-=======
-mp2_test = { path = "../mp2-test" }
-env_logger.workspace = true
->>>>>>> 627fe2bb
+tokio.workspace = true