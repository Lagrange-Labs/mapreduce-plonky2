<<<<<<< HEAD
pub(crate) mod construction;
pub(crate) mod extraction;
=======
pub(crate) mod binding;
pub(crate) mod construction;
>>>>>>> aacbe4fa
<|MERGE_RESOLUTION|>--- conflicted
+++ resolved
@@ -1,7 +1,3 @@
-<<<<<<< HEAD
-pub(crate) mod construction;
-pub(crate) mod extraction;
-=======
 pub(crate) mod binding;
 pub(crate) mod construction;
->>>>>>> aacbe4fa
+pub(crate) mod extraction;