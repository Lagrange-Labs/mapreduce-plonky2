--- conflicted
+++ resolved
@@ -22,12 +22,8 @@
 mod partial_node;
 mod public_inputs;
 
-<<<<<<< HEAD
-pub use api::{CircuitInput, Parameters};
+pub use api::{CircuitInput, PublicParameters};
 pub use public_inputs::PublicInputs;
-=======
-pub use api::{CircuitInput, PublicParameters};
->>>>>>> 62663497
 
 /// The value to give at each node of the row tree
 #[derive(Clone, Debug, Constructor)]
