//! Main APIs and related structures

<<<<<<< HEAD
use crate::{block_tree, cells_tree, extraction::ExtractionPI, ivc, row_tree};
=======
use crate::{
    block_tree, cells_tree,
    extraction::{ExtractionPI, ExtractionPIWrap},
    row_tree,
};
>>>>>>> cacab3ff
use anyhow::Result;
use ethers::prelude::U256;
use mp2_common::{C, D, F};
use recursion_framework::framework::RecursiveCircuits;
use serde::{Deserialize, Serialize};

/// Struct containing the expected input of the Cell Tree node
#[derive(Clone, Debug, Serialize, Deserialize)]
pub struct CellNode {
    pub identifier: F,
    pub value: U256,
}

/// Set of inputs necessary to generate proofs for each circuit employed in the verifiable DB stage of LPN
pub enum CircuitInput {
    /// Cells tree construction input
    CellsTree(cells_tree::CircuitInput),
    RowsTree(row_tree::CircuitInput),
    BlockTree(block_tree::CircuitInput),
<<<<<<< HEAD
    IVC(ivc::CircuitInput),
=======
>>>>>>> cacab3ff
}

/// Parameters defining all the circuits employed for the verifiable DB stage of LPN
#[derive(Serialize, Deserialize)]
<<<<<<< HEAD
pub struct PublicParameters<E: ExtractionPI> {
    cells_tree: cells_tree::PublicParameters,
    rows_tree: row_tree::PublicParameters,
    block_tree: block_tree::PublicParameters<E>,
    ivc: ivc::PublicParameters,
}

/// Instantiate the circuits employed for the verifiable DB stage of LPN, and return their corresponding parameters.
pub fn build_circuits_params<E: ExtractionPI>(
    extraction_set: &RecursiveCircuits<F, C, D>,
) -> PublicParameters<E> {
=======
#[serde(bound = "")]
pub struct PublicParameters<E: ExtractionPIWrap>
where
    [(); E::PI::TOTAL_LEN]:,
{
    cells_tree: cells_tree::PublicParameters,
    rows_tree: row_tree::PublicParameters,
    block_tree: block_tree::PublicParameters<E>,
}

/// Instantiate the circuits employed for the verifiable DB stage of LPN, and return their corresponding parameters.
pub fn build_circuits_params<E: ExtractionPIWrap>(
    extraction_set: &RecursiveCircuits<F, C, D>,
) -> PublicParameters<E>
where
    [(); E::PI::TOTAL_LEN]:,
{
>>>>>>> cacab3ff
    log::info!("Building cells_tree parameters...");
    let cells_tree = cells_tree::build_circuits_params();
    log::info!("Building row tree parameters...");
    let rows_tree = row_tree::PublicParameters::build(cells_tree.vk_set());
    log::info!("Building block tree parameters...");
    let block_tree = block_tree::PublicParameters::build(extraction_set, rows_tree.set_vk());
<<<<<<< HEAD
    log::info!("Building IVC parameters...");
    let ivc = ivc::PublicParameters::build(block_tree.set_vk());
=======
>>>>>>> cacab3ff
    log::info!("All parameters built!");

    PublicParameters {
        cells_tree,
        rows_tree,
        block_tree,
<<<<<<< HEAD
        ivc,
=======
>>>>>>> cacab3ff
    }
}

/// Generate a proof for a circuit in the set of circuits employed in the
/// verifiable DB stage of LPN, employing `CircuitInput` to specify for which
/// circuit the proof should be generated.
<<<<<<< HEAD
pub fn generate_proof<E: ExtractionPI>(
    params: &PublicParameters<E>,
    input: CircuitInput,
    extraction_set: &RecursiveCircuits<F, C, D>,
) -> Result<Vec<u8>> {
=======
pub fn generate_proof<E: ExtractionPIWrap>(
    params: &PublicParameters<E>,
    input: CircuitInput,
    extraction_set: &RecursiveCircuits<F, C, D>,
) -> Result<Vec<u8>>
where
    [(); E::PI::TOTAL_LEN]:,
{
>>>>>>> cacab3ff
    match input {
        CircuitInput::CellsTree(input) => params.cells_tree.generate_proof(input),
        CircuitInput::RowsTree(input) => params
            .rows_tree
            .generate_proof(input, params.cells_tree.vk_set().clone()),
        CircuitInput::BlockTree(input) => {
            params
                .block_tree
                .generate_proof(input, extraction_set, params.rows_tree.set_vk())
        }
<<<<<<< HEAD
        CircuitInput::IVC(input) => params.ivc.generate_proof(input, params.block_tree.set_vk()),
=======
>>>>>>> cacab3ff
    }
}<|MERGE_RESOLUTION|>--- conflicted
+++ resolved
@@ -1,14 +1,10 @@
 //! Main APIs and related structures
 
-<<<<<<< HEAD
-use crate::{block_tree, cells_tree, extraction::ExtractionPI, ivc, row_tree};
-=======
 use crate::{
     block_tree, cells_tree,
     extraction::{ExtractionPI, ExtractionPIWrap},
-    row_tree,
+    ivc, row_tree,
 };
->>>>>>> cacab3ff
 use anyhow::Result;
 use ethers::prelude::U256;
 use mp2_common::{C, D, F};
@@ -28,27 +24,11 @@
     CellsTree(cells_tree::CircuitInput),
     RowsTree(row_tree::CircuitInput),
     BlockTree(block_tree::CircuitInput),
-<<<<<<< HEAD
     IVC(ivc::CircuitInput),
-=======
->>>>>>> cacab3ff
 }
 
 /// Parameters defining all the circuits employed for the verifiable DB stage of LPN
 #[derive(Serialize, Deserialize)]
-<<<<<<< HEAD
-pub struct PublicParameters<E: ExtractionPI> {
-    cells_tree: cells_tree::PublicParameters,
-    rows_tree: row_tree::PublicParameters,
-    block_tree: block_tree::PublicParameters<E>,
-    ivc: ivc::PublicParameters,
-}
-
-/// Instantiate the circuits employed for the verifiable DB stage of LPN, and return their corresponding parameters.
-pub fn build_circuits_params<E: ExtractionPI>(
-    extraction_set: &RecursiveCircuits<F, C, D>,
-) -> PublicParameters<E> {
-=======
 #[serde(bound = "")]
 pub struct PublicParameters<E: ExtractionPIWrap>
 where
@@ -57,6 +37,7 @@
     cells_tree: cells_tree::PublicParameters,
     rows_tree: row_tree::PublicParameters,
     block_tree: block_tree::PublicParameters<E>,
+    ivc: ivc::PublicParameters,
 }
 
 /// Instantiate the circuits employed for the verifiable DB stage of LPN, and return their corresponding parameters.
@@ -66,41 +47,27 @@
 where
     [(); E::PI::TOTAL_LEN]:,
 {
->>>>>>> cacab3ff
     log::info!("Building cells_tree parameters...");
     let cells_tree = cells_tree::build_circuits_params();
     log::info!("Building row tree parameters...");
     let rows_tree = row_tree::PublicParameters::build(cells_tree.vk_set());
     log::info!("Building block tree parameters...");
     let block_tree = block_tree::PublicParameters::build(extraction_set, rows_tree.set_vk());
-<<<<<<< HEAD
     log::info!("Building IVC parameters...");
     let ivc = ivc::PublicParameters::build(block_tree.set_vk());
-=======
->>>>>>> cacab3ff
     log::info!("All parameters built!");
 
     PublicParameters {
         cells_tree,
         rows_tree,
         block_tree,
-<<<<<<< HEAD
         ivc,
-=======
->>>>>>> cacab3ff
     }
 }
 
 /// Generate a proof for a circuit in the set of circuits employed in the
 /// verifiable DB stage of LPN, employing `CircuitInput` to specify for which
 /// circuit the proof should be generated.
-<<<<<<< HEAD
-pub fn generate_proof<E: ExtractionPI>(
-    params: &PublicParameters<E>,
-    input: CircuitInput,
-    extraction_set: &RecursiveCircuits<F, C, D>,
-) -> Result<Vec<u8>> {
-=======
 pub fn generate_proof<E: ExtractionPIWrap>(
     params: &PublicParameters<E>,
     input: CircuitInput,
@@ -109,7 +76,6 @@
 where
     [(); E::PI::TOTAL_LEN]:,
 {
->>>>>>> cacab3ff
     match input {
         CircuitInput::CellsTree(input) => params.cells_tree.generate_proof(input),
         CircuitInput::RowsTree(input) => params
@@ -120,9 +86,6 @@
                 .block_tree
                 .generate_proof(input, extraction_set, params.rows_tree.set_vk())
         }
-<<<<<<< HEAD
         CircuitInput::IVC(input) => params.ivc.generate_proof(input, params.block_tree.set_vk()),
-=======
->>>>>>> cacab3ff
     }
 }