--- conflicted
+++ resolved
@@ -1,22 +1,17 @@
 //! Main APIs and related structures
-<<<<<<< HEAD
 
-use crate::{block_tree, cells_tree, extraction::ExtractionPI, row_tree};
-=======
->>>>>>> 60094fdc
+use crate::{
+    block_tree, cells_tree,
+    extraction::{ExtractionPI, ExtractionPIWrap},
+    row_tree,
+};
 use anyhow::Result;
 use ethers::prelude::U256;
 use mp2_common::{C, D, F};
 use recursion_framework::framework::RecursiveCircuits;
 use serde::{Deserialize, Serialize};
 
-<<<<<<< HEAD
-/// Struct containing the expected input of the Cell Tree node
-=======
-use crate::{cells_tree, row_tree};
-
 /// Struct containing the expected input of the Tree node
->>>>>>> 60094fdc
 #[derive(Clone, Debug, Serialize, Deserialize)]
 pub struct CellNode {
     pub identifier: F,
@@ -28,61 +23,39 @@
     /// Cells tree construction input
     CellsTree(cells_tree::CircuitInput),
     RowsTree(row_tree::CircuitInput),
-<<<<<<< HEAD
     BlockTree(block_tree::CircuitInput),
-=======
->>>>>>> 60094fdc
 }
 
 /// Parameters defining all the circuits employed for the verifiable DB stage of LPN
 #[derive(Serialize, Deserialize)]
-pub struct PublicParameters<E: ExtractionPI> 
-where 
-    [(); E::TOTAL_LEN]:,
+#[serde(bound = "")]
+pub struct PublicParameters<E: ExtractionPIWrap>
+where
+    [(); E::PI::TOTAL_LEN]:,
 {
     cells_tree: cells_tree::PublicParameters,
     rows_tree: row_tree::PublicParameters,
-<<<<<<< HEAD
     block_tree: block_tree::PublicParameters<E>,
-=======
-}
-impl PublicParameters {
-    /// Generate a proof for a circuit in the set of circuits employed in the
-    /// verifiable DB stage of LPN, employing `CircuitInput` to specify for which
-    /// circuit the proof should be generated.
-    pub fn generate_proof(&self, input: CircuitInput) -> Result<Vec<u8>> {
-        match input {
-            CircuitInput::CellsTree(input) => self.cells_tree.generate_proof(input),
-            CircuitInput::RowsTree(input) => self
-                .rows_tree
-                .generate_proof(input, self.cells_tree.vk_set().clone()),
-        }
-    }
->>>>>>> 60094fdc
 }
 
 /// Instantiate the circuits employed for the verifiable DB stage of LPN, and return their corresponding parameters.
-pub fn build_circuits_params<E: ExtractionPI>(
+pub fn build_circuits_params<E: ExtractionPIWrap>(
     extraction_set: &RecursiveCircuits<F, C, D>,
-) -> PublicParameters<E> 
-where 
-    [(); E::TOTAL_LEN]:,
+) -> PublicParameters<E>
+where
+    [(); E::PI::TOTAL_LEN]:,
 {
     log::info!("Building cells_tree parameters...");
     let cells_tree = cells_tree::build_circuits_params();
     log::info!("Building row tree parameters...");
     let rows_tree = row_tree::PublicParameters::build(cells_tree.vk_set());
-<<<<<<< HEAD
     log::info!("Building block tree parameters...");
     let block_tree = block_tree::PublicParameters::build(extraction_set, rows_tree.set_vk());
-=======
->>>>>>> 60094fdc
     log::info!("All parameters built!");
 
     PublicParameters {
         cells_tree,
         rows_tree,
-<<<<<<< HEAD
         block_tree,
     }
 }
@@ -90,13 +63,13 @@
 /// Generate a proof for a circuit in the set of circuits employed in the
 /// verifiable DB stage of LPN, employing `CircuitInput` to specify for which
 /// circuit the proof should be generated.
-pub fn generate_proof<E: ExtractionPI>(
+pub fn generate_proof<E: ExtractionPIWrap>(
     params: &PublicParameters<E>,
     input: CircuitInput,
     extraction_set: &RecursiveCircuits<F, C, D>,
-) -> Result<Vec<u8>> 
-where 
-    [(); E::TOTAL_LEN]:,
+) -> Result<Vec<u8>>
+where
+    [(); E::PI::TOTAL_LEN]:,
 {
     match input {
         CircuitInput::CellsTree(input) => params.cells_tree.generate_proof(input),
@@ -108,7 +81,5 @@
                 .block_tree
                 .generate_proof(input, extraction_set, params.rows_tree.set_vk())
         }
-=======
->>>>>>> 60094fdc
     }
 }