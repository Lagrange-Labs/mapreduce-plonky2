--- conflicted
+++ resolved
@@ -3,8 +3,9 @@
 use crate::{cells_tree, index_tree, row_tree};
 use anyhow::Result;
 use ethers::prelude::U256;
-use mp2_common::F;
+use mp2_common::{C, D, F};
 use plonky2::hash::hash_types::HashOut;
+use recursion_framework::framework::RecursiveCircuits;
 use serde::{Deserialize, Serialize};
 
 /// Struct containing the expected input of the Cell Tree node
@@ -19,31 +20,31 @@
     /// Cells tree construction input
     CellsTree(cells_tree::CircuitInput),
     RowsTree(row_tree::CircuitInput),
+    IndexTree(index_tree:CircuitInput),
 }
 
 /// Parameters defining all the circuits employed for the verifiable DB stage of LPN
 #[derive(Serialize, Deserialize)]
 pub struct PublicParameters {
     cells_tree: cells_tree::PublicParameters,
-<<<<<<< HEAD
-    rows_tree: row_tree::Parameters,
-    index_tree: index_tree::PublicParameters;
-=======
     rows_tree: row_tree::PublicParameters,
->>>>>>> 0e66ab27
+    index_tree: index_tree::PublicParameters,
 }
 
 /// Instantiate the circuits employed for the verifiable DB stage of LPN, and return their corresponding parameters.
-pub fn build_circuits_params() -> PublicParameters {
+pub fn build_circuits_params(extraction_set: RecursiveCircuits<F, C, D>) -> PublicParameters {
     log::info!("Building cells_tree parameters...");
     let cells_tree = cells_tree::build_circuits_params();
     log::info!("Building row tree parameters...");
     let rows_tree = row_tree::PublicParameters::build(cells_tree.vk_set());
+    log::info!("Building index tree parameters...");
+    let index_tree = index_tree::PublicParameters::build(&extraction_set, rows_tree.set_vk());
     log::info!("All parameters built!");
 
     PublicParameters {
         cells_tree,
         rows_tree,
+        index_tree,
     }
 }
 
@@ -56,5 +57,6 @@
         CircuitInput::RowsTree(input) => params
             .rows_tree
             .generate_proof(input, params.cells_tree.vk_set().clone()),
+        CircuitInput::IndexTree(input) => params.index_tree.generate_proof(input),
     }
 }