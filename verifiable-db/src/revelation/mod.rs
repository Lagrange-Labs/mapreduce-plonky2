//! Module including the revelation circuits for query

use crate::{ivc::NUM_IO, query::pi_len as query_pi_len};
use mp2_common::F;

pub mod api;
pub(crate) mod placeholders_check;
mod public_inputs;
mod revelation_unproven_offset;
mod revelation_without_results_tree;

pub use public_inputs::PublicInputs;
pub use revelation_unproven_offset::RowPath;

<<<<<<< HEAD
// L: maximum number of results
// S: maximum number of items in each result
// PH: maximum number of unique placeholder IDs and values bound for query
// Without this skipping config, the generic parameter was deleted when `cargo fmt`.
#[rustfmt::skip]
pub(crate) const PI_LEN<const L: usize, const S: usize, const PH: usize>: usize =
    PublicInputs::<F, L, S, PH>::total_len();

=======
/// L: maximum number of results
/// S: maximum number of items in each result
/// PH: maximum number of unique placeholder IDs and values bound for query
pub const fn pi_len<const L: usize, const S: usize, const PH: usize>() -> usize {
    PublicInputs::<F, L, S, PH>::total_len()
}
>>>>>>> 10677575
pub const NUM_PREPROCESSING_IO: usize = NUM_IO;

pub const fn num_query_io<const S: usize>() -> usize {
    query_pi_len::<S>()
}
#[cfg(test)]
pub(crate) mod tests {
    use super::*;
    use crate::query::{
        computational_hash_ids::{AggregationOperation, PlaceholderIdentifier},
        public_inputs::PublicInputs as QueryProofPublicInputs,
    };
    use alloy::primitives::U256;
    use itertools::Itertools;
    use mp2_common::{array::ToField, poseidon::H, utils::ToFields, F};
    use mp2_test::utils::gen_random_u256;
<<<<<<< HEAD
    use placeholders_check::{
        placeholder_ids_hash, CheckPlaceholderGadget, CheckedPlaceholder,
        NUM_SECONDARY_INDEX_PLACEHOLDERS,
    };
=======
    use placeholders_check::{placeholder_ids_hash, CheckPlaceholderGadget, CheckedPlaceholder};
>>>>>>> 10677575
    use plonky2::{field::types::PrimeField64, hash::hash_types::HashOut, plonk::config::Hasher};
    use rand::{thread_rng, Rng};
    use std::{array, iter::once};

    // Placeholders for testing
    // PH: maximum number of unique placeholder IDs and values bound for query
    // PP: maximum number of placeholders present in query (may be duplicate, PP >= PH)
    #[derive(Clone, Debug)]
    pub(crate) struct TestPlaceholders<const PH: usize, const PP: usize> {
        // Input arguments for `check_placeholders` function
        pub(crate) check_placeholder_inputs: CheckPlaceholderGadget<PH, PP>,
        pub(crate) final_placeholder_hash: HashOut<F>,
        // Output result for `check_placeholders` function
        pub(crate) placeholder_ids_hash: HashOut<F>,
        // Expected data from query proof
        pub(crate) query_placeholder_hash: HashOut<F>,
        pub(crate) min_query: U256,
        pub(crate) max_query: U256,
    }

    impl<const PH: usize, const PP: usize> TestPlaceholders<PH, PP> {
        /// Create the testing placeholders. It has the similar logic as
        /// `check_placeholders` for building the testing data.
        pub(crate) fn sample(num_placeholders: usize) -> Self {
            let rng = &mut thread_rng();

            // Create an array of sample placeholder identifiers,
            // will set the first 4 to the query bounds as below.
            let mut placeholder_ids: [PlaceholderIdentifier; PH] =
                array::from_fn(|_| PlaceholderIdentifier::Generic(rng.gen()));
            let mut placeholder_values = array::from_fn(|_| U256::from_limbs(rng.gen()));

            // ensure that min_query <= max_query
            while placeholder_values[0] > placeholder_values[1] {
                placeholder_values[0] = gen_random_u256(rng);
                placeholder_values[1] = gen_random_u256(rng);
            }

            // Set the first 2 placeholder identifiers as below constants.
            [
                PlaceholderIdentifier::MinQueryOnIdx1,
                PlaceholderIdentifier::MaxQueryOnIdx1,
            ]
            .iter()
            .enumerate()
            .for_each(|(i, id)| placeholder_ids[i] = *id);

            // Compute the hash of placeholder identifiers.
            let placeholder_ids_hash =
                placeholder_ids_hash(placeholder_ids[..num_placeholders].to_vec());

            // Re-compute placeholder hash

            // Set the last invalid items found in placeholder_ids and
            // placeholder_values to placeholder_ids[0] and
            // placeholder_values[0] respectively.
            for i in num_placeholders..PH {
                placeholder_ids[i] = placeholder_ids[0];
                placeholder_values[i] = placeholder_values[0];
            }
            let placeholder_ids: [F; PH] = placeholder_ids
                .into_iter()
                .map(|id| id.to_field())
                .collect_vec()
                .try_into()
                .unwrap();

            let mut placeholder_hash_payload = vec![];
            let to_be_checked_placeholders = array::from_fn(|_| {
                let pos = rng.gen_range(0..PH);
                // Set the current `CheckedPlaceholder` to
                // (placeholder_ids[pos], placeholder_values[pos]).
                let id = placeholder_ids[pos];
                let value = placeholder_values[pos];

                // Accumulate the placeholder identifiers and values for computing the
                // placeholder hash.
                let mut payload = once(id).chain(value.to_fields()).collect_vec();
                placeholder_hash_payload.append(&mut payload);
                CheckedPlaceholder {
                    id,
                    value,
                    pos: pos.to_field(),
                }
            });

            let secondary_query_bound_placeholders = array::from_fn(|_| {
                let pos = rng.gen_range(0..PH);
                let id = placeholder_ids[pos];
                let value = placeholder_values[pos];

                CheckedPlaceholder {
                    id,
                    value,
                    pos: pos.to_field(),
                }
            });

            let check_placeholder_inputs = CheckPlaceholderGadget::<PH, PP> {
                num_placeholders,
                placeholder_ids,
                placeholder_values,
                to_be_checked_placeholders,
                secondary_query_bound_placeholders,
            };

            // Re-compute the placeholder hash from placeholder_pairs and minmum,
            // maximum query bounds. Then check it should be same with the specified
            // final placeholder hash.
<<<<<<< HEAD
            let (min_i1, max_i1) = check_placeholder_inputs.primary_query_bounds();
=======
            let (min_i1, max_i1) = (
                check_placeholder_inputs.placeholder_values[0],
                check_placeholder_inputs.placeholder_values[1],
            );
>>>>>>> 10677575
            let placeholder_hash = H::hash_no_pad(&placeholder_hash_payload);
            // query_placeholder_hash = H(placeholder_hash || min_i2 || max_i2)
            let inputs = placeholder_hash
                .to_fields()
                .into_iter()
                .chain(
                    secondary_query_bound_placeholders
                        .iter()
                        .flat_map(|placeholder| {
                            let mut placeholder_fes = vec![placeholder.id];
                            placeholder_fes.extend_from_slice(&placeholder.value.to_fields());
                            placeholder_fes
                        }),
                )
                .collect_vec();
            let query_placeholder_hash = H::hash_no_pad(&inputs);
            // final_placeholder_hash = H(query_placeholder_hash || min_i1 || max_i1)
            let inputs = query_placeholder_hash
                .to_fields()
                .into_iter()
                .chain(min_i1.to_fields())
                .chain(max_i1.to_fields())
                .collect_vec();
            let final_placeholder_hash = H::hash_no_pad(&inputs);

            let [min_query, max_query] = [min_i1, max_i1];

            Self {
                check_placeholder_inputs,
                final_placeholder_hash,
                placeholder_ids_hash,
                query_placeholder_hash,
                min_query,
                max_query,
            }
        }
    }

    /// Compute the query results from the proof, and it returns the results and overflow flag.
    pub(crate) fn compute_results_from_query_proof<const S: usize>(
        query_pi: &QueryProofPublicInputs<F, S>,
    ) -> ([U256; S], bool)
    where
        [(); S - 1]:,
    {
        // Convert the entry count to an Uint256.
        let entry_count = U256::from(query_pi.num_matching_rows().to_canonical_u64());
<<<<<<< HEAD
        
=======

>>>>>>> 10677575
        let [op_avg, op_count] =
            [AggregationOperation::AvgOp, AggregationOperation::CountOp].map(|op| op.to_field());

        // Compute the results array, and deal with AVG and COUNT operations if any.
        let ops = query_pi.operation_ids();
        let result = array::from_fn(|i| {
            let value = query_pi.value_at_index(i);

            let op = ops[i];
            if op == op_avg {
                value.checked_div(entry_count).unwrap_or(U256::ZERO)
            } else if op == op_count {
                entry_count
            } else {
                value
            }
        });

        (result, query_pi.overflow_flag())
    }
}<|MERGE_RESOLUTION|>--- conflicted
+++ resolved
@@ -12,23 +12,12 @@
 pub use public_inputs::PublicInputs;
 pub use revelation_unproven_offset::RowPath;
 
-<<<<<<< HEAD
-// L: maximum number of results
-// S: maximum number of items in each result
-// PH: maximum number of unique placeholder IDs and values bound for query
-// Without this skipping config, the generic parameter was deleted when `cargo fmt`.
-#[rustfmt::skip]
-pub(crate) const PI_LEN<const L: usize, const S: usize, const PH: usize>: usize =
-    PublicInputs::<F, L, S, PH>::total_len();
-
-=======
 /// L: maximum number of results
 /// S: maximum number of items in each result
 /// PH: maximum number of unique placeholder IDs and values bound for query
 pub const fn pi_len<const L: usize, const S: usize, const PH: usize>() -> usize {
     PublicInputs::<F, L, S, PH>::total_len()
 }
->>>>>>> 10677575
 pub const NUM_PREPROCESSING_IO: usize = NUM_IO;
 
 pub const fn num_query_io<const S: usize>() -> usize {
@@ -45,14 +34,7 @@
     use itertools::Itertools;
     use mp2_common::{array::ToField, poseidon::H, utils::ToFields, F};
     use mp2_test::utils::gen_random_u256;
-<<<<<<< HEAD
-    use placeholders_check::{
-        placeholder_ids_hash, CheckPlaceholderGadget, CheckedPlaceholder,
-        NUM_SECONDARY_INDEX_PLACEHOLDERS,
-    };
-=======
     use placeholders_check::{placeholder_ids_hash, CheckPlaceholderGadget, CheckedPlaceholder};
->>>>>>> 10677575
     use plonky2::{field::types::PrimeField64, hash::hash_types::HashOut, plonk::config::Hasher};
     use rand::{thread_rng, Rng};
     use std::{array, iter::once};
@@ -162,14 +144,7 @@
             // Re-compute the placeholder hash from placeholder_pairs and minmum,
             // maximum query bounds. Then check it should be same with the specified
             // final placeholder hash.
-<<<<<<< HEAD
             let (min_i1, max_i1) = check_placeholder_inputs.primary_query_bounds();
-=======
-            let (min_i1, max_i1) = (
-                check_placeholder_inputs.placeholder_values[0],
-                check_placeholder_inputs.placeholder_values[1],
-            );
->>>>>>> 10677575
             let placeholder_hash = H::hash_no_pad(&placeholder_hash_payload);
             // query_placeholder_hash = H(placeholder_hash || min_i2 || max_i2)
             let inputs = placeholder_hash
@@ -217,11 +192,7 @@
     {
         // Convert the entry count to an Uint256.
         let entry_count = U256::from(query_pi.num_matching_rows().to_canonical_u64());
-<<<<<<< HEAD
-        
-=======
-
->>>>>>> 10677575
+
         let [op_avg, op_count] =
             [AggregationOperation::AvgOp, AggregationOperation::CountOp].map(|op| op.to_field());
 
