//! The revelation circuit handling the queries where we don't need to build the results tree

use crate::{
    ivc::PublicInputs as OriginalTreePublicInputs,
    query::{
        computational_hash_ids::AggregationOperation,
        public_inputs::PublicInputs as QueryProofPublicInputs,
    },
    revelation::{placeholders_check::check_placeholders, PublicInputs},
};
use alloy::primitives::U256;
use anyhow::Result;
use itertools::Itertools;
use mp2_common::{
    array::ToField,
    default_config,
<<<<<<< HEAD
    poseidon::{flatten_poseidon_hash_target, H},
=======
    poseidon::H,
>>>>>>> abcd0c45
    proof::ProofWithVK,
    public_inputs::PublicInputCommon,
    serialization::{
        deserialize, deserialize_array, deserialize_long_array, serialize, serialize_array,
        serialize_long_array,
    },
    types::CBuilder,
    u256::{CircuitBuilderU256, UInt256Target, WitnessWriteU256},
    utils::ToTargets,
    C, D, F,
};
use plonky2::{
    iop::{
        target::{BoolTarget, Target},
        witness::{PartialWitness, WitnessWrite},
    },
    plonk::{
        circuit_builder::CircuitBuilder,
        circuit_data::VerifierOnlyCircuitData,
        config::Hasher,
        proof::{ProofWithPublicInputs, ProofWithPublicInputsTarget},
    },
};
use recursion_framework::{
    circuit_builder::CircuitLogicWires,
    framework::{
        RecursiveCircuits, RecursiveCircuitsVerifierGagdet, RecursiveCircuitsVerifierTarget,
    },
};
use serde::{Deserialize, Serialize};
use std::array;

use super::{
    placeholders_check::{
        CheckedPlaceholder, CheckedPlaceholderTarget, NUM_SECONDARY_INDEX_PLACEHOLDERS,
    },
    NUM_PREPROCESSING_IO, NUM_QUERY_IO, PI_LEN as REVELATION_PI_LEN,
};

// L: maximum number of results
// S: maximum number of items in each result
// PH: maximum number of unique placeholder IDs and values bound for query
// PP: maximum number of placeholders present in query (may be duplicate, PP >= PH)
#[derive(Clone, Debug, Serialize, Deserialize)]
pub struct RevelationWithoutResultsTreeWires<
    const L: usize,
    const S: usize,
    const PH: usize,
    const PP: usize,
> {
    #[serde(
        serialize_with = "serialize_array",
        deserialize_with = "deserialize_array"
    )]
    is_placeholder_valid: [BoolTarget; PH],
    #[serde(
        serialize_with = "serialize_array",
        deserialize_with = "deserialize_array"
    )]
    placeholder_ids: [Target; PH],
    #[serde(
        serialize_with = "serialize_array",
        deserialize_with = "deserialize_array"
    )]
    placeholder_values: [UInt256Target; PH],
    #[serde(
        serialize_with = "serialize_long_array",
        deserialize_with = "deserialize_long_array"
    )]
    to_be_checked_placeholders: [CheckedPlaceholderTarget; PP],
    secondary_query_bound_placeholders:
        [CheckedPlaceholderTarget; NUM_SECONDARY_INDEX_PLACEHOLDERS],
}

#[derive(Clone, Debug, Serialize, Deserialize)]
pub struct RevelationWithoutResultsTreeCircuit<
    const L: usize,
    const S: usize,
    const PH: usize,
    const PP: usize,
> {
    /// Real number of the valid placeholders
    pub(crate) num_placeholders: usize,
    /// Array of the placeholder identifiers that can be employed in the query:
    /// - The first 4 items are expected to be constant identifiers of the query
    ///   bounds `MIN_I1, MAX_I1` and  `MIN_I2, MAX_I2`
    /// - The following `num_placeholders - 4` values are expected to be the
    ///   identifiers of the placeholders employed in the query
    /// - The remaining `PH - num_placeholders` items are expected to be the
    ///   same as `placeholders_ids[0]`
    #[serde(
        serialize_with = "serialize_long_array",
        deserialize_with = "deserialize_long_array"
    )]
    pub(crate) placeholder_ids: [F; PH],
    /// Array of the placeholder values that can be employed in the query:
    /// - The first 4 values are expected to be the bounds `MIN_I1, MAX_I1` and
    ///   `MIN_I2, MAX_I2` found in the query for the primary and secondary
    ///   indexed columns
    /// - The following `num_placeholders - 4` values are expected to be the
    ///   values for the placeholders employed in the query
    /// - The remaining `PH - num_placeholders` values are expected to be the
    ///   same as `placeholder_values[0]`
    #[serde(
        serialize_with = "serialize_long_array",
        deserialize_with = "deserialize_long_array"
    )]
    pub(crate) placeholder_values: [U256; PH],
    /// Placeholders data to be provided to `check_placeholder` gadget to
    /// check that placeholders employed in universal query circuit matches
    /// with the `placeholder_values` exposed as public input by this proof
    #[serde(
        serialize_with = "serialize_long_array",
        deserialize_with = "deserialize_long_array"
    )]
    pub(crate) to_be_checked_placeholders: [CheckedPlaceholder; PP],
    /// Placeholders data related to the placeholders employed in the
    /// universal query circuit to hash the query bounds for the secondary
    /// index; they are provided as well to `check_placeholder` gadget to
    /// check the correctness of the placeholders employed for query bounds
    pub(crate) secondary_query_bound_placeholders:
        [CheckedPlaceholder; NUM_SECONDARY_INDEX_PLACEHOLDERS],
}

impl<const L: usize, const S: usize, const PH: usize, const PP: usize>
    RevelationWithoutResultsTreeCircuit<L, S, PH, PP>
where
    [(); S - 1]:,
{
    pub fn build(
        b: &mut CBuilder,
        // Proof of the query results computed by the aggregation circuits
        query_proof: &QueryProofPublicInputs<Target, S>,
        // proof of construction of the original tree in the pre-processing stage (IVC proof)
        original_tree_proof: &OriginalTreePublicInputs<Target>,
    ) -> RevelationWithoutResultsTreeWires<L, S, PH, PP> {
        let zero = b.zero();
        let u256_zero = b.zero_u256();

        let is_placeholder_valid = array::from_fn(|_| b.add_virtual_bool_target_safe());
        let placeholder_ids = b.add_virtual_target_arr();
        // `placeholder_values` are exposed as public inputs to the Solidity contract
        // which will not do range-check.
        let placeholder_values = array::from_fn(|_| b.add_virtual_u256());
        let to_be_checked_placeholders = array::from_fn(|_| CheckedPlaceholderTarget::new(b));
        let secondary_query_bound_placeholders =
            array::from_fn(|_| CheckedPlaceholderTarget::new(b));

        // The operation cannot be ID for aggregation.
        let [op_avg, op_count] = [AggregationOperation::AvgOp, AggregationOperation::CountOp]
            .map(|op| b.constant(op.to_field()));

        let mut overflow = query_proof.overflow_flag_target().target;

        // Convert the entry count to an Uint256.
        let entry_count = query_proof.num_matching_rows_target();
        let entry_count = UInt256Target::new_from_target(b, entry_count);

        // Compute the output results array, and deal with AVG and COUNT operations if any.
        let ops = query_proof.operation_ids_target();
        assert_eq!(ops.len(), S);
        let mut results = Vec::with_capacity(L * S);
        // flag to determine whether entry count is zero
        let is_entry_count_zero = b.add_virtual_bool_target_unsafe();
        ops.into_iter().enumerate().for_each(|(i, op)| {
            let is_op_avg = b.is_equal(op, op_avg);
            let is_op_count = b.is_equal(op, op_count);
            let result = query_proof.value_target_at_index(i);

            // Compute the AVG result (and it's set to zero if the divisor is zero).
            let (avg_result, _, is_divisor_zero) = b.div_u256(&result, &entry_count);

            let result = b.select_u256(is_op_avg, &avg_result, &result);
            let result = b.select_u256(is_op_count, &entry_count, &result);

            b.connect(is_divisor_zero.target, is_entry_count_zero.target);

            results.push(result);

            // Accumulate overflow.
            let is_overflow = b.and(is_op_avg, is_divisor_zero);
            overflow = b.add(overflow, is_overflow.target);
        });
        results.resize(L * S, u256_zero);

        // Pre-compute the final placeholder hash then check it in the
        // `check_placeholders` function:
        // H(pQ.H_p || pQ.MIN_I || pQ.MAX_I)
        let inputs = query_proof
            .placeholder_hash_target()
            .to_targets()
            .into_iter()
            .chain(query_proof.min_query_target().to_targets())
            .chain(query_proof.max_query_target().to_targets())
            .collect();
        let final_placeholder_hash = b.hash_n_to_hash_no_pad::<H>(inputs);

        // Check the placeholder data.
        let (num_placeholders, placeholder_ids_hash) = check_placeholders(
            b,
            &is_placeholder_valid,
            &placeholder_ids,
            &placeholder_values,
            &to_be_checked_placeholders,
            &secondary_query_bound_placeholders,
            &final_placeholder_hash,
        );

        // Check that the tree employed to build the queries is the same as the
        // tree constructed in pre-processing.
        b.connect_hashes(
            query_proof.tree_hash_target(),
            original_tree_proof.merkle_hash(),
        );

        // Add the hash of placeholder identifiers and pre-processing metadata
        // hash to the computational hash:
        // H(pQ.C || placeholder_ids_hash || pQ.M)
        let inputs = query_proof
            .to_computational_hash_raw()
            .iter()
            .chain(&placeholder_ids_hash.to_targets())
            .chain(original_tree_proof.metadata_hash())
            .cloned()
            .collect();
        let computational_hash = b.hash_n_to_hash_no_pad::<H>(inputs);

        let placeholder_values_slice = placeholder_values
            .iter()
            .flat_map(ToTargets::to_targets)
            .collect_vec();
        let results_slice = results.iter().flat_map(ToTargets::to_targets).collect_vec();

        let overflow = b.is_not_equal(overflow, zero).target;

        let num_results = b.not(is_entry_count_zero);

        let flat_computational_hash = flatten_poseidon_hash_target(b, computational_hash);

        // Register the public innputs.
        PublicInputs::<_, L, S, PH>::new(
            &original_tree_proof.block_hash(),
            &flat_computational_hash,
            &placeholder_values_slice,
            &results_slice,
            &[num_placeholders],
            // The aggregation query proof only has one result.
            &[num_results.target],
            &[query_proof.num_matching_rows_target()],
            &[overflow],
            // Query limit
            &[zero],
            // Query offset
            &[zero],
        )
        .register(b);

        RevelationWithoutResultsTreeWires {
            is_placeholder_valid,
            placeholder_ids,
            placeholder_values,
            to_be_checked_placeholders,
            secondary_query_bound_placeholders,
        }
    }

    fn assign(
        &self,
        pw: &mut PartialWitness<F>,
        wires: &RevelationWithoutResultsTreeWires<L, S, PH, PP>,
    ) {
        wires
            .is_placeholder_valid
            .iter()
            .enumerate()
            .for_each(|(i, t)| pw.set_bool_target(*t, i < self.num_placeholders));
        pw.set_target_arr(&wires.placeholder_ids, &self.placeholder_ids);
        wires
            .placeholder_values
            .iter()
            .zip(self.placeholder_values)
            .for_each(|(t, v)| pw.set_u256_target(t, v));
        wires
            .to_be_checked_placeholders
            .iter()
            .zip(&self.to_be_checked_placeholders)
            .for_each(|(t, v)| v.assign(pw, t));
        wires
            .secondary_query_bound_placeholders
            .iter()
            .zip(&self.secondary_query_bound_placeholders)
            .for_each(|(t, v)| v.assign(pw, t));
    }
}

pub struct CircuitBuilderParams {
    pub(crate) query_circuit_set: RecursiveCircuits<F, C, D>,
    pub(crate) preprocessing_circuit_set: RecursiveCircuits<F, C, D>,
    pub(crate) preprocessing_vk: VerifierOnlyCircuitData<C, D>,
}

#[derive(Serialize, Deserialize, Clone, Debug)]
pub struct RecursiveCircuitWires<const L: usize, const S: usize, const PH: usize, const PP: usize> {
    revelation_circuit: RevelationWithoutResultsTreeWires<L, S, PH, PP>,
    query_verifier: RecursiveCircuitsVerifierTarget<D>,
    #[serde(serialize_with = "serialize", deserialize_with = "deserialize")]
    preprocessing_proof: ProofWithPublicInputsTarget<D>,
}

#[derive(Clone, Debug, Serialize, Deserialize)]
pub struct RecursiveCircuitInputs<const L: usize, const S: usize, const PH: usize, const PP: usize>
{
    pub(crate) inputs: RevelationWithoutResultsTreeCircuit<L, S, PH, PP>,
    pub(crate) query_proof: ProofWithVK,
    pub(crate) preprocessing_proof: ProofWithPublicInputs<F, C, D>,
    pub(crate) query_circuit_set: RecursiveCircuits<F, C, D>,
}

impl<const L: usize, const S: usize, const PH: usize, const PP: usize> CircuitLogicWires<F, D, 0>
    for RecursiveCircuitWires<L, S, PH, PP>
where
    [(); S - 1]:,
    [(); NUM_QUERY_IO::<S>]:,
    [(); <H as Hasher<F>>::HASH_SIZE]:,
{
    type CircuitBuilderParams = CircuitBuilderParams;

    type Inputs = RecursiveCircuitInputs<L, S, PH, PP>;

    const NUM_PUBLIC_INPUTS: usize = REVELATION_PI_LEN::<L, S, PH>;

    fn circuit_logic(
        builder: &mut CircuitBuilder<F, D>,
        _verified_proofs: [&ProofWithPublicInputsTarget<D>; 0],
        builder_parameters: Self::CircuitBuilderParams,
    ) -> Self {
        let query_verifier = RecursiveCircuitsVerifierGagdet::<F, C, D, { NUM_QUERY_IO::<S> }>::new(
            default_config(),
            &builder_parameters.query_circuit_set,
        );
        let query_verifier = query_verifier.verify_proof_in_circuit_set(builder);
        let preprocessing_verifier =
            RecursiveCircuitsVerifierGagdet::<F, C, D, NUM_PREPROCESSING_IO>::new(
                default_config(),
                &builder_parameters.preprocessing_circuit_set,
            );
        let preprocessing_proof = preprocessing_verifier.verify_proof_fixed_circuit_in_circuit_set(
            builder,
            &builder_parameters.preprocessing_vk,
        );
        let query_pi = QueryProofPublicInputs::from_slice(
            query_verifier.get_public_input_targets::<F, { NUM_QUERY_IO::<S> }>(),
        );
        let preprocessing_pi =
            OriginalTreePublicInputs::from_slice(&preprocessing_proof.public_inputs);
        let revelation_circuit =
            RevelationWithoutResultsTreeCircuit::build(builder, &query_pi, &preprocessing_pi);

        Self {
            revelation_circuit,
            query_verifier,
            preprocessing_proof,
        }
    }

    fn assign_input(&self, inputs: Self::Inputs, pw: &mut PartialWitness<F>) -> Result<()> {
        let (proof, verifier_data) = (&inputs.query_proof).into();
        self.query_verifier
            .set_target(pw, &inputs.query_circuit_set, proof, verifier_data)?;
        pw.set_proof_with_pis_target(&self.preprocessing_proof, &inputs.preprocessing_proof);
        inputs.inputs.assign(pw, &self.revelation_circuit);
        Ok(())
    }
}

#[cfg(test)]
mod tests {
    use super::*;
    use crate::{
        query::{
            aggregation::tests::{random_aggregation_operations, random_aggregation_public_inputs},
            public_inputs::QueryPublicInputs,
        },
        revelation::tests::{
            compute_results_from_query_proof, random_original_tree_proof, TestPlaceholders,
        },
    };
    use mp2_common::{poseidon::flatten_poseidon_hash_value, utils::ToFields, C, D};
    use mp2_test::circuit::{run_circuit, UserCircuit};
    use plonky2::{field::types::Field, plonk::config::Hasher};
    use rand::{prelude::SliceRandom, thread_rng, Rng};

    // L: maximum number of results
    // S: maximum number of items in each result
    // PH: maximum number of unique placeholder IDs and values bound for query
    // PP: maximum number of placeholders present in query (may be duplicate, PP >= PH)
    const L: usize = 5;
    const S: usize = 10;
    const PH: usize = 10;
    const PP: usize = 20;

    // Real number of the placeholders
    const NUM_PLACEHOLDERS: usize = 5;

    const QUERY_PI_LEN: usize = crate::query::PI_LEN::<S>;

    impl From<&TestPlaceholders<PH, PP>> for RevelationWithoutResultsTreeCircuit<L, S, PH, PP> {
        fn from(test_placeholders: &TestPlaceholders<PH, PP>) -> Self {
            Self {
                num_placeholders: test_placeholders.num_placeholders,
                placeholder_ids: test_placeholders.placeholder_ids,
                placeholder_values: test_placeholders.placeholder_values,
                to_be_checked_placeholders: test_placeholders.to_be_checked_placeholders,
                secondary_query_bound_placeholders: test_placeholders
                    .secondary_query_bound_placeholders,
            }
        }
    }

    #[derive(Clone, Debug)]
    struct TestRevelationWithoutResultsTreeCircuit<'a> {
        c: RevelationWithoutResultsTreeCircuit<L, S, PH, PP>,
        query_proof: &'a [F],
        original_tree_proof: &'a [F],
    }

    impl<'a> UserCircuit<F, D> for TestRevelationWithoutResultsTreeCircuit<'a> {
        // Circuit wires + query proof + original tree proof (IVC proof)
        type Wires = (
            RevelationWithoutResultsTreeWires<L, S, PH, PP>,
            Vec<Target>,
            Vec<Target>,
        );

        fn build(b: &mut CBuilder) -> Self::Wires {
            let query_proof = b.add_virtual_target_arr::<QUERY_PI_LEN>().to_vec();
            let original_tree_proof = b.add_virtual_target_arr::<NUM_PREPROCESSING_IO>().to_vec();

            let query_pi = QueryProofPublicInputs::from_slice(&query_proof);
            let original_tree_pi = OriginalTreePublicInputs::from_slice(&original_tree_proof);

            let wires = RevelationWithoutResultsTreeCircuit::build(b, &query_pi, &original_tree_pi);

            (wires, query_proof, original_tree_proof)
        }

        fn prove(&self, pw: &mut PartialWitness<F>, wires: &Self::Wires) {
            self.c.assign(pw, &wires.0);
            pw.set_target_arr(&wires.1, self.query_proof);
            pw.set_target_arr(&wires.2, self.original_tree_proof);
        }
    }

    /// Generate a random query proof.
    fn random_query_proof(
        entry_count: u32,
        ops: &[F; S],
        test_placeholders: &TestPlaceholders<PH, PP>,
    ) -> Vec<F> {
        let [mut proof] = random_aggregation_public_inputs(ops);

        let [count_range, min_query_range, max_query_range, p_hash_range] = [
            QueryPublicInputs::NumMatching,
            QueryPublicInputs::MinQuery,
            QueryPublicInputs::MaxQuery,
            QueryPublicInputs::PlaceholderHash,
        ]
        .map(QueryProofPublicInputs::<F, S>::to_range);

        // Set the count, minimum, maximum query and the placeholder hash.
        [
            (count_range, vec![entry_count.to_field()]),
            (min_query_range, test_placeholders.min_query.to_fields()),
            (max_query_range, test_placeholders.max_query.to_fields()),
            (
                p_hash_range,
                test_placeholders.query_placeholder_hash.to_fields(),
            ),
        ]
        .into_iter()
        .for_each(|(range, fields)| proof[range].copy_from_slice(&fields));

        proof
    }

    /// Utility function for testing the revelation circuit with results tree
    fn test_revelation_without_results_tree_circuit(ops: &[F; S], entry_count: Option<u32>) {
        let rng = &mut thread_rng();

        // Generate the testing placeholder data.
        let test_placeholders = TestPlaceholders::sample(NUM_PLACEHOLDERS);

        // Generate the query proof.
        let entry_count = entry_count.unwrap_or_else(|| rng.gen());
        let query_proof = random_query_proof(entry_count, ops, &test_placeholders);
        let query_pi = QueryProofPublicInputs::<_, S>::from_slice(&query_proof);

        // Generate the original tree proof (IVC proof).
        let original_tree_proof = random_original_tree_proof(&query_pi);
        let original_tree_pi = OriginalTreePublicInputs::from_slice(&original_tree_proof);

        // Construct the test circuit.
        let test_circuit = TestRevelationWithoutResultsTreeCircuit {
            c: (&test_placeholders).into(),
            query_proof: &query_proof,
            original_tree_proof: &original_tree_proof,
        };

        // Prove for the test circuit.
        let proof = run_circuit::<F, D, C, _>(test_circuit);
        let pi = PublicInputs::<_, L, S, PH>::from_slice(&proof.public_inputs);

        // Initialize the overflow flag to false.
        let entry_count = query_pi.num_matching_rows();

        // Check the public inputs.
        // Original block hash
        assert_eq!(
            pi.original_block_hash(),
            original_tree_pi.block_hash_fields()
        );
        // Computational hash
        {
            // H(pQ.C || placeholder_ids_hash || pQ.M)
            let inputs = query_pi
                .to_computational_hash_raw()
                .iter()
                .chain(&test_placeholders.placeholder_ids_hash.to_fields())
                .chain(original_tree_pi.metadata_hash())
                .cloned()
                .collect_vec();
            let exp_hash = H::hash_no_pad(&inputs);

            assert_eq!(
                pi.flat_computational_hash(),
                flatten_poseidon_hash_value(exp_hash),
            );
        }
        // Number of placeholders
        assert_eq!(
            pi.num_placeholders(),
            test_placeholders.num_placeholders.to_field()
        );
        // Placeholder values
        assert_eq!(
            pi.placeholder_values(),
            test_placeholders.placeholder_values
        );
        // Entry count
        assert_eq!(pi.entry_count(), entry_count);
        // check results
        let (result, overflow) = compute_results_from_query_proof(&query_pi);
        let mut exp_results = [[U256::ZERO; S]; L];
        exp_results[0] = result;
        assert_eq!(pi.result_values(), exp_results);
        // overflow flag
        assert_eq!(pi.overflow_flag(), overflow);
        // Query limit
        assert_eq!(pi.query_limit(), F::ZERO);
        // Query offset
        assert_eq!(pi.query_offset(), F::ZERO);
    }

    #[test]
    fn test_revelation_without_results_tree_simple() {
        // Generate the random operations and set the first operation to SUM
        // (not ID which should not be present in the aggregation).
        let mut ops: [_; S] = random_aggregation_operations();
        ops[0] = AggregationOperation::SumOp.to_field();

        test_revelation_without_results_tree_circuit(&ops, None);
    }

    // Test for COUNT operation.
    #[test]
    fn test_revelation_without_results_tree_for_op_count() {
        // Set the first operation to COUNT.
        let mut ops: [_; S] = random_aggregation_operations();
        ops[0] = AggregationOperation::CountOp.to_field();

        test_revelation_without_results_tree_circuit(&ops, None);
    }

    // Test for AVG operation.
    #[test]
    fn test_revelation_without_results_tree_for_op_avg() {
        // Set the first operation to AVG.
        let mut ops: [_; S] = random_aggregation_operations();
        ops[0] = AggregationOperation::AvgOp.to_field();

        test_revelation_without_results_tree_circuit(&ops, None);
    }

    // Test for AVG operation with zero entry count.
    #[test]
    fn test_revelation_without_results_tree_for_op_avg_with_no_entries() {
        // Set the first operation to AVG.
        let mut ops: [_; S] = random_aggregation_operations();
        ops[0] = AggregationOperation::AvgOp.to_field();

        test_revelation_without_results_tree_circuit(&ops, Some(0));
    }

    // Test for no AVG operation with zero entry count.
    #[test]
    fn test_revelation_without_results_tree_for_no_op_avg_with_no_entries() {
        // Initialize the all operations to SUM or COUNT (not AVG).
        let mut rng = thread_rng();
        let ops = array::from_fn(|_| {
            [AggregationOperation::SumOp, AggregationOperation::CountOp]
                .choose(&mut rng)
                .unwrap()
                .to_field()
        });

        test_revelation_without_results_tree_circuit(&ops, Some(0));
    }
}<|MERGE_RESOLUTION|>--- conflicted
+++ resolved
@@ -14,11 +14,7 @@
 use mp2_common::{
     array::ToField,
     default_config,
-<<<<<<< HEAD
     poseidon::{flatten_poseidon_hash_target, H},
-=======
-    poseidon::H,
->>>>>>> abcd0c45
     proof::ProofWithVK,
     public_inputs::PublicInputCommon,
     serialization::{
