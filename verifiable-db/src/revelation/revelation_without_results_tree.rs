//! The revelation circuit handling the queries where we don't need to build the results tree

use crate::{
    ivc::PublicInputs as OriginalTreePublicInputs,
    query::{
        computational_hash_ids::AggregationOperation,
        public_inputs::PublicInputs as QueryProofPublicInputs,
        universal_circuit::{
            universal_query_gadget::OutputValuesTarget, ComputationalHashTarget,
            MembershipHashTarget, PlaceholderHashTarget,
        },
    },
    revelation::PublicInputs,
};
use anyhow::Result;
use itertools::Itertools;
use mp2_common::{
    array::ToField,
    default_config,
    poseidon::{flatten_poseidon_hash_target, H},
    proof::ProofWithVK,
    public_inputs::PublicInputCommon,
    serialization::{deserialize, serialize},
    types::CBuilder,
<<<<<<< HEAD
    u256::{CircuitBuilderU256, UInt256Target, WitnessWriteU256},
    utils::{FromTargets, ToTargets},
=======
    u256::{CircuitBuilderU256, UInt256Target},
    utils::ToTargets,
>>>>>>> 5787dc75
    C, D, F,
};
use plonky2::{
    iop::{
        target::Target,
        witness::{PartialWitness, WitnessWrite},
    },
    plonk::{
        circuit_builder::CircuitBuilder,
        circuit_data::VerifierOnlyCircuitData,
        config::Hasher,
        proof::{ProofWithPublicInputs, ProofWithPublicInputsTarget},
    },
};
use recursion_framework::{
    circuit_builder::CircuitLogicWires,
    framework::{
        RecursiveCircuits, RecursiveCircuitsVerifierGagdet, RecursiveCircuitsVerifierTarget,
    },
};
use serde::{Deserialize, Serialize};

use super::{
<<<<<<< HEAD
    placeholders_check::{
        CheckPlaceholderGadget, CheckPlaceholderInputWires, CheckedPlaceholder,
        CheckedPlaceholderTarget, NUM_SECONDARY_INDEX_PLACEHOLDERS,
    },
    NUM_PREPROCESSING_IO, NUM_QUERY_IO_NO_RESULTS_TREE, PI_LEN as REVELATION_PI_LEN,
=======
    placeholders_check::{CheckPlaceholderGadget, CheckPlaceholderInputWires},
    NUM_PREPROCESSING_IO, NUM_QUERY_IO, PI_LEN as REVELATION_PI_LEN,
>>>>>>> 5787dc75
};

#[cfg(feature = "batching_circuits")]
use super::revelation_batching::RevelationCircuitBatching;
#[cfg(feature = "batching_circuits")]
use crate::query::batching::public_inputs::PublicInputs as BatchingPublicInputs;

// L: maximum number of results
// S: maximum number of items in each result
// PH: maximum number of unique placeholder IDs and values bound for query
// PP: maximum number of placeholders present in query (may be duplicate, PP >= PH)
#[derive(Clone, Debug, Serialize, Deserialize)]
pub struct RevelationWithoutResultsTreeWires<
    const L: usize,
    const S: usize,
    const PH: usize,
    const PP: usize,
> {
    check_placeholder: CheckPlaceholderInputWires<PH, PP>,
}

#[derive(Clone, Debug, Serialize, Deserialize)]
pub struct RevelationWithoutResultsTreeCircuit<
    const L: usize,
    const S: usize,
    const PH: usize,
    const PP: usize,
> {
    pub(crate) check_placeholder: CheckPlaceholderGadget<PH, PP>,
}

/// Data structure containing the wires corresponding to public inputs
/// of the query proof employed in the revelation circuit. It is a
/// data structure employed to represent the public inputs of the query
/// proof in a revelation circuit both for query proofs generated with
/// batching circuits, and for query proofs generated with non-batching
/// circuits
pub(crate) struct QueryProofInputWires<const S: usize>
where
    [(); S - 1]:,
{
    pub(crate) tree_hash: MembershipHashTarget,
    pub(crate) results: OutputValuesTarget<S>,
    pub(crate) entry_count: Target,
    pub(crate) overflow: Target,
    pub(crate) placeholder_hash: PlaceholderHashTarget,
    pub(crate) computational_hash: ComputationalHashTarget,
    pub(crate) min_primary: UInt256Target,
    pub(crate) max_primary: UInt256Target,
    pub(crate) ops: [Target; S],
}

impl<'a, const S: usize> From<&'a QueryProofPublicInputs<'a, Target, S>> for QueryProofInputWires<S>
where
    [(); S - 1]:,
{
    fn from(value: &'a QueryProofPublicInputs<Target, S>) -> Self {
        Self {
            tree_hash: value.tree_hash_target(),
            results: OutputValuesTarget::from_targets(&value.to_values_raw()),
            entry_count: value.num_matching_rows_target(),
            overflow: value.overflow_flag_target().target,
            placeholder_hash: value.placeholder_hash_target(),
            computational_hash: value.computational_hash_target(),
            min_primary: value.min_query_target(),
            max_primary: value.max_query_target(),
            ops: value.operation_ids_target(),
        }
    }
}

impl<const L: usize, const S: usize, const PH: usize, const PP: usize>
    RevelationWithoutResultsTreeCircuit<L, S, PH, PP>
where
    [(); S - 1]:,
{
    pub fn build(
        b: &mut CBuilder,
        // Proof of the query results computed by the aggregation circuits
        query_proof: &QueryProofPublicInputs<Target, S>,
        // proof of construction of the original tree in the pre-processing stage (IVC proof)
        original_tree_proof: &OriginalTreePublicInputs<Target>,
    ) -> RevelationWithoutResultsTreeWires<L, S, PH, PP> {
        Self::build_core(b, query_proof.into(), original_tree_proof)
    }

    // Internal build method taking as input `QueryProofInputWires` instead of the public inputs of the
    // query proof circuits without batching. The core logic is placed in this method because it is shared
    // with the `RevelationCircuitBatchingCircuits` circuit
    pub(crate) fn build_core(
        b: &mut CBuilder,
        query_proof: QueryProofInputWires<S>,
        // proof of construction of the original tree in the pre-processing stage (IVC proof)
        original_tree_proof: &OriginalTreePublicInputs<Target>,
    ) -> RevelationWithoutResultsTreeWires<L, S, PH, PP> {
        let zero = b.zero();
        let u256_zero = b.zero_u256();

        // The operation cannot be ID for aggregation.
        let [op_avg, op_count] = [AggregationOperation::AvgOp, AggregationOperation::CountOp]
            .map(|op| b.constant(op.to_field()));

        // Convert the entry count to an Uint256.
        let entry_count = UInt256Target::new_from_target(b, query_proof.entry_count);

        // Compute the output results array, and deal with AVG and COUNT operations if any.
        let mut results = Vec::with_capacity(L * S);
        // flag to determine whether entry count is zero
        let is_entry_count_zero = b.add_virtual_bool_target_unsafe();
        query_proof.ops.into_iter().enumerate().for_each(|(i, op)| {
            let is_op_avg = b.is_equal(op, op_avg);
            let is_op_count = b.is_equal(op, op_count);
            let result = query_proof.results.value_target_at_index(i);

            // Compute the AVG result (and it's set to zero if the divisor is zero).
            let (avg_result, _, is_divisor_zero) = b.div_u256(&result, &entry_count);

            let result = b.select_u256(is_op_avg, &avg_result, &result);
            let result = b.select_u256(is_op_count, &entry_count, &result);

            b.connect(is_divisor_zero.target, is_entry_count_zero.target);

            results.push(result);
        });
        results.resize(L * S, u256_zero);

        // Pre-compute the final placeholder hash then check it in the
        // `check_placeholders` function:
        // H(pQ.H_p || pQ.MIN_I || pQ.MAX_I)
        let inputs = query_proof
            .placeholder_hash
            .to_targets()
            .into_iter()
            .chain(query_proof.min_primary.to_targets())
            .chain(query_proof.max_primary.to_targets())
            .collect();
        let final_placeholder_hash = b.hash_n_to_hash_no_pad::<H>(inputs);

        // Check the placeholder data.
        let check_placeholder_wires =
            CheckPlaceholderGadget::<PH, PP>::build(b, &final_placeholder_hash);

        // Check that the tree employed to build the queries is the same as the
        // tree constructed in pre-processing.
        b.connect_hashes(query_proof.tree_hash, original_tree_proof.merkle_hash());

        // Add the hash of placeholder identifiers and pre-processing metadata
        // hash to the computational hash:
        // H(pQ.C || placeholder_ids_hash || pQ.M)
        let inputs = query_proof
            .computational_hash
            .to_targets()
            .iter()
            .chain(&check_placeholder_wires.placeholder_id_hash.to_targets())
            .chain(original_tree_proof.metadata_hash())
            .cloned()
            .collect();
        let computational_hash = b.hash_n_to_hash_no_pad::<H>(inputs);

        let placeholder_values_slice = check_placeholder_wires
            .input_wires
            .placeholder_values
            .iter()
            .flat_map(ToTargets::to_targets)
            .collect_vec();
        let results_slice = results.iter().flat_map(ToTargets::to_targets).collect_vec();

        let num_results = b.not(is_entry_count_zero);

        let flat_computational_hash = flatten_poseidon_hash_target(b, computational_hash);

        // Register the public innputs.
        PublicInputs::<_, L, S, PH>::new(
            &original_tree_proof.block_hash(),
            &flat_computational_hash,
            &placeholder_values_slice,
            &results_slice,
            &[check_placeholder_wires.num_placeholders],
            // The aggregation query proof only has one result.
            &[num_results.target],
<<<<<<< HEAD
            &[query_proof.entry_count],
            &[query_proof.overflow],
=======
            &[query_proof.num_matching_rows_target()],
            &[query_proof.overflow_flag_target().target],
>>>>>>> 5787dc75
            // Query limit
            &[zero],
            // Query offset
            &[zero],
        )
        .register(b);

        RevelationWithoutResultsTreeWires {
            check_placeholder: check_placeholder_wires.input_wires,
        }
    }

    pub(crate) fn assign(
        &self,
        pw: &mut PartialWitness<F>,
        wires: &RevelationWithoutResultsTreeWires<L, S, PH, PP>,
    ) {
        self.check_placeholder.assign(pw, &wires.check_placeholder);
    }
}
#[derive(Clone, Debug)]
pub struct CircuitBuilderParams {
    pub(crate) query_circuit_set: RecursiveCircuits<F, C, D>,
    pub(crate) preprocessing_circuit_set: RecursiveCircuits<F, C, D>,
    pub(crate) preprocessing_vk: VerifierOnlyCircuitData<C, D>,
}

#[derive(Serialize, Deserialize, Clone, Debug)]
pub struct RecursiveCircuitWires<const L: usize, const S: usize, const PH: usize, const PP: usize> {
    revelation_circuit: RevelationWithoutResultsTreeWires<L, S, PH, PP>,
    query_verifier: RecursiveCircuitsVerifierTarget<D>,
    #[serde(serialize_with = "serialize", deserialize_with = "deserialize")]
    preprocessing_proof: ProofWithPublicInputsTarget<D>,
}

#[derive(Clone, Debug, Serialize, Deserialize)]
pub struct RecursiveCircuitInputs<const L: usize, const S: usize, const PH: usize, const PP: usize>
{
    pub(crate) inputs: RevelationWithoutResultsTreeCircuit<L, S, PH, PP>,
    pub(crate) query_proof: ProofWithVK,
    pub(crate) preprocessing_proof: ProofWithPublicInputs<F, C, D>,
    pub(crate) query_circuit_set: RecursiveCircuits<F, C, D>,
}

impl<const L: usize, const S: usize, const PH: usize, const PP: usize> CircuitLogicWires<F, D, 0>
    for RecursiveCircuitWires<L, S, PH, PP>
where
    [(); S - 1]:,
    [(); <H as Hasher<F>>::HASH_SIZE]:,
    [(); NUM_QUERY_IO_NO_RESULTS_TREE::<S>]:,
{
    type CircuitBuilderParams = CircuitBuilderParams;

    type Inputs = RecursiveCircuitInputs<L, S, PH, PP>;

    const NUM_PUBLIC_INPUTS: usize = REVELATION_PI_LEN::<L, S, PH>;

    fn circuit_logic(
        builder: &mut CircuitBuilder<F, D>,
        _verified_proofs: [&ProofWithPublicInputsTarget<D>; 0],
        builder_parameters: Self::CircuitBuilderParams,
    ) -> Self {
        let query_verifier =
            RecursiveCircuitsVerifierGagdet::<F, C, D, { NUM_QUERY_IO_NO_RESULTS_TREE::<S> }>::new(
                default_config(),
                &builder_parameters.query_circuit_set,
            );
        let query_verifier = query_verifier.verify_proof_in_circuit_set(builder);
        let preprocessing_verifier =
            RecursiveCircuitsVerifierGagdet::<F, C, D, NUM_PREPROCESSING_IO>::new(
                default_config(),
                &builder_parameters.preprocessing_circuit_set,
            );
        let preprocessing_proof = preprocessing_verifier.verify_proof_fixed_circuit_in_circuit_set(
            builder,
            &builder_parameters.preprocessing_vk,
        );

        let preprocessing_pi =
            OriginalTreePublicInputs::from_slice(&preprocessing_proof.public_inputs);
        #[cfg(feature = "batching_circuits")]
        let revelation_circuit = {
            let query_pi = BatchingPublicInputs::from_slice(
                query_verifier
                    .get_public_input_targets::<F, { NUM_QUERY_IO_NO_RESULTS_TREE::<S> }>(),
            );
            RevelationCircuitBatching::build(builder, &query_pi, &preprocessing_pi)
        };
        #[cfg(not(feature = "batching_circuits"))]
        let revelation_circuit = {
            let query_pi = QueryProofPublicInputs::from_slice(
                query_verifier
                    .get_public_input_targets::<F, { NUM_QUERY_IO_NO_RESULTS_TREE::<S> }>(),
            );
            RevelationWithoutResultsTreeCircuit::build(builder, &query_pi, &preprocessing_pi)
        };

        Self {
            revelation_circuit,
            query_verifier,
            preprocessing_proof,
        }
    }

    fn assign_input(&self, inputs: Self::Inputs, pw: &mut PartialWitness<F>) -> Result<()> {
        let (proof, verifier_data) = (&inputs.query_proof).into();
        self.query_verifier
            .set_target(pw, &inputs.query_circuit_set, proof, verifier_data)?;
        pw.set_proof_with_pis_target(&self.preprocessing_proof, &inputs.preprocessing_proof);
        inputs.inputs.assign(pw, &self.revelation_circuit);
        Ok(())
    }
}

#[cfg(test)]
mod tests {
    use super::*;
    use crate::{
        query::{
            public_inputs::QueryPublicInputs,
            universal_circuit::universal_query_gadget::OutputValues,
        },
        revelation::tests::{compute_results_from_query_proof_outputs, TestPlaceholders},
        test_utils::{
            random_aggregation_operations, random_aggregation_public_inputs,
            random_original_tree_proof,
        },
    };
<<<<<<< HEAD
    use mp2_common::{
        poseidon::flatten_poseidon_hash_value,
        utils::{FromFields, ToFields},
        C, D,
    };
=======
    use alloy::primitives::U256;
    use mp2_common::{poseidon::flatten_poseidon_hash_value, utils::ToFields, C, D};
>>>>>>> 5787dc75
    use mp2_test::circuit::{run_circuit, UserCircuit};
    use plonky2::{field::types::Field, plonk::config::Hasher};
    use rand::{prelude::SliceRandom, thread_rng, Rng};

    // L: maximum number of results
    // S: maximum number of items in each result
    // PH: maximum number of unique placeholder IDs and values bound for query
    // PP: maximum number of placeholders present in query (may be duplicate, PP >= PH)
    const L: usize = 5;
    const S: usize = 10;
    const PH: usize = 10;
    const PP: usize = 20;

    // Real number of the placeholders
    const NUM_PLACEHOLDERS: usize = 5;

    const QUERY_PI_LEN: usize = crate::query::PI_LEN::<S>;

    impl From<&TestPlaceholders<PH, PP>> for RevelationWithoutResultsTreeCircuit<L, S, PH, PP> {
        fn from(test_placeholders: &TestPlaceholders<PH, PP>) -> Self {
            Self {
                check_placeholder: test_placeholders.check_placeholder_inputs.clone(),
            }
        }
    }

    #[derive(Clone, Debug)]
    struct TestRevelationWithoutResultsTreeCircuit<'a> {
        c: RevelationWithoutResultsTreeCircuit<L, S, PH, PP>,
        query_proof: &'a [F],
        original_tree_proof: &'a [F],
    }

    impl UserCircuit<F, D> for TestRevelationWithoutResultsTreeCircuit<'_> {
        // Circuit wires + query proof + original tree proof (IVC proof)
        type Wires = (
            RevelationWithoutResultsTreeWires<L, S, PH, PP>,
            Vec<Target>,
            Vec<Target>,
        );

        fn build(b: &mut CBuilder) -> Self::Wires {
            let query_proof = b.add_virtual_target_arr::<QUERY_PI_LEN>().to_vec();
            let original_tree_proof = b.add_virtual_target_arr::<NUM_PREPROCESSING_IO>().to_vec();

            let query_pi = QueryProofPublicInputs::from_slice(&query_proof);
            let original_tree_pi = OriginalTreePublicInputs::from_slice(&original_tree_proof);

            let wires = RevelationWithoutResultsTreeCircuit::build(b, &query_pi, &original_tree_pi);

            (wires, query_proof, original_tree_proof)
        }

        fn prove(&self, pw: &mut PartialWitness<F>, wires: &Self::Wires) {
            self.c.assign(pw, &wires.0);
            pw.set_target_arr(&wires.1, self.query_proof);
            pw.set_target_arr(&wires.2, self.original_tree_proof);
        }
    }

    /// Generate a random query proof.
    fn random_query_proof(
        entry_count: u32,
        ops: &[F; S],
        test_placeholders: &TestPlaceholders<PH, PP>,
    ) -> Vec<F> {
        let [mut proof] = random_aggregation_public_inputs(ops);

        let [count_range, min_query_range, max_query_range, p_hash_range] = [
            QueryPublicInputs::NumMatching,
            QueryPublicInputs::MinQuery,
            QueryPublicInputs::MaxQuery,
            QueryPublicInputs::PlaceholderHash,
        ]
        .map(QueryProofPublicInputs::<F, S>::to_range);

        // Set the count, minimum, maximum query and the placeholder hash.
        [
            (count_range, vec![entry_count.to_field()]),
            (min_query_range, test_placeholders.min_query.to_fields()),
            (max_query_range, test_placeholders.max_query.to_fields()),
            (
                p_hash_range,
                test_placeholders.query_placeholder_hash.to_fields(),
            ),
        ]
        .into_iter()
        .for_each(|(range, fields)| proof[range].copy_from_slice(&fields));

        proof
    }

    /// Utility function for testing the revelation circuit with results tree
    fn test_revelation_without_results_tree_circuit(ops: &[F; S], entry_count: Option<u32>) {
        let rng = &mut thread_rng();

        // Generate the testing placeholder data.
        let test_placeholders = TestPlaceholders::sample(NUM_PLACEHOLDERS);

        // Generate the query proof.
        let entry_count = entry_count.unwrap_or_else(|| rng.gen());
        let query_proof = random_query_proof(entry_count, ops, &test_placeholders);
        let query_pi = QueryProofPublicInputs::<_, S>::from_slice(&query_proof);

        // Generate the original tree proof (IVC proof).
        let original_tree_proof = random_original_tree_proof(query_pi.tree_hash());
        let original_tree_pi = OriginalTreePublicInputs::from_slice(&original_tree_proof);

        // Construct the test circuit.
        let test_circuit = TestRevelationWithoutResultsTreeCircuit {
            c: (&test_placeholders).into(),
            query_proof: &query_proof,
            original_tree_proof: &original_tree_proof,
        };

        // Prove for the test circuit.
        let proof = run_circuit::<F, D, C, _>(test_circuit);
        let pi = PublicInputs::<_, L, S, PH>::from_slice(&proof.public_inputs);

        // Initialize the overflow flag to false.
        let entry_count = query_pi.num_matching_rows();

        // Check the public inputs.
        // Original block hash
        assert_eq!(
            pi.original_block_hash(),
            original_tree_pi.block_hash_fields()
        );
        // Computational hash
        {
            // H(pQ.C || placeholder_ids_hash || pQ.M)
            let inputs = query_pi
                .to_computational_hash_raw()
                .iter()
                .chain(&test_placeholders.placeholder_ids_hash.to_fields())
                .chain(original_tree_pi.metadata_hash())
                .cloned()
                .collect_vec();
            let exp_hash = H::hash_no_pad(&inputs);

            assert_eq!(
                pi.flat_computational_hash(),
                flatten_poseidon_hash_value(exp_hash),
            );
        }
        // Number of placeholders
        assert_eq!(
            pi.num_placeholders(),
            test_placeholders
                .check_placeholder_inputs
                .num_placeholders
                .to_field()
        );
        // Placeholder values
        assert_eq!(
            pi.placeholder_values(),
            test_placeholders
                .check_placeholder_inputs
                .placeholder_values
        );
        // Entry count
        assert_eq!(pi.entry_count(), entry_count);
        // check results
        let result = compute_results_from_query_proof_outputs(
            query_pi.num_matching_rows(),
            OutputValues::<S>::from_fields(query_pi.to_values_raw()),
            &query_pi.operation_ids(),
        );
        let mut exp_results = [[U256::ZERO; S]; L];
        exp_results[0] = result;
        assert_eq!(pi.result_values(), exp_results);
        // overflow flag
        assert_eq!(pi.overflow_flag(), query_pi.overflow_flag());
        // Query limit
        assert_eq!(pi.query_limit(), F::ZERO);
        // Query offset
        assert_eq!(pi.query_offset(), F::ZERO);
    }

    #[test]
    fn test_revelation_without_results_tree_simple() {
        // Generate the random operations and set the first operation to SUM
        // (not ID which should not be present in the aggregation).
        let mut ops: [_; S] = random_aggregation_operations();
        ops[0] = AggregationOperation::SumOp.to_field();

        test_revelation_without_results_tree_circuit(&ops, None);
    }

    // Test for COUNT operation.
    #[test]
    fn test_revelation_without_results_tree_for_op_count() {
        // Set the first operation to COUNT.
        let mut ops: [_; S] = random_aggregation_operations();
        ops[0] = AggregationOperation::CountOp.to_field();

        test_revelation_without_results_tree_circuit(&ops, None);
    }

    // Test for AVG operation.
    #[test]
    fn test_revelation_without_results_tree_for_op_avg() {
        // Set the first operation to AVG.
        let mut ops: [_; S] = random_aggregation_operations();
        ops[0] = AggregationOperation::AvgOp.to_field();

        test_revelation_without_results_tree_circuit(&ops, None);
    }

    // Test for AVG operation with zero entry count.
    #[test]
    fn test_revelation_without_results_tree_for_op_avg_with_no_entries() {
        // Set the first operation to AVG.
        let mut ops: [_; S] = random_aggregation_operations();
        ops[0] = AggregationOperation::AvgOp.to_field();

        test_revelation_without_results_tree_circuit(&ops, Some(0));
    }

    // Test for no AVG operation with zero entry count.
    #[test]
    fn test_revelation_without_results_tree_for_no_op_avg_with_no_entries() {
        // Initialize the all operations to SUM or COUNT (not AVG).
        let mut rng = thread_rng();
        let ops = std::array::from_fn(|_| {
            [AggregationOperation::SumOp, AggregationOperation::CountOp]
                .choose(&mut rng)
                .unwrap()
                .to_field()
        });

        test_revelation_without_results_tree_circuit(&ops, Some(0));
    }
}<|MERGE_RESOLUTION|>--- conflicted
+++ resolved
@@ -22,13 +22,8 @@
     public_inputs::PublicInputCommon,
     serialization::{deserialize, serialize},
     types::CBuilder,
-<<<<<<< HEAD
     u256::{CircuitBuilderU256, UInt256Target, WitnessWriteU256},
     utils::{FromTargets, ToTargets},
-=======
-    u256::{CircuitBuilderU256, UInt256Target},
-    utils::ToTargets,
->>>>>>> 5787dc75
     C, D, F,
 };
 use plonky2::{
@@ -52,16 +47,8 @@
 use serde::{Deserialize, Serialize};
 
 use super::{
-<<<<<<< HEAD
-    placeholders_check::{
-        CheckPlaceholderGadget, CheckPlaceholderInputWires, CheckedPlaceholder,
-        CheckedPlaceholderTarget, NUM_SECONDARY_INDEX_PLACEHOLDERS,
-    },
+    placeholders_check::{CheckPlaceholderGadget, CheckPlaceholderInputWires},
     NUM_PREPROCESSING_IO, NUM_QUERY_IO_NO_RESULTS_TREE, PI_LEN as REVELATION_PI_LEN,
-=======
-    placeholders_check::{CheckPlaceholderGadget, CheckPlaceholderInputWires},
-    NUM_PREPROCESSING_IO, NUM_QUERY_IO, PI_LEN as REVELATION_PI_LEN,
->>>>>>> 5787dc75
 };
 
 #[cfg(feature = "batching_circuits")]
@@ -242,13 +229,8 @@
             &[check_placeholder_wires.num_placeholders],
             // The aggregation query proof only has one result.
             &[num_results.target],
-<<<<<<< HEAD
             &[query_proof.entry_count],
             &[query_proof.overflow],
-=======
-            &[query_proof.num_matching_rows_target()],
-            &[query_proof.overflow_flag_target().target],
->>>>>>> 5787dc75
             // Query limit
             &[zero],
             // Query offset
@@ -377,16 +359,12 @@
             random_original_tree_proof,
         },
     };
-<<<<<<< HEAD
+    use alloy::primitives::U256;
     use mp2_common::{
         poseidon::flatten_poseidon_hash_value,
         utils::{FromFields, ToFields},
         C, D,
     };
-=======
-    use alloy::primitives::U256;
-    use mp2_common::{poseidon::flatten_poseidon_hash_value, utils::ToFields, C, D};
->>>>>>> 5787dc75
     use mp2_test::circuit::{run_circuit, UserCircuit};
     use plonky2::{field::types::Field, plonk::config::Hasher};
     use rand::{prelude::SliceRandom, thread_rng, Rng};
