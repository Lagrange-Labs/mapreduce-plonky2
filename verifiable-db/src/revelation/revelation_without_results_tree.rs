//! The revelation circuit handling the queries where we don't need to build the results tree

use crate::{
    ivc::PublicInputs as OriginalTreePublicInputs,
    query::{
        computational_hash_ids::AggregationOperation,
        public_inputs::PublicInputs as QueryProofPublicInputs,
    },
    revelation::PublicInputs,
};
use anyhow::Result;
use itertools::Itertools;
use mp2_common::{
    array::ToField,
    default_config,
    poseidon::{flatten_poseidon_hash_target, H},
    proof::ProofWithVK,
    public_inputs::PublicInputCommon,
    serialization::{deserialize, serialize},
    types::CBuilder,
    u256::{CircuitBuilderU256, UInt256Target},
    utils::ToTargets,
    C, D, F,
};
use plonky2::{
    iop::{
        target::Target,
        witness::{PartialWitness, WitnessWrite},
    },
    plonk::{
        circuit_builder::CircuitBuilder,
        circuit_data::VerifierOnlyCircuitData,
        config::Hasher,
        proof::{ProofWithPublicInputs, ProofWithPublicInputsTarget},
    },
};
use recursion_framework::{
    circuit_builder::CircuitLogicWires,
    framework::{
        RecursiveCircuits, RecursiveCircuitsVerifierGagdet, RecursiveCircuitsVerifierTarget,
    },
};
use serde::{Deserialize, Serialize};

use super::{
<<<<<<< HEAD
    placeholders_check::{CheckPlaceholderGadget, CheckPlaceholderInputWires},
    NUM_PREPROCESSING_IO, NUM_QUERY_IO, PI_LEN as REVELATION_PI_LEN,
=======
    num_query_io, pi_len as revelation_pi_len,
    placeholders_check::{CheckPlaceholderGadget, CheckPlaceholderInputWires},
    NUM_PREPROCESSING_IO,
>>>>>>> 10677575
};

// L: maximum number of results
// S: maximum number of items in each result
// PH: maximum number of unique placeholder IDs and values bound for query
// PP: maximum number of placeholders present in query (may be duplicate, PP >= PH)
#[derive(Clone, Debug, Serialize, Deserialize)]
pub struct RevelationWithoutResultsTreeWires<
    const L: usize,
    const S: usize,
    const PH: usize,
    const PP: usize,
> {
    check_placeholder: CheckPlaceholderInputWires<PH, PP>,
}

#[derive(Clone, Debug, Serialize, Deserialize)]
pub struct RevelationWithoutResultsTreeCircuit<
    const L: usize,
    const S: usize,
    const PH: usize,
    const PP: usize,
> {
    pub(crate) check_placeholder: CheckPlaceholderGadget<PH, PP>,
}

impl<const L: usize, const S: usize, const PH: usize, const PP: usize>
    RevelationWithoutResultsTreeCircuit<L, S, PH, PP>
where
    [(); S - 1]:,
{
    pub fn build(
        b: &mut CBuilder,
        // Proof of the query results computed by the aggregation circuits
        query_proof: &QueryProofPublicInputs<Target, S>,
        // proof of construction of the original tree in the pre-processing stage (IVC proof)
        original_tree_proof: &OriginalTreePublicInputs<Target>,
    ) -> RevelationWithoutResultsTreeWires<L, S, PH, PP> {
        let zero = b.zero();
        let u256_zero = b.zero_u256();

        // The operation cannot be ID for aggregation.
        let [op_avg, op_count] = [AggregationOperation::AvgOp, AggregationOperation::CountOp]
            .map(|op| b.constant(op.to_field()));

        // Convert the entry count to an Uint256.
        let entry_count = query_proof.num_matching_rows_target();
        let entry_count = UInt256Target::new_from_target(b, entry_count);

        // Compute the output results array, and deal with AVG and COUNT operations if any.
        let ops = query_proof.operation_ids_target();
        assert_eq!(ops.len(), S);
        let mut results = Vec::with_capacity(L * S);
        // flag to determine whether entry count is zero
        let is_entry_count_zero = b.add_virtual_bool_target_unsafe();
        ops.into_iter().enumerate().for_each(|(i, op)| {
            let is_op_avg = b.is_equal(op, op_avg);
            let is_op_count = b.is_equal(op, op_count);
            let result = query_proof.value_target_at_index(i);

            // Compute the AVG result (and it's set to zero if the divisor is zero).
            let (avg_result, _, is_divisor_zero) = b.div_u256(&result, &entry_count);

            let result = b.select_u256(is_op_avg, &avg_result, &result);
            let result = b.select_u256(is_op_count, &entry_count, &result);

            b.connect(is_divisor_zero.target, is_entry_count_zero.target);

            results.push(result);
        });
        results.resize(L * S, u256_zero);

        // Pre-compute the final placeholder hash then check it in the
        // `check_placeholders` function:
        // H(pQ.H_p || pQ.MIN_I || pQ.MAX_I)
        let inputs = query_proof
            .placeholder_hash_target()
            .to_targets()
            .into_iter()
            .chain(query_proof.min_query_target().to_targets())
            .chain(query_proof.max_query_target().to_targets())
            .collect();
        let final_placeholder_hash = b.hash_n_to_hash_no_pad::<H>(inputs);

        // Check the placeholder data.
        let check_placeholder_wires =
            CheckPlaceholderGadget::<PH, PP>::build(b, &final_placeholder_hash);

        // Check that the tree employed to build the queries is the same as the
        // tree constructed in pre-processing.
        b.connect_hashes(
            query_proof.tree_hash_target(),
            original_tree_proof.merkle_hash(),
        );

        // Add the hash of placeholder identifiers and pre-processing metadata
        // hash to the computational hash:
        // H(pQ.C || placeholder_ids_hash || pQ.M)
        let inputs = query_proof
            .to_computational_hash_raw()
            .iter()
            .chain(&check_placeholder_wires.placeholder_id_hash.to_targets())
            .chain(original_tree_proof.metadata_hash())
            .cloned()
            .collect();
        let computational_hash = b.hash_n_to_hash_no_pad::<H>(inputs);

        let placeholder_values_slice = check_placeholder_wires
            .input_wires
            .placeholder_values
            .iter()
            .flat_map(ToTargets::to_targets)
            .collect_vec();
        let results_slice = results.iter().flat_map(ToTargets::to_targets).collect_vec();

        let num_results = b.not(is_entry_count_zero);

        let flat_computational_hash = flatten_poseidon_hash_target(b, computational_hash);

        // Register the public innputs.
        PublicInputs::<_, L, S, PH>::new(
            &original_tree_proof.block_hash(),
            &flat_computational_hash,
            &placeholder_values_slice,
            &results_slice,
            &[check_placeholder_wires.num_placeholders],
            // The aggregation query proof only has one result.
            &[num_results.target],
            &[query_proof.num_matching_rows_target()],
            &[query_proof.overflow_flag_target().target],
            // Query limit
            &[zero],
            // Query offset
            &[zero],
        )
        .register(b);

        RevelationWithoutResultsTreeWires {
            check_placeholder: check_placeholder_wires.input_wires,
        }
    }

    fn assign(
        &self,
        pw: &mut PartialWitness<F>,
        wires: &RevelationWithoutResultsTreeWires<L, S, PH, PP>,
    ) {
        self.check_placeholder.assign(pw, &wires.check_placeholder);
    }
}
#[derive(Clone, Debug)]
pub struct CircuitBuilderParams {
    pub(crate) query_circuit_set: RecursiveCircuits<F, C, D>,
    pub(crate) preprocessing_circuit_set: RecursiveCircuits<F, C, D>,
    pub(crate) preprocessing_vk: VerifierOnlyCircuitData<C, D>,
}

#[derive(Serialize, Deserialize, Clone, Debug)]
pub struct RecursiveCircuitWires<const L: usize, const S: usize, const PH: usize, const PP: usize> {
    revelation_circuit: RevelationWithoutResultsTreeWires<L, S, PH, PP>,
    query_verifier: RecursiveCircuitsVerifierTarget<D>,
    #[serde(serialize_with = "serialize", deserialize_with = "deserialize")]
    preprocessing_proof: ProofWithPublicInputsTarget<D>,
}

#[derive(Clone, Debug, Serialize, Deserialize)]
pub struct RecursiveCircuitInputs<const L: usize, const S: usize, const PH: usize, const PP: usize>
{
    pub(crate) inputs: RevelationWithoutResultsTreeCircuit<L, S, PH, PP>,
    pub(crate) query_proof: ProofWithVK,
    pub(crate) preprocessing_proof: ProofWithPublicInputs<F, C, D>,
    pub(crate) query_circuit_set: RecursiveCircuits<F, C, D>,
}

impl<const L: usize, const S: usize, const PH: usize, const PP: usize> CircuitLogicWires<F, D, 0>
    for RecursiveCircuitWires<L, S, PH, PP>
where
    [(); S - 1]:,
    [(); num_query_io::<S>()]:,
    [(); <H as Hasher<F>>::HASH_SIZE]:,
{
    type CircuitBuilderParams = CircuitBuilderParams;

    type Inputs = RecursiveCircuitInputs<L, S, PH, PP>;

    const NUM_PUBLIC_INPUTS: usize = revelation_pi_len::<L, S, PH>();

    fn circuit_logic(
        builder: &mut CircuitBuilder<F, D>,
        _verified_proofs: [&ProofWithPublicInputsTarget<D>; 0],
        builder_parameters: Self::CircuitBuilderParams,
    ) -> Self {
        let query_verifier =
            RecursiveCircuitsVerifierGagdet::<F, C, D, { num_query_io::<S>() }>::new(
                default_config(),
                &builder_parameters.query_circuit_set,
            );
        let query_verifier = query_verifier.verify_proof_in_circuit_set(builder);
        let preprocessing_verifier =
            RecursiveCircuitsVerifierGagdet::<F, C, D, NUM_PREPROCESSING_IO>::new(
                default_config(),
                &builder_parameters.preprocessing_circuit_set,
            );
        let preprocessing_proof = preprocessing_verifier.verify_proof_fixed_circuit_in_circuit_set(
            builder,
            &builder_parameters.preprocessing_vk,
        );
        let query_pi = QueryProofPublicInputs::from_slice(
            query_verifier.get_public_input_targets::<F, { num_query_io::<S>() }>(),
        );
        let preprocessing_pi =
            OriginalTreePublicInputs::from_slice(&preprocessing_proof.public_inputs);
        let revelation_circuit =
            RevelationWithoutResultsTreeCircuit::build(builder, &query_pi, &preprocessing_pi);

        Self {
            revelation_circuit,
            query_verifier,
            preprocessing_proof,
        }
    }

    fn assign_input(&self, inputs: Self::Inputs, pw: &mut PartialWitness<F>) -> Result<()> {
        let (proof, verifier_data) = (&inputs.query_proof).into();
        self.query_verifier
            .set_target(pw, &inputs.query_circuit_set, proof, verifier_data)?;
        pw.set_proof_with_pis_target(&self.preprocessing_proof, &inputs.preprocessing_proof);
        inputs.inputs.assign(pw, &self.revelation_circuit);
        Ok(())
    }
}

#[cfg(test)]
mod tests {
    use super::*;
    use crate::{
        query::public_inputs::QueryPublicInputs,
        revelation::tests::{compute_results_from_query_proof, TestPlaceholders},
        test_utils::{
            random_aggregation_operations, random_aggregation_public_inputs,
            random_original_tree_proof,
        },
    };
    use alloy::primitives::U256;
    use mp2_common::{poseidon::flatten_poseidon_hash_value, utils::ToFields, C, D};
    use mp2_test::circuit::{run_circuit, UserCircuit};
    use plonky2::{field::types::Field, plonk::config::Hasher};
    use rand::{prelude::SliceRandom, thread_rng, Rng};

    // L: maximum number of results
    // S: maximum number of items in each result
    // PH: maximum number of unique placeholder IDs and values bound for query
    // PP: maximum number of placeholders present in query (may be duplicate, PP >= PH)
    const L: usize = 5;
    const S: usize = 10;
    const PH: usize = 10;
    const PP: usize = 20;

    // Real number of the placeholders
    const NUM_PLACEHOLDERS: usize = 5;

    const QUERY_PI_LEN: usize = crate::query::pi_len::<S>();

    impl From<&TestPlaceholders<PH, PP>> for RevelationWithoutResultsTreeCircuit<L, S, PH, PP> {
        fn from(test_placeholders: &TestPlaceholders<PH, PP>) -> Self {
            Self {
                check_placeholder: test_placeholders.check_placeholder_inputs.clone(),
            }
        }
    }

    #[derive(Clone, Debug)]
    struct TestRevelationWithoutResultsTreeCircuit<'a> {
        c: RevelationWithoutResultsTreeCircuit<L, S, PH, PP>,
        query_proof: &'a [F],
        original_tree_proof: &'a [F],
    }

    impl UserCircuit<F, D> for TestRevelationWithoutResultsTreeCircuit<'_> {
        // Circuit wires + query proof + original tree proof (IVC proof)
        type Wires = (
            RevelationWithoutResultsTreeWires<L, S, PH, PP>,
            Vec<Target>,
            Vec<Target>,
        );

        fn build(b: &mut CBuilder) -> Self::Wires {
            let query_proof = b.add_virtual_target_arr::<QUERY_PI_LEN>().to_vec();
            let original_tree_proof = b.add_virtual_target_arr::<NUM_PREPROCESSING_IO>().to_vec();

            let query_pi = QueryProofPublicInputs::from_slice(&query_proof);
            let original_tree_pi = OriginalTreePublicInputs::from_slice(&original_tree_proof);

            let wires = RevelationWithoutResultsTreeCircuit::build(b, &query_pi, &original_tree_pi);

            (wires, query_proof, original_tree_proof)
        }

        fn prove(&self, pw: &mut PartialWitness<F>, wires: &Self::Wires) {
            self.c.assign(pw, &wires.0);
            pw.set_target_arr(&wires.1, self.query_proof);
            pw.set_target_arr(&wires.2, self.original_tree_proof);
        }
    }

    /// Generate a random query proof.
    fn random_query_proof(
        entry_count: u32,
        ops: &[F; S],
        test_placeholders: &TestPlaceholders<PH, PP>,
    ) -> Vec<F> {
        let [mut proof] = random_aggregation_public_inputs(ops);

        let [count_range, min_query_range, max_query_range, p_hash_range] = [
            QueryPublicInputs::NumMatching,
            QueryPublicInputs::MinQuery,
            QueryPublicInputs::MaxQuery,
            QueryPublicInputs::PlaceholderHash,
        ]
        .map(QueryProofPublicInputs::<F, S>::to_range);

        // Set the count, minimum, maximum query and the placeholder hash.
        [
            (count_range, vec![entry_count.to_field()]),
            (min_query_range, test_placeholders.min_query.to_fields()),
            (max_query_range, test_placeholders.max_query.to_fields()),
            (
                p_hash_range,
                test_placeholders.query_placeholder_hash.to_fields(),
            ),
        ]
        .into_iter()
        .for_each(|(range, fields)| proof[range].copy_from_slice(&fields));

        proof
    }

    /// Utility function for testing the revelation circuit with results tree
    fn test_revelation_without_results_tree_circuit(ops: &[F; S], entry_count: Option<u32>) {
        let rng = &mut thread_rng();

        // Generate the testing placeholder data.
        let test_placeholders = TestPlaceholders::sample(NUM_PLACEHOLDERS);

        // Generate the query proof.
        let entry_count = entry_count.unwrap_or_else(|| rng.gen());
        let query_proof = random_query_proof(entry_count, ops, &test_placeholders);
        let query_pi = QueryProofPublicInputs::<_, S>::from_slice(&query_proof);

        // Generate the original tree proof (IVC proof).
        let original_tree_proof = random_original_tree_proof(&query_pi);
        let original_tree_pi = OriginalTreePublicInputs::from_slice(&original_tree_proof);

        // Construct the test circuit.
        let test_circuit = TestRevelationWithoutResultsTreeCircuit {
            c: (&test_placeholders).into(),
            query_proof: &query_proof,
            original_tree_proof: &original_tree_proof,
        };

        // Prove for the test circuit.
        let proof = run_circuit::<F, D, C, _>(test_circuit);
        let pi = PublicInputs::<_, L, S, PH>::from_slice(&proof.public_inputs);

        // Initialize the overflow flag to false.
        let entry_count = query_pi.num_matching_rows();

        // Check the public inputs.
        // Original block hash
        assert_eq!(
            pi.original_block_hash(),
            original_tree_pi.block_hash_fields()
        );
        // Computational hash
        {
            // H(pQ.C || placeholder_ids_hash || pQ.M)
            let inputs = query_pi
                .to_computational_hash_raw()
                .iter()
                .chain(&test_placeholders.placeholder_ids_hash.to_fields())
                .chain(original_tree_pi.metadata_hash())
                .cloned()
                .collect_vec();
            let exp_hash = H::hash_no_pad(&inputs);

            assert_eq!(
                pi.flat_computational_hash(),
                flatten_poseidon_hash_value(exp_hash),
            );
        }
        // Number of placeholders
        assert_eq!(
            pi.num_placeholders(),
            test_placeholders
                .check_placeholder_inputs
                .num_placeholders
                .to_field()
        );
        // Placeholder values
        assert_eq!(
            pi.placeholder_values(),
            test_placeholders
                .check_placeholder_inputs
                .placeholder_values
        );
        // Entry count
        assert_eq!(pi.entry_count(), entry_count);
        // check results
        let (result, overflow) = compute_results_from_query_proof(&query_pi);
        let mut exp_results = [[U256::ZERO; S]; L];
        exp_results[0] = result;
        assert_eq!(pi.result_values(), exp_results);
        // overflow flag
        assert_eq!(pi.overflow_flag(), overflow);
        // Query limit
        assert_eq!(pi.query_limit(), F::ZERO);
        // Query offset
        assert_eq!(pi.query_offset(), F::ZERO);
    }

    #[test]
    fn test_revelation_without_results_tree_simple() {
        // Generate the random operations and set the first operation to SUM
        // (not ID which should not be present in the aggregation).
        let mut ops: [_; S] = random_aggregation_operations();
        ops[0] = AggregationOperation::SumOp.to_field();

        test_revelation_without_results_tree_circuit(&ops, None);
    }

    // Test for COUNT operation.
    #[test]
    fn test_revelation_without_results_tree_for_op_count() {
        // Set the first operation to COUNT.
        let mut ops: [_; S] = random_aggregation_operations();
        ops[0] = AggregationOperation::CountOp.to_field();

        test_revelation_without_results_tree_circuit(&ops, None);
    }

    // Test for AVG operation.
    #[test]
    fn test_revelation_without_results_tree_for_op_avg() {
        // Set the first operation to AVG.
        let mut ops: [_; S] = random_aggregation_operations();
        ops[0] = AggregationOperation::AvgOp.to_field();

        test_revelation_without_results_tree_circuit(&ops, None);
    }

    // Test for AVG operation with zero entry count.
    #[test]
    fn test_revelation_without_results_tree_for_op_avg_with_no_entries() {
        // Set the first operation to AVG.
        let mut ops: [_; S] = random_aggregation_operations();
        ops[0] = AggregationOperation::AvgOp.to_field();

        test_revelation_without_results_tree_circuit(&ops, Some(0));
    }

    // Test for no AVG operation with zero entry count.
    #[test]
    fn test_revelation_without_results_tree_for_no_op_avg_with_no_entries() {
        // Initialize the all operations to SUM or COUNT (not AVG).
        let mut rng = thread_rng();
        let ops = std::array::from_fn(|_| {
            [AggregationOperation::SumOp, AggregationOperation::CountOp]
                .choose(&mut rng)
                .unwrap()
                .to_field()
        });

        test_revelation_without_results_tree_circuit(&ops, Some(0));
    }
}<|MERGE_RESOLUTION|>--- conflicted
+++ resolved
@@ -43,14 +43,9 @@
 use serde::{Deserialize, Serialize};
 
 use super::{
-<<<<<<< HEAD
-    placeholders_check::{CheckPlaceholderGadget, CheckPlaceholderInputWires},
-    NUM_PREPROCESSING_IO, NUM_QUERY_IO, PI_LEN as REVELATION_PI_LEN,
-=======
     num_query_io, pi_len as revelation_pi_len,
     placeholders_check::{CheckPlaceholderGadget, CheckPlaceholderInputWires},
     NUM_PREPROCESSING_IO,
->>>>>>> 10677575
 };
 
 // L: maximum number of results
