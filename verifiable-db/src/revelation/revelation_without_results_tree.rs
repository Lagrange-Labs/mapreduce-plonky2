//! The revelation circuit handling the queries where we don't need to build the results tree

use crate::{
    ivc::PublicInputs as OriginalTreePublicInputs,
    query::{
        computational_hash_ids::AggregationOperation,
        public_inputs::PublicInputs as QueryProofPublicInputs,
        universal_circuit::{
            universal_query_gadget::OutputValuesTarget, ComputationalHashTarget,
            MembershipHashTarget, PlaceholderHashTarget,
        },
    },
    revelation::PublicInputs,
};
use anyhow::Result;
use itertools::Itertools;
use mp2_common::{
    array::ToField,
    default_config,
    poseidon::{flatten_poseidon_hash_target, H},
    proof::ProofWithVK,
    public_inputs::PublicInputCommon,
    serialization::{deserialize, serialize},
    types::CBuilder,
    u256::{CircuitBuilderU256, UInt256Target, WitnessWriteU256},
    utils::{FromTargets, ToTargets},
    C, D, F,
};
use plonky2::{
    iop::{
        target::Target,
        witness::{PartialWitness, WitnessWrite},
    },
    plonk::{
        circuit_builder::CircuitBuilder,
        circuit_data::VerifierOnlyCircuitData,
        config::Hasher,
        proof::{ProofWithPublicInputs, ProofWithPublicInputsTarget},
    },
};
use recursion_framework::{
    circuit_builder::CircuitLogicWires,
    framework::{
        RecursiveCircuits, RecursiveCircuitsVerifierGagdet, RecursiveCircuitsVerifierTarget,
    },
};
use serde::{Deserialize, Serialize};

use super::{
    num_query_io, pi_len as revelation_pi_len,
    placeholders_check::{CheckPlaceholderGadget, CheckPlaceholderInputWires},
<<<<<<< HEAD
    NUM_PREPROCESSING_IO, NUM_QUERY_IO_NO_RESULTS_TREE, PI_LEN as REVELATION_PI_LEN,
=======
    NUM_PREPROCESSING_IO,
>>>>>>> 4728ed6f
};

#[cfg(feature = "batching_circuits")]
use super::revelation_batching::RevelationCircuitBatching;
#[cfg(feature = "batching_circuits")]
use crate::query::batching::public_inputs::PublicInputs as BatchingPublicInputs;

// L: maximum number of results
// S: maximum number of items in each result
// PH: maximum number of unique placeholder IDs and values bound for query
// PP: maximum number of placeholders present in query (may be duplicate, PP >= PH)
#[derive(Clone, Debug, Serialize, Deserialize)]
pub struct RevelationWithoutResultsTreeWires<
    const L: usize,
    const S: usize,
    const PH: usize,
    const PP: usize,
> {
    check_placeholder: CheckPlaceholderInputWires<PH, PP>,
}

#[derive(Clone, Debug, Serialize, Deserialize)]
pub struct RevelationWithoutResultsTreeCircuit<
    const L: usize,
    const S: usize,
    const PH: usize,
    const PP: usize,
> {
    pub(crate) check_placeholder: CheckPlaceholderGadget<PH, PP>,
}

/// Data structure containing the wires corresponding to public inputs
/// of the query proof employed in the revelation circuit. It is a
/// data structure employed to represent the public inputs of the query
/// proof in a revelation circuit both for query proofs generated with
/// batching circuits, and for query proofs generated with non-batching
/// circuits
pub(crate) struct QueryProofInputWires<const S: usize>
where
    [(); S - 1]:,
{
    pub(crate) tree_hash: MembershipHashTarget,
    pub(crate) results: OutputValuesTarget<S>,
    pub(crate) entry_count: Target,
    pub(crate) overflow: Target,
    pub(crate) placeholder_hash: PlaceholderHashTarget,
    pub(crate) computational_hash: ComputationalHashTarget,
    pub(crate) min_primary: UInt256Target,
    pub(crate) max_primary: UInt256Target,
    pub(crate) ops: [Target; S],
}

impl<'a, const S: usize> From<&'a QueryProofPublicInputs<'a, Target, S>> for QueryProofInputWires<S>
where
    [(); S - 1]:,
{
    fn from(value: &'a QueryProofPublicInputs<Target, S>) -> Self {
        Self {
            tree_hash: value.tree_hash_target(),
            results: OutputValuesTarget::from_targets(&value.to_values_raw()),
            entry_count: value.num_matching_rows_target(),
            overflow: value.overflow_flag_target().target,
            placeholder_hash: value.placeholder_hash_target(),
            computational_hash: value.computational_hash_target(),
            min_primary: value.min_query_target(),
            max_primary: value.max_query_target(),
            ops: value.operation_ids_target(),
        }
    }
}

impl<const L: usize, const S: usize, const PH: usize, const PP: usize>
    RevelationWithoutResultsTreeCircuit<L, S, PH, PP>
where
    [(); S - 1]:,
{
    pub fn build(
        b: &mut CBuilder,
        // Proof of the query results computed by the aggregation circuits
        query_proof: &QueryProofPublicInputs<Target, S>,
        // proof of construction of the original tree in the pre-processing stage (IVC proof)
        original_tree_proof: &OriginalTreePublicInputs<Target>,
    ) -> RevelationWithoutResultsTreeWires<L, S, PH, PP> {
        Self::build_core(b, query_proof.into(), original_tree_proof)
    }

    // Internal build method taking as input `QueryProofInputWires` instead of the public inputs of the
    // query proof circuits without batching. The core logic is placed in this method because it is shared
    // with the `RevelationCircuitBatchingCircuits` circuit
    pub(crate) fn build_core(
        b: &mut CBuilder,
        query_proof: QueryProofInputWires<S>,
        // proof of construction of the original tree in the pre-processing stage (IVC proof)
        original_tree_proof: &OriginalTreePublicInputs<Target>,
    ) -> RevelationWithoutResultsTreeWires<L, S, PH, PP> {
        let zero = b.zero();
        let u256_zero = b.zero_u256();

        // The operation cannot be ID for aggregation.
        let [op_avg, op_count] = [AggregationOperation::AvgOp, AggregationOperation::CountOp]
            .map(|op| b.constant(op.to_field()));

        // Convert the entry count to an Uint256.
        let entry_count = UInt256Target::new_from_target(b, query_proof.entry_count);

        // Compute the output results array, and deal with AVG and COUNT operations if any.
        let mut results = Vec::with_capacity(L * S);
        // flag to determine whether entry count is zero
        let is_entry_count_zero = b.add_virtual_bool_target_unsafe();
        query_proof.ops.into_iter().enumerate().for_each(|(i, op)| {
            let is_op_avg = b.is_equal(op, op_avg);
            let is_op_count = b.is_equal(op, op_count);
            let result = query_proof.results.value_target_at_index(i);

            // Compute the AVG result (and it's set to zero if the divisor is zero).
            let (avg_result, _, is_divisor_zero) = b.div_u256(&result, &entry_count);

            let result = b.select_u256(is_op_avg, &avg_result, &result);
            let result = b.select_u256(is_op_count, &entry_count, &result);

            b.connect(is_divisor_zero.target, is_entry_count_zero.target);

            results.push(result);
        });
        results.resize(L * S, u256_zero);

        // Pre-compute the final placeholder hash then check it in the
        // `check_placeholders` function:
        // H(pQ.H_p || pQ.MIN_I || pQ.MAX_I)
        let inputs = query_proof
            .placeholder_hash
            .to_targets()
            .into_iter()
            .chain(query_proof.min_primary.to_targets())
            .chain(query_proof.max_primary.to_targets())
            .collect();
        let final_placeholder_hash = b.hash_n_to_hash_no_pad::<H>(inputs);

        // Check the placeholder data.
        let check_placeholder_wires =
            CheckPlaceholderGadget::<PH, PP>::build(b, &final_placeholder_hash);

        // Check that the tree employed to build the queries is the same as the
        // tree constructed in pre-processing.
        b.connect_hashes(query_proof.tree_hash, original_tree_proof.merkle_hash());

        // Add the hash of placeholder identifiers and pre-processing metadata
        // hash to the computational hash:
        // H(pQ.C || placeholder_ids_hash || pQ.M)
        let inputs = query_proof
            .computational_hash
            .to_targets()
            .iter()
            .chain(&check_placeholder_wires.placeholder_id_hash.to_targets())
            .chain(original_tree_proof.metadata_hash())
            .cloned()
            .collect();
        let computational_hash = b.hash_n_to_hash_no_pad::<H>(inputs);

        let placeholder_values_slice = check_placeholder_wires
            .input_wires
            .placeholder_values
            .iter()
            .flat_map(ToTargets::to_targets)
            .collect_vec();
        let results_slice = results.iter().flat_map(ToTargets::to_targets).collect_vec();

        let num_results = b.not(is_entry_count_zero);

        let flat_computational_hash = flatten_poseidon_hash_target(b, computational_hash);

        // Register the public innputs.
        PublicInputs::<_, L, S, PH>::new(
            &original_tree_proof.block_hash(),
            &flat_computational_hash,
            &placeholder_values_slice,
            &results_slice,
            &[check_placeholder_wires.num_placeholders],
            // The aggregation query proof only has one result.
            &[num_results.target],
            &[query_proof.entry_count],
            &[query_proof.overflow],
            // Query limit
            &[zero],
            // Query offset
            &[zero],
        )
        .register(b);

        RevelationWithoutResultsTreeWires {
            check_placeholder: check_placeholder_wires.input_wires,
        }
    }

    pub(crate) fn assign(
        &self,
        pw: &mut PartialWitness<F>,
        wires: &RevelationWithoutResultsTreeWires<L, S, PH, PP>,
    ) {
        self.check_placeholder.assign(pw, &wires.check_placeholder);
    }
}
#[derive(Clone, Debug)]
pub struct CircuitBuilderParams {
    pub(crate) query_circuit_set: RecursiveCircuits<F, C, D>,
    pub(crate) preprocessing_circuit_set: RecursiveCircuits<F, C, D>,
    pub(crate) preprocessing_vk: VerifierOnlyCircuitData<C, D>,
}

#[derive(Serialize, Deserialize, Clone, Debug)]
pub struct RecursiveCircuitWires<const L: usize, const S: usize, const PH: usize, const PP: usize> {
    revelation_circuit: RevelationWithoutResultsTreeWires<L, S, PH, PP>,
    query_verifier: RecursiveCircuitsVerifierTarget<D>,
    #[serde(serialize_with = "serialize", deserialize_with = "deserialize")]
    preprocessing_proof: ProofWithPublicInputsTarget<D>,
}

#[derive(Clone, Debug, Serialize, Deserialize)]
pub struct RecursiveCircuitInputs<const L: usize, const S: usize, const PH: usize, const PP: usize>
{
    pub(crate) inputs: RevelationWithoutResultsTreeCircuit<L, S, PH, PP>,
    pub(crate) query_proof: ProofWithVK,
    pub(crate) preprocessing_proof: ProofWithPublicInputs<F, C, D>,
    pub(crate) query_circuit_set: RecursiveCircuits<F, C, D>,
}

impl<const L: usize, const S: usize, const PH: usize, const PP: usize> CircuitLogicWires<F, D, 0>
    for RecursiveCircuitWires<L, S, PH, PP>
where
    [(); S - 1]:,
<<<<<<< HEAD
=======
    [(); num_query_io::<S>()]:,
>>>>>>> 4728ed6f
    [(); <H as Hasher<F>>::HASH_SIZE]:,
    [(); NUM_QUERY_IO_NO_RESULTS_TREE::<S>]:,
{
    type CircuitBuilderParams = CircuitBuilderParams;

    type Inputs = RecursiveCircuitInputs<L, S, PH, PP>;

    const NUM_PUBLIC_INPUTS: usize = revelation_pi_len::<L, S, PH>();

    fn circuit_logic(
        builder: &mut CircuitBuilder<F, D>,
        _verified_proofs: [&ProofWithPublicInputsTarget<D>; 0],
        builder_parameters: Self::CircuitBuilderParams,
    ) -> Self {
        let query_verifier =
<<<<<<< HEAD
            RecursiveCircuitsVerifierGagdet::<F, C, D, { NUM_QUERY_IO_NO_RESULTS_TREE::<S> }>::new(
=======
            RecursiveCircuitsVerifierGagdet::<F, C, D, { num_query_io::<S>() }>::new(
>>>>>>> 4728ed6f
                default_config(),
                &builder_parameters.query_circuit_set,
            );
        let query_verifier = query_verifier.verify_proof_in_circuit_set(builder);
        let preprocessing_verifier =
            RecursiveCircuitsVerifierGagdet::<F, C, D, NUM_PREPROCESSING_IO>::new(
                default_config(),
                &builder_parameters.preprocessing_circuit_set,
            );
        let preprocessing_proof = preprocessing_verifier.verify_proof_fixed_circuit_in_circuit_set(
            builder,
            &builder_parameters.preprocessing_vk,
        );
<<<<<<< HEAD

=======
        let query_pi = QueryProofPublicInputs::from_slice(
            query_verifier.get_public_input_targets::<F, { num_query_io::<S>() }>(),
        );
>>>>>>> 4728ed6f
        let preprocessing_pi =
            OriginalTreePublicInputs::from_slice(&preprocessing_proof.public_inputs);
        #[cfg(feature = "batching_circuits")]
        let revelation_circuit = {
            let query_pi = BatchingPublicInputs::from_slice(
                query_verifier
                    .get_public_input_targets::<F, { NUM_QUERY_IO_NO_RESULTS_TREE::<S> }>(),
            );
            RevelationCircuitBatching::build(builder, &query_pi, &preprocessing_pi)
        };
        #[cfg(not(feature = "batching_circuits"))]
        let revelation_circuit = {
            let query_pi = QueryProofPublicInputs::from_slice(
                query_verifier
                    .get_public_input_targets::<F, { NUM_QUERY_IO_NO_RESULTS_TREE::<S> }>(),
            );
            RevelationWithoutResultsTreeCircuit::build(builder, &query_pi, &preprocessing_pi)
        };

        Self {
            revelation_circuit,
            query_verifier,
            preprocessing_proof,
        }
    }

    fn assign_input(&self, inputs: Self::Inputs, pw: &mut PartialWitness<F>) -> Result<()> {
        let (proof, verifier_data) = (&inputs.query_proof).into();
        self.query_verifier
            .set_target(pw, &inputs.query_circuit_set, proof, verifier_data)?;
        pw.set_proof_with_pis_target(&self.preprocessing_proof, &inputs.preprocessing_proof);
        inputs.inputs.assign(pw, &self.revelation_circuit);
        Ok(())
    }
}

#[cfg(test)]
mod tests {
    use super::*;
    use crate::{
        query::{
            public_inputs::QueryPublicInputs,
            universal_circuit::universal_query_gadget::OutputValues,
        },
        revelation::tests::{compute_results_from_query_proof_outputs, TestPlaceholders},
        test_utils::{
            random_aggregation_operations, random_aggregation_public_inputs,
            random_original_tree_proof,
        },
    };
    use alloy::primitives::U256;
    use mp2_common::{
        poseidon::flatten_poseidon_hash_value,
        utils::{FromFields, ToFields},
        C, D,
    };
    use mp2_test::circuit::{run_circuit, UserCircuit};
    use plonky2::{field::types::Field, plonk::config::Hasher};
    use rand::{prelude::SliceRandom, thread_rng, Rng};

    // L: maximum number of results
    // S: maximum number of items in each result
    // PH: maximum number of unique placeholder IDs and values bound for query
    // PP: maximum number of placeholders present in query (may be duplicate, PP >= PH)
    const L: usize = 5;
    const S: usize = 10;
    const PH: usize = 10;
    const PP: usize = 20;

    // Real number of the placeholders
    const NUM_PLACEHOLDERS: usize = 5;

    const QUERY_PI_LEN: usize = crate::query::pi_len::<S>();

    impl From<&TestPlaceholders<PH, PP>> for RevelationWithoutResultsTreeCircuit<L, S, PH, PP> {
        fn from(test_placeholders: &TestPlaceholders<PH, PP>) -> Self {
            Self {
                check_placeholder: test_placeholders.check_placeholder_inputs.clone(),
            }
        }
    }

    #[derive(Clone, Debug)]
    struct TestRevelationWithoutResultsTreeCircuit<'a> {
        c: RevelationWithoutResultsTreeCircuit<L, S, PH, PP>,
        query_proof: &'a [F],
        original_tree_proof: &'a [F],
    }

    impl UserCircuit<F, D> for TestRevelationWithoutResultsTreeCircuit<'_> {
        // Circuit wires + query proof + original tree proof (IVC proof)
        type Wires = (
            RevelationWithoutResultsTreeWires<L, S, PH, PP>,
            Vec<Target>,
            Vec<Target>,
        );

        fn build(b: &mut CBuilder) -> Self::Wires {
            let query_proof = b.add_virtual_target_arr::<QUERY_PI_LEN>().to_vec();
            let original_tree_proof = b.add_virtual_target_arr::<NUM_PREPROCESSING_IO>().to_vec();

            let query_pi = QueryProofPublicInputs::from_slice(&query_proof);
            let original_tree_pi = OriginalTreePublicInputs::from_slice(&original_tree_proof);

            let wires = RevelationWithoutResultsTreeCircuit::build(b, &query_pi, &original_tree_pi);

            (wires, query_proof, original_tree_proof)
        }

        fn prove(&self, pw: &mut PartialWitness<F>, wires: &Self::Wires) {
            self.c.assign(pw, &wires.0);
            pw.set_target_arr(&wires.1, self.query_proof);
            pw.set_target_arr(&wires.2, self.original_tree_proof);
        }
    }

    /// Generate a random query proof.
    fn random_query_proof(
        entry_count: u32,
        ops: &[F; S],
        test_placeholders: &TestPlaceholders<PH, PP>,
    ) -> Vec<F> {
        let [mut proof] = random_aggregation_public_inputs(ops);

        let [count_range, min_query_range, max_query_range, p_hash_range] = [
            QueryPublicInputs::NumMatching,
            QueryPublicInputs::MinQuery,
            QueryPublicInputs::MaxQuery,
            QueryPublicInputs::PlaceholderHash,
        ]
        .map(QueryProofPublicInputs::<F, S>::to_range);

        // Set the count, minimum, maximum query and the placeholder hash.
        [
            (count_range, vec![entry_count.to_field()]),
            (min_query_range, test_placeholders.min_query.to_fields()),
            (max_query_range, test_placeholders.max_query.to_fields()),
            (
                p_hash_range,
                test_placeholders.query_placeholder_hash.to_fields(),
            ),
        ]
        .into_iter()
        .for_each(|(range, fields)| proof[range].copy_from_slice(&fields));

        proof
    }

    /// Utility function for testing the revelation circuit with results tree
    fn test_revelation_without_results_tree_circuit(ops: &[F; S], entry_count: Option<u32>) {
        let rng = &mut thread_rng();

        // Generate the testing placeholder data.
        let test_placeholders = TestPlaceholders::sample(NUM_PLACEHOLDERS);

        // Generate the query proof.
        let entry_count = entry_count.unwrap_or_else(|| rng.gen());
        let query_proof = random_query_proof(entry_count, ops, &test_placeholders);
        let query_pi = QueryProofPublicInputs::<_, S>::from_slice(&query_proof);

        // Generate the original tree proof (IVC proof).
        let original_tree_proof = random_original_tree_proof(query_pi.tree_hash());
        let original_tree_pi = OriginalTreePublicInputs::from_slice(&original_tree_proof);

        // Construct the test circuit.
        let test_circuit = TestRevelationWithoutResultsTreeCircuit {
            c: (&test_placeholders).into(),
            query_proof: &query_proof,
            original_tree_proof: &original_tree_proof,
        };

        // Prove for the test circuit.
        let proof = run_circuit::<F, D, C, _>(test_circuit);
        let pi = PublicInputs::<_, L, S, PH>::from_slice(&proof.public_inputs);

        // Initialize the overflow flag to false.
        let entry_count = query_pi.num_matching_rows();

        // Check the public inputs.
        // Original block hash
        assert_eq!(
            pi.original_block_hash(),
            original_tree_pi.block_hash_fields()
        );
        // Computational hash
        {
            // H(pQ.C || placeholder_ids_hash || pQ.M)
            let inputs = query_pi
                .to_computational_hash_raw()
                .iter()
                .chain(&test_placeholders.placeholder_ids_hash.to_fields())
                .chain(original_tree_pi.metadata_hash())
                .cloned()
                .collect_vec();
            let exp_hash = H::hash_no_pad(&inputs);

            assert_eq!(
                pi.flat_computational_hash(),
                flatten_poseidon_hash_value(exp_hash),
            );
        }
        // Number of placeholders
        assert_eq!(
            pi.num_placeholders(),
            test_placeholders
                .check_placeholder_inputs
                .num_placeholders
                .to_field()
        );
        // Placeholder values
        assert_eq!(
            pi.placeholder_values(),
            test_placeholders
                .check_placeholder_inputs
                .placeholder_values
        );
        // Entry count
        assert_eq!(pi.entry_count(), entry_count);
        // check results
        let result = compute_results_from_query_proof_outputs(
            query_pi.num_matching_rows(),
            OutputValues::<S>::from_fields(query_pi.to_values_raw()),
            &query_pi.operation_ids(),
        );
        let mut exp_results = [[U256::ZERO; S]; L];
        exp_results[0] = result;
        assert_eq!(pi.result_values(), exp_results);
        // overflow flag
        assert_eq!(pi.overflow_flag(), query_pi.overflow_flag());
        // Query limit
        assert_eq!(pi.query_limit(), F::ZERO);
        // Query offset
        assert_eq!(pi.query_offset(), F::ZERO);
    }

    #[test]
    fn test_revelation_without_results_tree_simple() {
        // Generate the random operations and set the first operation to SUM
        // (not ID which should not be present in the aggregation).
        let mut ops: [_; S] = random_aggregation_operations();
        ops[0] = AggregationOperation::SumOp.to_field();

        test_revelation_without_results_tree_circuit(&ops, None);
    }

    // Test for COUNT operation.
    #[test]
    fn test_revelation_without_results_tree_for_op_count() {
        // Set the first operation to COUNT.
        let mut ops: [_; S] = random_aggregation_operations();
        ops[0] = AggregationOperation::CountOp.to_field();

        test_revelation_without_results_tree_circuit(&ops, None);
    }

    // Test for AVG operation.
    #[test]
    fn test_revelation_without_results_tree_for_op_avg() {
        // Set the first operation to AVG.
        let mut ops: [_; S] = random_aggregation_operations();
        ops[0] = AggregationOperation::AvgOp.to_field();

        test_revelation_without_results_tree_circuit(&ops, None);
    }

    // Test for AVG operation with zero entry count.
    #[test]
    fn test_revelation_without_results_tree_for_op_avg_with_no_entries() {
        // Set the first operation to AVG.
        let mut ops: [_; S] = random_aggregation_operations();
        ops[0] = AggregationOperation::AvgOp.to_field();

        test_revelation_without_results_tree_circuit(&ops, Some(0));
    }

    // Test for no AVG operation with zero entry count.
    #[test]
    fn test_revelation_without_results_tree_for_no_op_avg_with_no_entries() {
        // Initialize the all operations to SUM or COUNT (not AVG).
        let mut rng = thread_rng();
        let ops = std::array::from_fn(|_| {
            [AggregationOperation::SumOp, AggregationOperation::CountOp]
                .choose(&mut rng)
                .unwrap()
                .to_field()
        });

        test_revelation_without_results_tree_circuit(&ops, Some(0));
    }
}<|MERGE_RESOLUTION|>--- conflicted
+++ resolved
@@ -22,7 +22,7 @@
     public_inputs::PublicInputCommon,
     serialization::{deserialize, serialize},
     types::CBuilder,
-    u256::{CircuitBuilderU256, UInt256Target, WitnessWriteU256},
+    u256::{CircuitBuilderU256, UInt256Target},
     utils::{FromTargets, ToTargets},
     C, D, F,
 };
@@ -47,13 +47,7 @@
 use serde::{Deserialize, Serialize};
 
 use super::{
-    num_query_io, pi_len as revelation_pi_len,
-    placeholders_check::{CheckPlaceholderGadget, CheckPlaceholderInputWires},
-<<<<<<< HEAD
-    NUM_PREPROCESSING_IO, NUM_QUERY_IO_NO_RESULTS_TREE, PI_LEN as REVELATION_PI_LEN,
-=======
-    NUM_PREPROCESSING_IO,
->>>>>>> 4728ed6f
+    num_query_io, num_query_io_no_results_tree, pi_len as revelation_pi_len, placeholders_check::{CheckPlaceholderGadget, CheckPlaceholderInputWires}, NUM_PREPROCESSING_IO
 };
 
 #[cfg(feature = "batching_circuits")]
@@ -113,7 +107,7 @@
     fn from(value: &'a QueryProofPublicInputs<Target, S>) -> Self {
         Self {
             tree_hash: value.tree_hash_target(),
-            results: OutputValuesTarget::from_targets(&value.to_values_raw()),
+            results: OutputValuesTarget::from_targets(value.to_values_raw()),
             entry_count: value.num_matching_rows_target(),
             overflow: value.overflow_flag_target().target,
             placeholder_hash: value.placeholder_hash_target(),
@@ -284,12 +278,9 @@
     for RecursiveCircuitWires<L, S, PH, PP>
 where
     [(); S - 1]:,
-<<<<<<< HEAD
-=======
     [(); num_query_io::<S>()]:,
->>>>>>> 4728ed6f
+    [(); num_query_io_no_results_tree::<S>()]:,
     [(); <H as Hasher<F>>::HASH_SIZE]:,
-    [(); NUM_QUERY_IO_NO_RESULTS_TREE::<S>]:,
 {
     type CircuitBuilderParams = CircuitBuilderParams;
 
@@ -303,11 +294,7 @@
         builder_parameters: Self::CircuitBuilderParams,
     ) -> Self {
         let query_verifier =
-<<<<<<< HEAD
-            RecursiveCircuitsVerifierGagdet::<F, C, D, { NUM_QUERY_IO_NO_RESULTS_TREE::<S> }>::new(
-=======
             RecursiveCircuitsVerifierGagdet::<F, C, D, { num_query_io::<S>() }>::new(
->>>>>>> 4728ed6f
                 default_config(),
                 &builder_parameters.query_circuit_set,
             );
@@ -321,20 +308,13 @@
             builder,
             &builder_parameters.preprocessing_vk,
         );
-<<<<<<< HEAD
-
-=======
-        let query_pi = QueryProofPublicInputs::from_slice(
-            query_verifier.get_public_input_targets::<F, { num_query_io::<S>() }>(),
-        );
->>>>>>> 4728ed6f
         let preprocessing_pi =
             OriginalTreePublicInputs::from_slice(&preprocessing_proof.public_inputs);
         #[cfg(feature = "batching_circuits")]
         let revelation_circuit = {
             let query_pi = BatchingPublicInputs::from_slice(
                 query_verifier
-                    .get_public_input_targets::<F, { NUM_QUERY_IO_NO_RESULTS_TREE::<S> }>(),
+                    .get_public_input_targets::<F, { num_query_io_no_results_tree::<S>() }>(),
             );
             RevelationCircuitBatching::build(builder, &query_pi, &preprocessing_pi)
         };
@@ -342,7 +322,7 @@
         let revelation_circuit = {
             let query_pi = QueryProofPublicInputs::from_slice(
                 query_verifier
-                    .get_public_input_targets::<F, { NUM_QUERY_IO_NO_RESULTS_TREE::<S> }>(),
+                    .get_public_input_targets::<F, { num_query_io_no_results_tree::<S>() }>(),
             );
             RevelationWithoutResultsTreeCircuit::build(builder, &query_pi, &preprocessing_pi)
         };
