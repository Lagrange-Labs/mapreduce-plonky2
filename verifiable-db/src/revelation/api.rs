--- conflicted
+++ resolved
@@ -413,17 +413,12 @@
         let column_cells = (0..NUM_COLUMNS)
             .map(|_| ColumnCell::new(rng.gen(), gen_random_u256(rng)))
             .collect_vec();
-<<<<<<< HEAD
-        let row_cells = RowCells::new(&column_cells[0], &column_cells[1], &column_cells[2..]);
-        let placeholder_ids = [0, 1].map(PlaceholderIdentifier::GenericPlaceholder);
-=======
         let row_cells = RowCells::new(
             column_cells[0].clone(),
             column_cells[1].clone(),
             column_cells[2..].to_vec(),
         );
-        let placeholder_ids = [0, 1].map(|i| PlaceholderIdentifier::Generic(i));
->>>>>>> 8134915b
+        let placeholder_ids = [0, 1].map(PlaceholderIdentifier::Generic);
         let predicate_operations = vec![
             // C4 < $2
             BasicOperation::new_binary_operation(
