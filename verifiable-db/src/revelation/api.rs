--- conflicted
+++ resolved
@@ -11,10 +11,7 @@
     u256::is_less_than_or_equal_to_u256_arr,
     C, D, F,
 };
-use plonky2::{
-    field::types::PrimeField64,
-    plonk::{circuit_data::VerifierOnlyCircuitData, config::Hasher, proof::ProofWithPublicInputs},
-};
+use plonky2::plonk::{circuit_data::VerifierOnlyCircuitData, config::Hasher, proof::ProofWithPublicInputs};
 use recursion_framework::{
     circuit_builder::{CircuitWithUniversalVerifier, CircuitWithUniversalVerifierBuilder},
     framework::{
@@ -28,19 +25,11 @@
         self,
         aggregation::QueryBounds,
         api::{CircuitInput as QueryCircuitInput, Parameters as QueryParams},
-<<<<<<< HEAD
-        computational_hash_ids::{ColumnIDs, PlaceholderIdentifier},
-        universal_circuit::universal_circuit_inputs::{
-            BasicOperation, PlaceholderId, Placeholders, ResultStructure,
-        },
-        PI_LEN as QUERY_PI_LEN,
-=======
         computational_hash_ids::ColumnIDs,
         pi_len as query_pi_len,
         universal_circuit::universal_circuit_inputs::{
             BasicOperation, Placeholders, ResultStructure,
         },
->>>>>>> 10677575
     },
     revelation::{
         placeholders_check::CheckPlaceholderGadget,
@@ -52,10 +41,7 @@
 };
 
 use super::{
-<<<<<<< HEAD
-=======
     num_query_io, pi_len,
->>>>>>> 10677575
     revelation_unproven_offset::{
         RecursiveCircuitInputs as RecursiveCircuitInputsUnporvenOffset,
         RevelationCircuit as RevelationCircuitUnprovenOffset, RowPath,
@@ -158,18 +144,11 @@
     const MAX_NUM_PLACEHOLDERS: usize,
 > where
     [(); MAX_NUM_ITEMS_PER_OUTPUT - 1]:,
-<<<<<<< HEAD
-    [(); NUM_QUERY_IO::<MAX_NUM_ITEMS_PER_OUTPUT>]:,
-=======
->>>>>>> 10677575
     [(); ROW_TREE_MAX_DEPTH - 1]:,
     [(); INDEX_TREE_MAX_DEPTH - 1]:,
     [(); MAX_NUM_ITEMS_PER_OUTPUT * MAX_NUM_OUTPUTS]:,
     [(); 2 * (MAX_NUM_PREDICATE_OPS + MAX_NUM_RESULT_OPS)]:,
-<<<<<<< HEAD
-=======
     [(); num_query_io::<MAX_NUM_ITEMS_PER_OUTPUT>()]:,
->>>>>>> 10677575
 {
     revelation_no_results_tree: CircuitWithUniversalVerifier<
         F,
@@ -286,11 +265,7 @@
     [(); INDEX_TREE_MAX_DEPTH - 1]:,
     [(); MAX_NUM_ITEMS_PER_OUTPUT * MAX_NUM_OUTPUTS]:,
     [(); MAX_NUM_ITEMS_PER_OUTPUT - 1]:,
-<<<<<<< HEAD
-    [(); QUERY_PI_LEN::<MAX_NUM_ITEMS_PER_OUTPUT>]:,
-=======
     [(); query_pi_len::<MAX_NUM_ITEMS_PER_OUTPUT>()]:,
->>>>>>> 10677575
     [(); 2 * (MAX_NUM_PREDICATE_OPS + MAX_NUM_RESULT_OPS)]:,
     [(); MAX_NUM_COLUMNS + MAX_NUM_RESULT_OPS]:,
 {
@@ -354,10 +329,7 @@
     /// - `results_structure`: Data about the operations and items returned in the `SELECT` clause of the query
     /// - `limit, offset`: limit and offset values specified in the query
     /// - `distinct`: Flag specifying whether the DISTINCT keyword was specified in the query
-<<<<<<< HEAD
-=======
     #[allow(clippy::too_many_arguments)]
->>>>>>> 10677575
     pub fn new_revelation_tabular(
         preprocessing_proof: Vec<u8>,
         matching_rows: Vec<MatchingRow>,
@@ -418,7 +390,7 @@
         )?;
         let placeholder_inputs =
             CheckPlaceholderGadget::new(query_bounds, placeholders, placeholder_hash_ids)?;
-<<<<<<< HEAD
+
         let revelation_circuit = RevelationCircuitUnprovenOffset::new(
             row_paths,
             &results_structure.output_ids,
@@ -429,19 +401,6 @@
             placeholder_inputs,
         )?;
 
-=======
-
-        let revelation_circuit = RevelationCircuitUnprovenOffset::new(
-            row_paths,
-            &results_structure.output_ids,
-            result_values,
-            limit,
-            offset,
-            results_structure.distinct.unwrap_or(false),
-            placeholder_inputs,
-        )?;
-
->>>>>>> 10677575
         Ok(Self::UnprovenOffset {
             row_proofs,
             preprocessing_proof,
@@ -476,22 +435,13 @@
     [(); MAX_NUM_ITEMS_PER_OUTPUT - 1]:,
     [(); num_query_io::<MAX_NUM_ITEMS_PER_OUTPUT>()]:,
     [(); <H as Hasher<F>>::HASH_SIZE]:,
-<<<<<<< HEAD
-    [(); PI_LEN::<MAX_NUM_OUTPUTS, MAX_NUM_ITEMS_PER_OUTPUT, MAX_NUM_PLACEHOLDERS>]:,
-=======
->>>>>>> 10677575
     [(); ROW_TREE_MAX_DEPTH - 1]:,
     [(); INDEX_TREE_MAX_DEPTH - 1]:,
     [(); MAX_NUM_ITEMS_PER_OUTPUT * MAX_NUM_OUTPUTS]:,
     [(); MAX_NUM_COLUMNS + MAX_NUM_RESULT_OPS]:,
-<<<<<<< HEAD
-    [(); QUERY_PI_LEN::<MAX_NUM_ITEMS_PER_OUTPUT>]:,
-    [(); 2 * (MAX_NUM_PREDICATE_OPS + MAX_NUM_RESULT_OPS)]:,
-=======
     [(); query_pi_len::<MAX_NUM_ITEMS_PER_OUTPUT>()]:,
     [(); 2 * (MAX_NUM_PREDICATE_OPS + MAX_NUM_RESULT_OPS)]:,
     [(); pi_len::<MAX_NUM_OUTPUTS, MAX_NUM_ITEMS_PER_OUTPUT, MAX_NUM_PLACEHOLDERS>()]:,
->>>>>>> 10677575
 {
     pub fn build(
         query_circuit_set: &RecursiveCircuits<F, C, D>,
