--- conflicted
+++ resolved
@@ -6,11 +6,7 @@
     computational_hash_ids::PlaceholderIdentifier,
     universal_circuit::{
         universal_circuit_inputs::{PlaceholderId, Placeholders},
-<<<<<<< HEAD
         universal_query_gadget::QueryBound,
-=======
-        universal_query_circuit::QueryBound,
->>>>>>> 10677575
     },
 };
 use alloy::primitives::U256;
@@ -210,31 +206,19 @@
         };
         let to_be_checked_placeholders = placeholder_hash_ids
             .into_iter()
-<<<<<<< HEAD
-            .map(|placeholder_id| compute_checked_placeholder_for_id(placeholder_id))
+            .map(compute_checked_placeholder_for_id)
             .collect::<Result<Vec<_>>>()?;
         // compute placeholders data to be hashed for secondary query bounds
         let min_query_secondary = QueryBound::new_secondary_index_bound(
-            &placeholders,
-            &query_bounds.min_query_secondary(),
+            placeholders,
+            query_bounds.min_query_secondary(),
         )
         .unwrap();
         let max_query_secondary = QueryBound::new_secondary_index_bound(
-            &placeholders,
-            &query_bounds.max_query_secondary(),
+            placeholders,
+            query_bounds.max_query_secondary(),
         )
         .unwrap();
-=======
-            .map(&compute_checked_placeholder_for_id)
-            .collect::<Result<Vec<_>>>()?;
-        // compute placeholders data to be hashed for secondary query bounds
-        let min_query_secondary =
-            QueryBound::new_secondary_index_bound(placeholders, query_bounds.min_query_secondary())
-                .unwrap();
-        let max_query_secondary =
-            QueryBound::new_secondary_index_bound(placeholders, query_bounds.max_query_secondary())
-                .unwrap();
->>>>>>> 10677575
         let secondary_query_bound_placeholders = [min_query_secondary, max_query_secondary]
             .into_iter()
             .flat_map(|query_bound| {
@@ -322,13 +306,11 @@
             .zip(&self.secondary_query_bound_placeholders)
             .for_each(|(t, v)| v.assign(pw, t));
     }
-<<<<<<< HEAD
     // Return the query bounds on the primary index, taken from the placeholder values
+    #[cfg(test)] // used only in test for now
     pub(crate) fn primary_query_bounds(&self) -> (U256, U256) {
         (self.placeholder_values[0], self.placeholder_values[1])
     }
-=======
->>>>>>> 10677575
 }
 
 /// This gadget checks that the placeholders identifiers and values employed to
