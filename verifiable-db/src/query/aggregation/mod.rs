<<<<<<< HEAD
use std::{array, iter::once};
=======
use std::iter::once;
>>>>>>> 10677575

use alloy::primitives::U256;
use anyhow::Result;
use itertools::Itertools;
use mp2_common::{
    poseidon::{empty_poseidon_hash, HashPermutation},
    proof::ProofWithVK,
    serialization::{deserialize_long_array, serialize_long_array},
<<<<<<< HEAD
    types::{CBuilder, HashOutput},
    u256::{CircuitBuilderU256, UInt256Target, WitnessWriteU256},
    utils::{Fieldable, ToFields, ToTargets},
    CHasher, F,
};
use plonky2::{
    field::types::Field,
    hash::{
        hash_types::{HashOut, HashOutTarget},
        hashing::hash_n_to_hash_no_pad,
    },
    iop::{
        target::{BoolTarget, Target},
        witness::{PartialWitness, WitnessWrite},
    },
    plonk::config::GenericHashOut,
};
=======
    types::HashOutput,
    utils::{Fieldable, ToFields},
    F,
};
use plonky2::{
    hash::{hash_types::HashOut, hashing::hash_n_to_hash_no_pad},
    plonk::config::GenericHashOut,
};
>>>>>>> 10677575
use serde::{Deserialize, Serialize};

pub(crate) mod child_proven_single_path_node;
pub(crate) mod embedded_tree_proven_single_path_node;
pub(crate) mod full_node_index_leaf;
pub(crate) mod full_node_with_one_child;
pub(crate) mod full_node_with_two_children;
pub(crate) mod non_existence_inter;
mod output_computation;
pub(crate) mod partial_node;
mod utils;

use super::{
    api::CircuitInput,
    computational_hash_ids::{ColumnIDs, Identifiers, PlaceholderIdentifier},
    universal_circuit::{
        universal_circuit_inputs::{BasicOperation, PlaceholderId, Placeholders, ResultStructure},
        universal_query_circuit::{placeholder_hash, placeholder_hash_without_query_bounds},
        universal_query_gadget::QueryBound,
        ComputationalHash, PlaceholderHash,
    },
};

#[derive(Clone, Debug, PartialEq, Eq, Serialize, Deserialize)]
/// Data structure representing a query bound on secondary index
pub struct QueryBoundSecondary {
    /// value of the query bound. Could come either from a constant in the query or from a placeholder
    pub(crate) value: U256,
    pub(crate) overflow: bool,
    pub(crate) source: QueryBoundSource,
}
impl QueryBoundSecondary {
    pub fn is_bounded_low(&self) -> bool {
        self.value != U256::ZERO
    }

    pub fn is_bounded_high(&self) -> bool {
        self.value != U256::MAX
    }
}

#[derive(Clone, Debug, PartialEq, Eq, Serialize, Deserialize)]
/// Enumeration employed to specify whether a query bound for secondary indexed is taken in the query from
/// a constant or from a placeholder
pub enum QueryBoundSource {
    // Query bound is a constant
    Constant(U256),
    /// Query bound taken from placeholder with id
    Placeholder(PlaceholderId),
    /// Query bound computed with a basic operation
    Operation(BasicOperation),
}

impl From<&QueryBoundSecondary> for QueryBoundSource {
    fn from(value: &QueryBoundSecondary) -> Self {
        value.source.clone()
    }
}

impl QueryBoundSecondary {
    pub fn new(placeholders: &Placeholders, source: QueryBoundSource) -> Result<Self> {
        let (value, overflow) = QueryBound::compute_bound_value(placeholders, &source)?;
        Ok(Self {
            value,
            overflow,
            source,
        })
    }

    pub fn new_constant_bound(value: U256) -> Self {
        Self {
            value,
            overflow: false,
            source: QueryBoundSource::Constant(value),
        }
    }

    pub fn value(&self) -> &U256 {
        &self.value
    }
}

#[derive(Clone, Debug, PartialEq, Eq, Serialize, Deserialize)]
/// Data structure storing the query bounds specified in the query for primary and secondary index
pub struct QueryBounds {
    min_query_primary: U256,
    max_query_primary: U256,
    min_query_secondary: QueryBoundSecondary,
    max_query_secondary: QueryBoundSecondary,
}

impl QueryBounds {
    /// Initialize `QueryBounds`. Bounds for secondary indexes are optional as they might not have been specified
    /// in the query
    pub fn new(
        placeholders: &Placeholders,
        min_query_secondary: Option<QueryBoundSource>,
        max_query_secondary: Option<QueryBoundSource>,
    ) -> Result<Self> {
        Ok(Self {
            min_query_primary: placeholders.get(&PlaceholderIdentifier::MinQueryOnIdx1)?,
            max_query_primary: placeholders.get(&PlaceholderIdentifier::MaxQueryOnIdx1)?,
            min_query_secondary: min_query_secondary
                .map(|source| QueryBoundSecondary::new(placeholders, source))
                .unwrap_or(Ok(QueryBoundSecondary::new_constant_bound(U256::ZERO)))?,
            max_query_secondary: max_query_secondary
                .map(|source| QueryBoundSecondary::new(placeholders, source))
                .unwrap_or(Ok(QueryBoundSecondary::new_constant_bound(U256::MAX)))?,
        })
    }

    pub fn is_primary_in_range(&self, v: &U256) -> bool {
        &self.min_query_primary <= v && v <= &self.max_query_primary
    }

    // Getter functions for the struct fields
    pub fn min_query_primary(&self) -> U256 {
        self.min_query_primary
    }
    pub fn max_query_primary(&self) -> U256 {
        self.max_query_primary
    }
    pub fn min_query_secondary(&self) -> &QueryBoundSecondary {
        &self.min_query_secondary
    }
    pub fn max_query_secondary(&self) -> &QueryBoundSecondary {
        &self.max_query_secondary
    }
}

/// Data structure containing all the information needed as input by aggregation circuits for a single node of the tree
#[derive(Clone, Copy, Debug, Default, PartialEq, Eq, Serialize, Deserialize)]
pub struct NodeInfo {
    /// The hash of the embedded tree at this node. It can be the hash of the row tree if this node is a node in
    /// the index tree, or it can be a hash of the cells tree if this node is a node in a rows tree
    pub(crate) embedded_tree_hash: HashOut<F>,
    /// Hashes of the children of the current node, first left child and then right child hash. The hash of left/right child
    /// is the empty hash (i.e., H("")) if there is no corresponding left/right child for the current node
    pub(crate) child_hashes: [HashOut<F>; 2],
    /// value stored in the node. It can be a primary index value if the node is a node in the index tree,
    /// a secondary index value if the node is a node in a rows tree
    pub(crate) value: U256,
    /// minimum value associated to the current node. It can be a primary index value if the node is a node in the index tree,
    /// a secondary index value if the node is a node in a rows tree
    pub(crate) min: U256,
    /// minimum value associated to the current node. It can be a primary index value if the node is a node in the index tree,
    /// a secondary index value if the node is a node in a rows tree
    pub(crate) max: U256,
    /// Flag specifying whether this is a leaf node or not
    pub(crate) is_leaf: bool,
}

impl NodeInfo {
    /// Instantiate a new `NodeInfo` from the data stored in the node and the
    /// child hashes, if any
    pub fn new(
        embedded_tree_hash: &HashOutput,
        left_child_hash: Option<&HashOutput>,
        right_child_hash: Option<&HashOutput>,
        value: U256,
        min: U256,
        max: U256,
    ) -> Self {
        let child_hashes = [
            left_child_hash
                .map(|hash| HashOut::from_bytes(hash.into()))
                .unwrap_or(*empty_poseidon_hash()),
            right_child_hash
                .map(|hash| HashOut::from_bytes(hash.into()))
                .unwrap_or(*empty_poseidon_hash()),
        ];
        Self {
            embedded_tree_hash: HashOut::from_bytes(embedded_tree_hash.into()),
            child_hashes,
            value,
            min,
            max,
            is_leaf: left_child_hash.is_none() && right_child_hash.is_none(),
        }
    }

    pub fn node_hash(&self, index_id: u64) -> HashOutput {
        HashOutput::try_from(self.compute_node_hash(index_id.to_field()).to_bytes()).unwrap()
    }

    pub(crate) fn compute_node_hash(&self, index_id: F) -> HashOut<F> {
        hash_n_to_hash_no_pad::<F, HashPermutation>(
            &self
                .child_hashes
                .into_iter()
                .flat_map(|h| h.to_vec())
                .chain(self.min.to_fields())
                .chain(self.max.to_fields())
                .chain(once(index_id))
                .chain(self.value.to_fields())
                .chain(self.embedded_tree_hash.to_vec())
                .collect_vec(),
        )
    }
}
<<<<<<< HEAD

#[derive(Clone, Debug)]
pub(crate) struct NodeInfoTarget {
    /// The hash of the embedded tree at this node. It can be the hash of the row tree if this node is a node in
    /// the index tree, or it can be a hash of the cells tree if this node is a node in a rows tree
    pub(crate) embedded_tree_hash: HashOutTarget,
    /// Hashes of the children of the current node, first left child and then right child hash. The hash of left/right child
    /// is the empty hash (i.e., H("")) if there is no corresponding left/right child for the current node
    pub(crate) child_hashes: [HashOutTarget; 2],
    /// value stored in the node. It can be a primary index value if the node is a node in the index tree,
    /// a secondary index value if the node is a node in a rows tree
    pub(crate) value: UInt256Target,
    /// minimum value associated to the current node. It can be a primary index value if the node is a node in the index tree,
    /// a secondary index value if the node is a node in a rows tree
    pub(crate) min: UInt256Target,
    /// minimum value associated to the current node. It can be a primary index value if the node is a node in the index tree,
    /// a secondary index value if the node is a node in a rows tree
    pub(crate) max: UInt256Target,
}

impl NodeInfoTarget {
    pub(crate) fn build(b: &mut CBuilder) -> Self {
        let [value, min, max] = b.add_virtual_u256_arr();
        let [left_child_hash, right_child_hash, embedded_tree_hash] =
            array::from_fn(|_| b.add_virtual_hash());
        Self {
            embedded_tree_hash,
            child_hashes: [left_child_hash, right_child_hash],
            value,
            min,
            max,
        }
    }

    /// Build an instance of `Self` without range-check the `UInt256Target`s
    pub(crate) fn build_unsafe(b: &mut CBuilder) -> Self {
        let [value, min, max] = b.add_virtual_u256_arr_unsafe();
        let [left_child_hash, right_child_hash, embedded_tree_hash] =
            array::from_fn(|_| b.add_virtual_hash());
        Self {
            embedded_tree_hash,
            child_hashes: [left_child_hash, right_child_hash],
            value,
            min,
            max,
        }
    }

    pub(crate) fn compute_node_hash(&self, b: &mut CBuilder, index_id: Target) -> HashOutTarget {
        let inputs = self.child_hashes[0]
            .to_targets()
            .into_iter()
            .chain(self.child_hashes[1].to_targets())
            .chain(self.min.to_targets())
            .chain(self.max.to_targets())
            .chain(once(index_id))
            .chain(self.value.to_targets())
            .chain(self.embedded_tree_hash.to_targets())
            .collect_vec();
        b.hash_n_to_hash_no_pad::<CHasher>(inputs)
    }

    pub(crate) fn set_target(&self, pw: &mut PartialWitness<F>, inputs: &NodeInfo) {
        [
            (self.embedded_tree_hash, inputs.embedded_tree_hash),
            (self.child_hashes[0], inputs.child_hashes[0]),
            (self.child_hashes[1], inputs.child_hashes[1]),
        ]
        .into_iter()
        .for_each(|(target, value)| pw.set_hash_target(target, value));
        pw.set_u256_target_arr(
            &[self.min.clone(), self.max.clone(), self.value.clone()],
            &[inputs.min, inputs.max, inputs.value],
        );
    }
}

=======
>>>>>>> 10677575
#[derive(Clone, Copy, Debug, PartialEq, Eq, Serialize, Deserialize)]
/// enum to specify whether a node is the left or right child of another node
pub enum ChildPosition {
    Left,
    Right,
}

impl ChildPosition {
    // convert `self` to a flag specifying whether a node is the left child of another node or not
    pub(crate) fn to_flag(self) -> bool {
        match self {
            ChildPosition::Left => true,
            ChildPosition::Right => false,
        }
    }
}

#[derive(Clone, Debug, Serialize, Deserialize)]
pub(crate) struct CommonInputs {
    pub(crate) is_rows_tree_node: bool,
    pub(crate) min_query: U256,
    pub(crate) max_query: U256,
}

impl CommonInputs {
    pub(crate) fn new(is_rows_tree_node: bool, query_bounds: &QueryBounds) -> Self {
        Self {
            is_rows_tree_node,
            min_query: if is_rows_tree_node {
                query_bounds.min_query_secondary.value
            } else {
                query_bounds.min_query_primary
            },
            max_query: if is_rows_tree_node {
                query_bounds.max_query_secondary.value
            } else {
                query_bounds.max_query_primary
            },
        }
    }
}
/// Input data structure for circuits employed for nodes where both the children and the embedded tree are proven
#[derive(Clone, Debug, Serialize, Deserialize)]
pub struct TwoProvenChildNodeInput {
    /// Proof for the left child of the node being proven
    pub(crate) left_child_proof: ProofWithVK,
    /// Proof for the right child of the node being proven
    pub(crate) right_child_proof: ProofWithVK,
    /// Proof for the embedded tree stored in the current node
    pub(crate) embedded_tree_proof: ProofWithVK,
    /// Common inputs shared across all the circuits
    pub(crate) common: CommonInputs,
}
/// Input data structure for circuits employed for nodes where one child and the embedded tree are proven
#[derive(Clone, Debug, Serialize, Deserialize)]
pub struct OneProvenChildNodeInput {
    /// Data related to the child not associated with a proof, if any
    pub(crate) unproven_child: Option<NodeInfo>,
    /// Proof for the proven child
    pub(crate) proven_child_proof: ChildProof,
    /// Proof for the embedded tree stored in the current node
    pub(crate) embedded_tree_proof: ProofWithVK,
    /// Common inputs shared across all the circuits
    pub(crate) common: CommonInputs,
}
#[derive(Clone, Debug, PartialEq, Serialize, Deserialize)]
/// Data structure representing a proof for a child node
pub struct ChildProof {
    /// Actual proof
    pub(crate) proof: ProofWithVK,
    /// Flag specifying whether the child associated with `proof` is the left or right child of its parent
    pub(crate) child_position: ChildPosition,
}

impl ChildProof {
    pub fn new(proof: Vec<u8>, child_position: ChildPosition) -> Result<ChildProof> {
        Ok(Self {
            proof: ProofWithVK::deserialize(&proof)?,
            child_position,
        })
    }
}

#[derive(Clone, Debug, PartialEq, Serialize, Deserialize)]
/// Enum employed to specify whether a proof refers to a child node or the embedded tree stored in a node
pub enum SubProof {
    /// Proof refer to a child
    Child(ChildProof),
    /// Proof refer to the embedded tree stored in the node: can be either the proof for a single row
    /// (if proving a rows tree node) of the proof for the root node of a rows tree (if proving an index tree node)
    Embedded(ProofWithVK),
}

impl SubProof {
    /// Initialize a new `SubProof::Child`
    pub fn new_child_proof(proof: Vec<u8>, child_position: ChildPosition) -> Result<Self> {
        Ok(SubProof::Child(ChildProof::new(proof, child_position)?))
    }

    /// Initialize a new `SubProof::Embedded`
    pub fn new_embedded_tree_proof(proof: Vec<u8>) -> Result<Self> {
        Ok(SubProof::Embedded(ProofWithVK::deserialize(&proof)?))
    }
}

/// Input data structure for circuits employed for nodes where only one among children node and embedded tree is proven
#[derive(Clone, Debug, Serialize, Deserialize)]
pub struct SinglePathInput {
    /// Data about the left child of the node being proven, if any
    pub(crate) left_child: Option<NodeInfo>,
    /// Data about the right child of the node being proven, if any
    pub(crate) right_child: Option<NodeInfo>,
    /// Data about the node being proven
    pub(crate) node_info: NodeInfo,
    /// Proof of either a child node or of the embedded tree stored in the current node
    pub(crate) subtree_proof: SubProof,
    /// Common inputs shared across all the circuits
    pub(crate) common: CommonInputs,
}

/// Data structure containing the computational hash and placeholder hash to be provided as input to
/// non-existence circuits. These hashes are computed from the query specific data provided as input
/// to the initialization method of this data structure
pub struct QueryHashNonExistenceCircuits {
    computational_hash: ComputationalHash,
    placeholder_hash: PlaceholderHash,
}

impl QueryHashNonExistenceCircuits {
    pub fn new<
        const MAX_NUM_COLUMNS: usize,
        const MAX_NUM_PREDICATE_OPS: usize,
        const MAX_NUM_RESULT_OPS: usize,
        const MAX_NUM_RESULTS: usize,
    >(
        column_ids: &ColumnIDs,
        predicate_operations: &[BasicOperation],
        results: &ResultStructure,
        placeholders: &Placeholders,
        query_bounds: &QueryBounds,
        is_rows_tree_node: bool,
    ) -> Result<Self>
    where
        [(); MAX_NUM_RESULTS - 1]:,
        [(); MAX_NUM_COLUMNS + MAX_NUM_RESULT_OPS]:,
        [(); 2 * (MAX_NUM_PREDICATE_OPS + MAX_NUM_RESULT_OPS)]:,
    {
        let computational_hash = if is_rows_tree_node {
            Identifiers::computational_hash_without_query_bounds(
                column_ids,
                predicate_operations,
                results,
            )?
        } else {
            ComputationalHash::from_bytes(
                (&Identifiers::computational_hash_universal_circuit(
                    column_ids,
                    predicate_operations,
                    results,
                    Some((&query_bounds.min_query_secondary).into()),
                    Some((&query_bounds.max_query_secondary).into()),
                )?)
                    .into(),
            )
        };
        let placeholder_hash_ids = CircuitInput::<
            MAX_NUM_COLUMNS,
            MAX_NUM_PREDICATE_OPS,
            MAX_NUM_RESULT_OPS,
            MAX_NUM_RESULTS,
        >::ids_for_placeholder_hash(
            predicate_operations, results, placeholders, query_bounds
        )?;
        let placeholder_hash = if is_rows_tree_node {
            placeholder_hash_without_query_bounds(&placeholder_hash_ids, placeholders)
        } else {
            placeholder_hash(&placeholder_hash_ids, placeholders, query_bounds)
        }?;
        Ok(Self {
            computational_hash,
            placeholder_hash,
        })
    }

    // Getter functions for the struct fields
    pub fn computational_hash(&self) -> ComputationalHash {
        self.computational_hash
    }
    pub fn placeholder_hash(&self) -> PlaceholderHash {
        self.placeholder_hash
    }
}

/// Input data structure for circuits employed to prove the non-existence of rows satisfying the query bounds
#[derive(Clone, Debug, Serialize, Deserialize)]
pub struct NonExistenceInput<const MAX_NUM_RESULTS: usize> {
    /// Data about the node being proven
    pub(crate) node_info: NodeInfo,
    /// Data about the left child of the node, if any
    pub(crate) left_child_info: Option<NodeInfo>,
    /// Data about the left child of the node, if any
    pub(crate) right_child_info: Option<NodeInfo>,
    /// Value of the primary index associated to the current node
    pub(crate) primary_index_value: U256,
    /// Identifier of primary and secondary indexed columns
    pub(crate) index_ids: [F; 2],
    /// Computational hash associated to the query
    pub(crate) computational_hash: ComputationalHash,
    /// Placeholder hash associated to the query
    pub(crate) placeholder_hash: PlaceholderHash,
    /// Set of aggregation operations employed to aggregate results
    #[serde(
        serialize_with = "serialize_long_array",
        deserialize_with = "deserialize_long_array"
    )]
    pub(crate) aggregation_ops: [F; MAX_NUM_RESULTS],
    /// Flag specifying whether the node being proven belongs to the rows tree or not
    pub(crate) is_rows_tree_node: bool,
    /// Minimum query bound found in the query for primary or secondary index, depending on
    /// whether the node being proven belongs to the index tree or not
    pub(crate) min_query: QueryBound,
    /// Maximum query bound found in the query for primary or secondary index, depending on
    /// whether the node being proven belongs to the index tree or not
    pub(crate) max_query: QueryBound,
}

#[cfg(test)]
pub(crate) mod tests {
    use crate::query::{
        computational_hash_ids::{AggregationOperation, Identifiers},
        public_inputs::PublicInputs,
    };
    use alloy::primitives::U256;
    use mp2_common::{array::ToField, group_hashing::add_curve_point, utils::ToFields, F};
    use plonky2_ecgfp5::curve::curve::Point;

    /// Compute the output values and the overflow number at the specified index by
    /// the proofs. It's the test function corresponding to `compute_output_item`.
    pub(crate) fn compute_output_item_value<const S: usize>(
        i: usize,
        proofs: &[&PublicInputs<F, S>],
    ) -> (Vec<F>, u32)
    where
        [(); S - 1]:,
    {
        let proof0 = &proofs[0];
        let op = proof0.operation_ids()[i];

        let [op_id, op_min, op_max, op_sum, op_avg] = [
            AggregationOperation::IdOp,
            AggregationOperation::MinOp,
            AggregationOperation::MaxOp,
            AggregationOperation::SumOp,
            AggregationOperation::AvgOp,
        ]
        .map(|op| Identifiers::AggregationOperations(op).to_field());

        let is_op_id = op == op_id;
        let is_op_min = op == op_min;
        let is_op_max = op == op_max;
        let is_op_sum = op == op_sum;
        let is_op_avg = op == op_avg;

        // Check that the all proofs are employing the same aggregation operation.
        proofs[1..]
            .iter()
            .for_each(|p| assert_eq!(p.operation_ids()[i], op));

        // Compute the SUM, MIN or MAX value.
        let mut sum_overflow = 0;
        let mut output = proof0.value_at_index(i);
        if i == 0 && is_op_id {
            // If it's the first proof and the operation is ID,
            // the value is a curve point not a Uint256.
            output = U256::ZERO;
        }
        for p in proofs[1..].iter() {
            // Get the current proof value.
            let mut value = p.value_at_index(i);
            if i == 0 && is_op_id {
                // If it's the first proof and the operation is ID,
                // the value is a curve point not a Uint256.
                value = U256::ZERO;
            }

            // Compute the MIN or MAX value.
            if is_op_min {
                output = output.min(value);
            } else if is_op_max {
                output = output.max(value);
            } else {
                // Compute the SUM value and the overflow.
                let (addition, overflow) = output.overflowing_add(value);
                output = addition;
                if overflow {
                    sum_overflow += 1;
                }
            }
        }

        let mut output = output.to_fields();
        if i == 0 {
            // We always accumulate order-agnostic digest of the proofs for the first item.
            output = if is_op_id {
                let points: Vec<_> = proofs
                    .iter()
                    .map(|p| Point::decode(p.first_value_as_curve_point().encode()).unwrap())
                    .collect();
                add_curve_point(&points).to_fields()
            } else {
                // Pad the current output to ``CURVE_TARGET_LEN` for the first item.
                PublicInputs::<_, S>::pad_slice_to_curve_len(&output)
            };
        }

        // Set the overflow if the operation is SUM or AVG:
        // overflow = op == SUM OR op == AVG ? sum_overflow : 0
        let overflow = if is_op_sum || is_op_avg {
            sum_overflow
        } else {
            0
        };

        (output, overflow)
    }
}<|MERGE_RESOLUTION|>--- conflicted
+++ resolved
@@ -1,44 +1,22 @@
-<<<<<<< HEAD
 use std::{array, iter::once};
-=======
-use std::iter::once;
->>>>>>> 10677575
 
 use alloy::primitives::U256;
 use anyhow::Result;
 use itertools::Itertools;
 use mp2_common::{
-    poseidon::{empty_poseidon_hash, HashPermutation},
-    proof::ProofWithVK,
-    serialization::{deserialize_long_array, serialize_long_array},
-<<<<<<< HEAD
-    types::{CBuilder, HashOutput},
-    u256::{CircuitBuilderU256, UInt256Target, WitnessWriteU256},
-    utils::{Fieldable, ToFields, ToTargets},
-    CHasher, F,
+    poseidon::{empty_poseidon_hash, HashPermutation}, proof::ProofWithVK, serialization::{deserialize_long_array, serialize_long_array}, types::{CBuilder, HashOutput}, u256::{CircuitBuilderU256, UInt256Target, WitnessWriteU256}, utils::{Fieldable, ToFields, ToTargets}, CHasher, F
 };
 use plonky2::{
-    field::types::Field,
     hash::{
         hash_types::{HashOut, HashOutTarget},
         hashing::hash_n_to_hash_no_pad,
     },
     iop::{
-        target::{BoolTarget, Target},
+        target::Target,
         witness::{PartialWitness, WitnessWrite},
     },
     plonk::config::GenericHashOut,
 };
-=======
-    types::HashOutput,
-    utils::{Fieldable, ToFields},
-    F,
-};
-use plonky2::{
-    hash::{hash_types::HashOut, hashing::hash_n_to_hash_no_pad},
-    plonk::config::GenericHashOut,
-};
->>>>>>> 10677575
 use serde::{Deserialize, Serialize};
 
 pub(crate) mod child_proven_single_path_node;
@@ -239,7 +217,6 @@
         )
     }
 }
-<<<<<<< HEAD
 
 #[derive(Clone, Debug)]
 pub(crate) struct NodeInfoTarget {
@@ -261,6 +238,7 @@
 }
 
 impl NodeInfoTarget {
+    #[allow(dead_code)]
     pub(crate) fn build(b: &mut CBuilder) -> Self {
         let [value, min, max] = b.add_virtual_u256_arr();
         let [left_child_hash, right_child_hash, embedded_tree_hash] =
@@ -317,8 +295,6 @@
     }
 }
 
-=======
->>>>>>> 10677575
 #[derive(Clone, Copy, Debug, PartialEq, Eq, Serialize, Deserialize)]
 /// enum to specify whether a node is the left or right child of another node
 pub enum ChildPosition {
