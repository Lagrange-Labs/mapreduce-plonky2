--- conflicted
+++ resolved
@@ -1,17 +1,14 @@
-<<<<<<< HEAD
 use std::{array, iter::once};
-=======
-use std::iter::once;
->>>>>>> 5e2df858
 
 use alloy::primitives::U256;
 use anyhow::Result;
 use itertools::Itertools;
+use itertools::Itertools;
 use mp2_common::{
+    poseidon::{empty_poseidon_hash, HashPermutation},
     poseidon::{empty_poseidon_hash, HashPermutation},
     proof::ProofWithVK,
     serialization::{deserialize_long_array, serialize_long_array},
-<<<<<<< HEAD
     types::{CBuilder, HashOutput},
     u256::{CircuitBuilderU256, UInt256Target, WitnessWriteU256},
     utils::{Fieldable, ToFields, ToTargets},
@@ -29,17 +26,6 @@
     },
     plonk::config::GenericHashOut,
 };
-=======
-    types::HashOutput,
-    utils::{Fieldable, ToFields},
-    F,
-};
-use plonky2::{
-    field::types::Field,
-    hash::{hash_types::HashOut, hashing::hash_n_to_hash_no_pad},
-    plonk::config::GenericHashOut,
-};
->>>>>>> 5e2df858
 use serde::{Deserialize, Serialize};
 
 pub(crate) mod child_proven_single_path_node;
@@ -240,7 +226,6 @@
         )
     }
 }
-<<<<<<< HEAD
 
 #[derive(Clone, Debug)]
 pub(crate) struct NodeInfoTarget {
@@ -318,8 +303,6 @@
     }
 }
 
-=======
->>>>>>> 5e2df858
 #[derive(Clone, Copy, Debug, PartialEq, Eq, Serialize, Deserialize)]
 /// enum to specify whether a node is the left or right child of another node
 pub enum ChildPosition {
