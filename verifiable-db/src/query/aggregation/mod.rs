--- conflicted
+++ resolved
@@ -121,25 +121,6 @@
         &self.min_query_primary <= v && v <= &self.max_query_primary
     }
 
-<<<<<<< HEAD
-
-    pub fn min_query_primary(&self) -> U256 {
-        self.min_query_primary
-    }
-
-    pub fn max_query_primary(&self) -> U256 {
-        self.max_query_primary
-    }
-
-    pub fn min_query_secondary(&self) -> U256 {
-        self.min_query_secondary.value
-    }
-
-    pub fn max_query_secondary(&self) -> U256 {
-        self.max_query_secondary.value
-    }
-    
-=======
     // Getter functions for the struct fields
     pub fn min_query_primary(&self) -> U256 {
         self.min_query_primary
@@ -153,7 +134,6 @@
     pub fn max_query_secondary(&self) -> &QueryBoundSecondary {
         &self.max_query_secondary
     }
->>>>>>> 4ef18f55
 }
 
 /// Data structure containing all the information needed as input by aggregation circuits for a single node of the tree
