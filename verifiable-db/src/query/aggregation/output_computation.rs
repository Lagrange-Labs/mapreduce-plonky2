--- conflicted
+++ resolved
@@ -16,7 +16,7 @@
 };
 use plonky2::iop::target::Target;
 use plonky2_crypto::u32::arithmetic_u32::CircuitBuilderU32;
-use plonky2_ecgfp5::gadgets::curve::{CircuitBuilderEcGFp5, CurveTarget};
+use plonky2_ecgfp5::gadgets::curve::CircuitBuilderEcGFp5;
 
 /// Compute the dummy targets for each of the `S` values to be returned as output.
 pub(crate) fn compute_dummy_output_targets<const S: usize>(
@@ -183,14 +183,10 @@
 pub(crate) mod tests {
     use super::*;
     use crate::{
-<<<<<<< HEAD
         query::{
-            aggregation::tests::compute_output_item_value,
-            universal_circuit::universal_query_gadget::CurveOrU256, PI_LEN,
+            aggregation::tests::compute_output_item_value, pi_len,
+            universal_circuit::universal_query_gadget::CurveOrU256,
         },
-=======
-        query::{aggregation::tests::compute_output_item_value, pi_len},
->>>>>>> 3bf074cb
         test_utils::{random_aggregation_operations, random_aggregation_public_inputs},
     };
     use mp2_common::{types::CURVE_TARGET_LEN, u256::NUM_LIMBS, utils::ToFields, C, D, F};
