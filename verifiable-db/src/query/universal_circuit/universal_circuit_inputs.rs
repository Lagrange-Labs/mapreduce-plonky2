use anyhow::{anyhow, ensure, Context, Result};
use std::collections::HashMap;

use alloy::primitives::U256;
use itertools::Itertools;
use mp2_common::{
    utils::{Fieldable, TryIntoBool},
    F,
};

use crate::query::computational_hash_ids::{Operation, Output};

#[derive(Clone, Copy, Debug, Default)]
/// Data structure representing a placeholder in the query, given by its value and its identifier
pub struct Placeholder {
    pub(crate) value: U256,
    pub(crate) id: PlaceholderId,
}

pub type PlaceholderId = F;

#[derive(Clone, Copy, Eq, PartialEq, Hash)]
/// Enumeration representing all the possible types of input operands for a basic operation
pub enum InputOperand {
    // Input operand is a placeholder in the query
    Placeholder(PlaceholderId),
    // Input operand is a constant value in the query
    Constant(U256),
    /// Input operand is a column of the table: the integer stored in this variant is the index
    /// of the column in the set of columns of the table
    Column(usize),
    /// Input operand is the output of a previous basic operation: the integer stored in this variant
    /// is the position of this previous operation in the set of operations being computed.
    /// Note that this must refer to an operation already computed, so it should refer to
    /// an operation found before the current operation in the set of operations
    PreviousValue(usize),
}
impl std::fmt::Debug for InputOperand {
    fn fmt(&self, f: &mut std::fmt::Formatter<'_>) -> std::fmt::Result {
        match self {
            InputOperand::Placeholder(i) => write!(f, "${i}"),
            InputOperand::Constant(x) => write!(f, "{x}"),
            InputOperand::Column(id) => write!(f, "C[{id}]"),
            InputOperand::PreviousValue(previous) => write!(f, "@{previous}"),
        }
    }
}
impl Default for InputOperand {
    fn default() -> Self {
        InputOperand::Column(0)
    }
}

#[derive(Clone, Copy, Eq, PartialEq, Hash)]
/// Data structure employed to specify a basic operation to be performed to
/// compute the query
pub struct BasicOperation {
<<<<<<< HEAD
    pub first_operand: InputOperand,
=======
    pub(crate) first_operand: InputOperand,
>>>>>>> 40d7c919
    /// Can be None in case of unary operation
    pub second_operand: Option<InputOperand>,
    pub op: Operation,
}
impl std::fmt::Debug for BasicOperation {
    fn fmt(&self, f: &mut std::fmt::Formatter<'_>) -> std::fmt::Result {
        if let Some(second_operand) = self.second_operand {
            write!(
                f,
                "({:?} {:?} {:?})",
                self.first_operand, self.op, second_operand
            )
        } else {
            write!(f, "({:?} {:?})", self.first_operand, self.op)
        }
    }
}

impl BasicOperation {
    /// Instantiate a new binary operation, i.e., a basic operation with 2 operands
    pub fn new_binary_operation(
        first_operand: InputOperand,
        second_operand: InputOperand,
        op: Operation,
    ) -> Self {
        BasicOperation {
            first_operand,
            second_operand: Some(second_operand),
            op,
        }
    }

    /// Instantiate a new unary operation, i.e., a basic operation with a single operand
    pub fn new_unary_operation(operand: InputOperand, op: Operation) -> Self {
        BasicOperation {
            first_operand: operand,
            second_operand: None,
            op,
        }
    }

    /// Compute the results of the `operations` provided as input, employing the provided
    /// `column_values` as the operands for the operations having `InputOperand::Column`
    /// operands and the provided `placeholder_values` for the operations having `InputOperand::Placeholder`
    /// operands. The method returns also a flag which specifies if an arithemtic error
    /// has occurred throughout any of these operations
    pub(crate) fn compute_operations(
        operations: &[Self],
        column_values: &[U256],
        placeholder_values: &HashMap<PlaceholderId, U256>,
    ) -> Result<(Vec<U256>, bool)> {
        let mut results = Vec::with_capacity(operations.len());
        let mut arithmetic_error = false;
        let num_columns = column_values.len();
        for (i, op) in operations.iter().enumerate() {
            let get_input_value = |operand: &InputOperand| {
                Ok(match operand {
                    InputOperand::Placeholder(p) => {
                        *placeholder_values.get(p).ok_or_else(|| {
                            anyhow!("No placeholder value found associated to id {}", p)
                        })?
                    }
                    InputOperand::Constant(v) => *v,
                    InputOperand::Column(index) => {
                        ensure!(
                            *index < num_columns,
                            "invalid input operation: column index out of range for operation {}",
                            i
                        );
                        column_values[*index]
                    }
                    InputOperand::PreviousValue(index) => {
                        ensure!(*index < results.len(),
                                "invalid input operation: accessing a value that has not been computed yet in operation {}", i);
                        results[*index]
                    }
                })
            };
            let first_input = get_input_value(&op.first_operand)?;
            let second_input = op.second_operand.as_ref().map(get_input_value).unwrap_or(
                // op.second_operand = None means it's a unary operation, so we can choose a dummy input value
                Ok(U256::ZERO),
            )?;
            let result = match op.op {
                Operation::AddOp => {
                    let (res, overflow) = first_input.overflowing_add(second_input);
                    arithmetic_error |= overflow;
                    res
                }
                Operation::SubOp => {
                    let (res, overflow) = first_input.overflowing_sub(second_input);
                    arithmetic_error |= overflow;
                    res
                }
                Operation::MulOp => {
                    let (res, overflow) = first_input.overflowing_mul(second_input);
                    arithmetic_error |= overflow;
                    res
                }
                Operation::DivOp => {
                    arithmetic_error |= second_input.is_zero();
                    first_input.div_rem(second_input).0
                }
                Operation::ModOp => {
                    arithmetic_error |= second_input.is_zero();
                    first_input.div_rem(second_input).1
                }
                Operation::LessThanOp => U256::from((first_input < second_input) as u8),
                Operation::EqOp => U256::from((first_input == second_input) as u8),
                Operation::NeOp => U256::from((first_input != second_input) as u8),
                Operation::GreaterThanOp => U256::from((first_input > second_input) as u8),
                Operation::LessThanOrEqOp => U256::from((first_input <= second_input) as u8),
                Operation::GreaterThanOrEqOp => U256::from((first_input >= second_input) as u8),
                Operation::AndOp => {
                    let first_input = first_input
                        .try_into_bool()
                        .context(format!("first input value to AND operation {}: ", i))?;
                    let second_input = second_input
                        .try_into_bool()
                        .context(format!("second input value to AND operation {}: ", i))?;
                    U256::from((first_input && second_input) as u8)
                }
                Operation::OrOp => {
                    let first_input = first_input
                        .try_into_bool()
                        .context(format!("first input value to OR operation {}: ", i))?;
                    let second_input = second_input
                        .try_into_bool()
                        .context(format!("second input value to OR operation {}: ", i))?;
                    U256::from((first_input || second_input) as u8)
                }
                Operation::NotOp => {
                    let input_bool = first_input
                        .try_into_bool()
                        .context(format!("input value to NOT operation {}: ", i))?;
                    U256::from((!input_bool) as u8)
                }
                Operation::XorOp => {
                    let first_input = first_input
                        .try_into_bool()
                        .context(format!("first input value to XOR operation {}: ", i))?;
                    let second_input = second_input
                        .try_into_bool()
                        .context(format!("second input value to XOR operation {}: ", i))?;
                    U256::from((first_input ^ second_input) as u8)
                }
            };
            results.push(result);
        }

        Ok((results, arithmetic_error))
    }
}

#[derive(Clone, Copy, Debug)]
/// Enumeration representing the type of output values that can be returned for each row
pub enum OutputItem {
    /// Output value is a column of the table
    Column(usize),
    /// Output value is computed in one of the `MAX_NUM_RESULT_OPS` operations; the numeric value
    /// stored in this variant is the index of the `BasicOperation` computing the output value in the
    /// set of result operations
    ComputedValue(usize),
}

/// Data structure that contains the description of the output items to be returned and the
/// operations necessary to compute the output items
<<<<<<< HEAD
#[derive(Debug)]
pub struct ResultStructure {
    pub result_operations: Vec<BasicOperation>,
    pub output_items: Vec<OutputItem>,
}

impl From<(Vec<BasicOperation>, Vec<OutputItem>)> for ResultStructure {
    fn from(value: (Vec<BasicOperation>, Vec<OutputItem>)) -> Self {
        Self {
            result_operations: value.0,
            output_items: value.1,
        }
    }
=======
pub struct ResultStructure {
    pub(crate) result_operations: Vec<BasicOperation>,
    pub(crate) output_items: Vec<OutputItem>,
    pub(crate) output_ids: Vec<F>,
    pub(crate) output_variant: Output,
>>>>>>> 40d7c919
}

impl ResultStructure {
    /// Compute output values to be returned for the current row, employing the provided
    /// `column_values` as the operands for the operations having `InputOperand::Column`
    /// operands, and the provided `placeholder_values` for the operations having `InputOperand::Placeholder`
    /// operands.
    pub(crate) fn compute_output_values(
        &self,
        column_values: &[U256],
        placeholder_values: &HashMap<PlaceholderId, U256>,
    ) -> Result<(Vec<U256>, bool)> {
        let (res, overflow_err) = BasicOperation::compute_operations(
            &self.result_operations,
            column_values,
            placeholder_values,
        )?;
        let results = self
            .output_items
            .iter()
            .map(|item| match item {
                OutputItem::Column(index) => column_values[*index],
                OutputItem::ComputedValue(index) => res[*index],
            })
            .collect_vec();
        Ok((results, overflow_err))
    }

    pub fn new_for_query_with_aggregation(
        result_operations: Vec<BasicOperation>,
        output_items: Vec<OutputItem>,
        aggregation_op_ids: Vec<u64>,
    ) -> Self {
        Self {
            result_operations,
            output_items,
            output_ids: aggregation_op_ids
                .into_iter()
                .map(|id| id.to_field())
                .collect_vec(),
            output_variant: Output::Aggregation,
        }
    }

    pub fn new_for_query_no_aggregation(
        result_operations: Vec<BasicOperation>,
        output_items: Vec<OutputItem>,
        output_ids: Vec<u64>,
    ) -> Self {
        Self {
            result_operations,
            output_items,
            output_ids: output_ids.into_iter().map(|id| id.to_field()).collect_vec(),
            output_variant: Output::NoAggregation,
        }
    }
}

pub struct ColumnCell {
    pub(crate) value: U256,
    pub(crate) id: F,
}

impl ColumnCell {
    pub fn new(id: u64, value: U256) -> Self {
        Self {
            value,
            id: id.to_field(),
        }
    }
}<|MERGE_RESOLUTION|>--- conflicted
+++ resolved
@@ -55,11 +55,7 @@
 /// Data structure employed to specify a basic operation to be performed to
 /// compute the query
 pub struct BasicOperation {
-<<<<<<< HEAD
-    pub first_operand: InputOperand,
-=======
     pub(crate) first_operand: InputOperand,
->>>>>>> 40d7c919
     /// Can be None in case of unary operation
     pub second_operand: Option<InputOperand>,
     pub op: Operation,
@@ -227,27 +223,11 @@
 
 /// Data structure that contains the description of the output items to be returned and the
 /// operations necessary to compute the output items
-<<<<<<< HEAD
-#[derive(Debug)]
-pub struct ResultStructure {
-    pub result_operations: Vec<BasicOperation>,
-    pub output_items: Vec<OutputItem>,
-}
-
-impl From<(Vec<BasicOperation>, Vec<OutputItem>)> for ResultStructure {
-    fn from(value: (Vec<BasicOperation>, Vec<OutputItem>)) -> Self {
-        Self {
-            result_operations: value.0,
-            output_items: value.1,
-        }
-    }
-=======
 pub struct ResultStructure {
     pub(crate) result_operations: Vec<BasicOperation>,
     pub(crate) output_items: Vec<OutputItem>,
     pub(crate) output_ids: Vec<F>,
     pub(crate) output_variant: Output,
->>>>>>> 40d7c919
 }
 
 impl ResultStructure {
