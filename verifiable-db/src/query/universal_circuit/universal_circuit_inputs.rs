--- conflicted
+++ resolved
@@ -227,20 +227,8 @@
 pub struct ResultStructure {
     pub result_operations: Vec<BasicOperation>,
     pub output_items: Vec<OutputItem>,
-<<<<<<< HEAD
-}
-
-impl From<(Vec<BasicOperation>, Vec<OutputItem>)> for ResultStructure {
-    fn from(value: (Vec<BasicOperation>, Vec<OutputItem>)) -> Self {
-        Self {
-            result_operations: value.0,
-            output_items: value.1,
-        }
-    }
-=======
     pub output_ids: Vec<F>,
     pub output_variant: Output,
->>>>>>> 010ab4b6
 }
 
 impl ResultStructure {
