use anyhow::{anyhow, ensure, Context, Result};
use serde::{de::value, Deserialize, Serialize};
use std::collections::HashMap;

use alloy::primitives::U256;
use itertools::Itertools;
use mp2_common::{
    utils::{Fieldable, TryIntoBool},
    F,
};

use crate::query::{
    aggregation::QueryBounds,
    computational_hash_ids::{Operation, Output, PlaceholderIdentifier},
};

use super::universal_query_circuit::dummy_placeholder_id;

#[derive(Clone, Copy, Debug, Serialize, Deserialize)]
/// Data structure representing a placeholder in the query, given by its value and its identifier
pub struct Placeholder {
    pub(crate) value: U256,
    pub(crate) id: PlaceholderId,
}

pub type PlaceholderId = PlaceholderIdentifier;

#[derive(Clone, Debug)]
/// Data structure employed to represent a set of placeholders, identified by their `PlaceholderId`
pub struct Placeholders(HashMap<PlaceholderId, U256>);

impl Placeholders {
    /// Initialize an empty set of placeholders
    pub fn new_empty(min_query_primary: U256, max_query_primary: U256) -> Self {
        Self(
            [
                (PlaceholderId::MinQueryOnIdx1, min_query_primary),
                (PlaceholderId::MaxQueryOnIdx1, max_query_primary),
            ]
            .into_iter()
            .collect(),
        )
    }

    /// Get the placeholder value corresponding to `id`, if found in the set of placeholders
    pub fn get(&self, id: &PlaceholderId) -> Result<U256> {
        let value = self.0.get(id);
        ensure!(value.is_some(), "no placeholder found for id {:?}", id);
        Ok(*value.unwrap())
    }

    /// Add a new placeholder to `self`
    pub fn insert(&mut self, id: PlaceholderId, value: U256) {
        self.0.insert(id, value);
    }

    /// Get the number of placeholders in `self`
    pub fn len(&self) -> usize {
        // number of placeholders in placeholder values
        self.0.len()
    }

    pub fn ids(&self) -> Vec<PlaceholderId> {
        self.0.keys().cloned().collect_vec()
    }

    pub fn placeholder_values(&self) -> Vec<U256> {
        self.0.values().cloned().collect_vec()
    }
}

impl From<(Vec<(PlaceholderId, U256)>, U256, U256)> for Placeholders {
    fn from(value: (Vec<(PlaceholderId, U256)>, U256, U256)) -> Self {
        Self(
            [
                (PlaceholderId::MinQueryOnIdx1, value.1),
                (PlaceholderId::MaxQueryOnIdx1, value.2),
            ]
            .into_iter()
            .chain(value.0)
            .collect(),
        )
    }
}

#[derive(Clone, Copy, Eq, PartialEq, Hash)]
/// Enumeration representing all the possible types of input operands for a basic operation
pub enum InputOperand {
    // Input operand is a placeholder in the query
    Placeholder(PlaceholderId),
    // Input operand is a constant value in the query
    Constant(U256),
    /// Input operand is a column of the table: the integer stored in this variant is the index
    /// of the column in the set of columns of the table
    Column(usize),
    /// Input operand is the output of a previous basic operation: the integer stored in this variant
    /// is the position of this previous operation in the set of operations being computed.
    /// Note that this must refer to an operation already computed, so it should refer to
    /// an operation found before the current operation in the set of operations
    PreviousValue(usize),
}
impl std::fmt::Debug for InputOperand {
    fn fmt(&self, f: &mut std::fmt::Formatter<'_>) -> std::fmt::Result {
        match self {
            InputOperand::Placeholder(i) => write!(f, "${i}"),
            InputOperand::Constant(x) => write!(f, "{x}"),
            InputOperand::Column(id) => write!(f, "C[{id}]"),
            InputOperand::PreviousValue(previous) => write!(f, "@{previous}"),
        }
    }
}
impl Default for InputOperand {
    fn default() -> Self {
        InputOperand::Placeholder(dummy_placeholder_id())
    }
}

#[derive(Clone, Copy, Eq, PartialEq, Hash)]
/// Data structure employed to specify a basic operation to be performed to
/// compute the query
pub struct BasicOperation {
    pub first_operand: InputOperand,
    /// Can be None in case of unary operation
    pub second_operand: Option<InputOperand>,
    pub op: Operation,
}
impl std::fmt::Debug for BasicOperation {
    fn fmt(&self, f: &mut std::fmt::Formatter<'_>) -> std::fmt::Result {
        if let Some(second_operand) = self.second_operand {
            write!(
                f,
                "({:?} {:?} {:?})",
                self.first_operand, self.op, second_operand
            )
        } else {
            write!(f, "({:?} {:?})", self.first_operand, self.op)
        }
    }
}

impl BasicOperation {
    /// Instantiate a new binary operation, i.e., a basic operation with 2 operands
    pub fn new_binary_operation(
        first_operand: InputOperand,
        second_operand: InputOperand,
        op: Operation,
    ) -> Self {
        BasicOperation {
            first_operand,
            second_operand: Some(second_operand),
            op,
        }
    }

    /// Instantiate a new unary operation, i.e., a basic operation with a single operand
    pub fn new_unary_operation(operand: InputOperand, op: Operation) -> Self {
        BasicOperation {
            first_operand: operand,
            second_operand: None,
            op,
        }
    }

    /// Return the ids of the placeholders employed as operands of `self`, if any
    pub(crate) fn extract_placeholder_ids(&self) -> Vec<PlaceholderId> {
        let first_id = match self.first_operand {
            InputOperand::Placeholder(p) => Some(p),
            _ => None,
        };
        let second_id = self.second_operand.map(|op| match op {
            InputOperand::Placeholder(p) => Some(p),
            _ => None,
        });
        [first_id, second_id.flatten()]
            .into_iter()
            .filter_map(|id| id)
            .collect_vec()
    }

    /// Compute the results of the `operations` provided as input, employing the provided
    /// `column_values` as the operands for the operations having `InputOperand::Column`
    /// operands and the provided `placeholders` for the operations having `InputOperand::Placeholder`
    /// operands. The method returns also a flag which specifies if an arithemtic error
    /// has occurred throughout any of these operations
    pub(crate) fn compute_operations(
        operations: &[Self],
        column_values: &[U256],
        placeholders: &Placeholders,
    ) -> Result<(Vec<U256>, bool)> {
        let mut results = Vec::with_capacity(operations.len());
        let mut arithmetic_error = false;
        let num_columns = column_values.len();
        for (i, op) in operations.iter().enumerate() {
            let get_input_value = |operand: &InputOperand| {
                Ok(match operand {
                    InputOperand::Placeholder(p) => placeholders.get(p)?,
                    InputOperand::Constant(v) => *v,
                    InputOperand::Column(index) => {
                        ensure!(
                            *index < num_columns,
                            "invalid input operation: column index out of range for operation {}",
                            i
                        );
                        column_values[*index]
                    }
                    InputOperand::PreviousValue(index) => {
                        ensure!(*index < results.len(),
                                "invalid input operation: accessing a value that has not been computed yet in operation {}", i);
                        results[*index]
                    }
                })
            };
            let first_input = get_input_value(&op.first_operand)?;
            let second_input = op.second_operand.as_ref().map(get_input_value).unwrap_or(
                // op.second_operand = None means it's a unary operation, so we can choose a dummy input value
                Ok(U256::ZERO),
            )?;
            let result = match op.op {
                Operation::AddOp => {
                    let (res, overflow) = first_input.overflowing_add(second_input);
                    arithmetic_error |= overflow;
                    res
                }
                Operation::SubOp => {
                    let (res, overflow) = first_input.overflowing_sub(second_input);
                    arithmetic_error |= overflow;
                    res
                }
                Operation::MulOp => {
                    let (res, overflow) = first_input.overflowing_mul(second_input);
                    arithmetic_error |= overflow;
                    res
                }
                Operation::DivOp => {
                    arithmetic_error |= second_input.is_zero();
                    first_input.div_rem(second_input).0
                }
                Operation::ModOp => {
                    arithmetic_error |= second_input.is_zero();
                    first_input.div_rem(second_input).1
                }
                Operation::LessThanOp => U256::from((first_input < second_input) as u8),
                Operation::EqOp => U256::from((first_input == second_input) as u8),
                Operation::NeOp => U256::from((first_input != second_input) as u8),
                Operation::GreaterThanOp => U256::from((first_input > second_input) as u8),
                Operation::LessThanOrEqOp => U256::from((first_input <= second_input) as u8),
                Operation::GreaterThanOrEqOp => U256::from((first_input >= second_input) as u8),
                Operation::AndOp => {
                    let first_input = first_input
                        .try_into_bool()
                        .context(format!("first input value to AND operation {}: ", i))?;
                    let second_input = second_input
                        .try_into_bool()
                        .context(format!("second input value to AND operation {}: ", i))?;
                    U256::from((first_input && second_input) as u8)
                }
                Operation::OrOp => {
                    let first_input = first_input
                        .try_into_bool()
                        .context(format!("first input value to OR operation {}: ", i))?;
                    let second_input = second_input
                        .try_into_bool()
                        .context(format!("second input value to OR operation {}: ", i))?;
                    U256::from((first_input || second_input) as u8)
                }
                Operation::NotOp => {
                    let input_bool = first_input
                        .try_into_bool()
                        .context(format!("input value to NOT operation {}: ", i))?;
                    U256::from((!input_bool) as u8)
                }
                Operation::XorOp => {
                    let first_input = first_input
                        .try_into_bool()
                        .context(format!("first input value to XOR operation {}: ", i))?;
                    let second_input = second_input
                        .try_into_bool()
                        .context(format!("second input value to XOR operation {}: ", i))?;
                    U256::from((first_input ^ second_input) as u8)
                }
            };
            results.push(result);
        }

        Ok((results, arithmetic_error))
    }
}

#[derive(Clone, Copy, Debug)]
/// Enumeration representing the type of output values that can be returned for each row
pub enum OutputItem {
    /// Output value is a column of the table
    Column(usize),
    /// Output value is computed in one of the `MAX_NUM_RESULT_OPS` operations; the numeric value
    /// stored in this variant is the index of the `BasicOperation` computing the output value in the
    /// set of result operations
    ComputedValue(usize),
}

/// Data structure that contains the description of the output items to be returned and the
/// operations necessary to compute the output items
#[derive(Debug)]
pub struct ResultStructure {
    pub result_operations: Vec<BasicOperation>,
    pub output_items: Vec<OutputItem>,
    pub output_ids: Vec<F>,
    pub output_variant: Output,
}

impl ResultStructure {
    /// Compute output values to be returned for the current row, employing the provided
    /// `column_values` as the operands for the operations having `InputOperand::Column`
    /// operands, and the provided `placeholders` for the operations having `InputOperand::Placeholder`
    /// operands.
    pub(crate) fn compute_output_values(
        &self,
        column_values: &[U256],
        placeholders: &Placeholders,
    ) -> Result<(Vec<U256>, bool)> {
        let (res, overflow_err) = BasicOperation::compute_operations(
            &self.result_operations,
            column_values,
            placeholders,
        )?;
        let results = self
            .output_items
            .iter()
            .map(|item| match item {
                OutputItem::Column(index) => column_values[*index],
                OutputItem::ComputedValue(index) => res[*index],
            })
            .collect_vec();
        Ok((results, overflow_err))
    }

    pub fn new_for_query_with_aggregation(
        result_operations: Vec<BasicOperation>,
        output_items: Vec<OutputItem>,
        aggregation_op_ids: Vec<u64>,
    ) -> Self {
        Self {
            result_operations,
            output_items,
            output_ids: aggregation_op_ids
                .into_iter()
                .map(|id| id.to_field())
                .collect_vec(),
            output_variant: Output::Aggregation,
        }
    }

    pub fn new_for_query_no_aggregation(
        result_operations: Vec<BasicOperation>,
        output_items: Vec<OutputItem>,
        output_ids: Vec<u64>,
    ) -> Self {
        Self {
            result_operations,
            output_items,
            output_ids: output_ids.into_iter().map(|id| id.to_field()).collect_vec(),
            output_variant: Output::NoAggregation,
        }
    }
}

<<<<<<< HEAD
#[derive(Debug, Clone)]
=======
#[derive(Clone, Debug, Serialize, Deserialize)]
>>>>>>> d35fb745
pub struct ColumnCell {
    pub value: U256,
    pub id: F,
}

impl ColumnCell {
    pub fn new(id: u64, value: U256) -> Self {
        Self {
            value,
            id: id.to_field(),
        }
    }
}

pub struct RowCells {
    primary: ColumnCell,
    secondary: ColumnCell,
    rest: Vec<ColumnCell>,
}

impl RowCells {
    pub fn new(primary: &ColumnCell, secondary: &ColumnCell, rest: &[ColumnCell]) -> Self {
        Self {
            primary: primary.clone(),
            secondary: secondary.clone(),
            rest: rest.to_vec(),
        }
    }
    /// Get number of columns in the row represented by `self`
    pub fn num_columns(&self) -> usize {
        self.rest.len() + 2
    }

    /// Return the set of column cells, placing primary and secondary index columns at the beginning of the array
    pub(crate) fn to_cells(&self) -> Vec<ColumnCell> {
        [&self.primary, &self.secondary]
            .into_iter()
            .chain(&self.rest)
            .cloned()
            .collect_vec()
    }
}<|MERGE_RESOLUTION|>--- conflicted
+++ resolved
@@ -363,11 +363,7 @@
     }
 }
 
-<<<<<<< HEAD
-#[derive(Debug, Clone)]
-=======
 #[derive(Clone, Debug, Serialize, Deserialize)]
->>>>>>> d35fb745
 pub struct ColumnCell {
     pub value: U256,
     pub id: F,
