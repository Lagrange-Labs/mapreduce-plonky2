//! Cells tree utilities for query circuit

use mp2_common::{
    poseidon::empty_poseidon_hash,
    types::CBuilder,
    u256::UInt256Target,
    utils::{SelectHashBuilder, ToTargets},
    CHasher, F,
};
use plonky2::{
    hash::hash_types::{HashOut, HashOutTarget},
    iop::target::{BoolTarget, Target},
};
use ryhope::{
    storage::{memory::InMemory, EpochKvStorage, TreeTransactionalStorage},
    tree::{
        sbbst::{self, State},
        TreeTopology,
    },
    InitSettings, MerkleTreeKvDb, NodePayload,
};
use serde::{Deserialize, Serialize};
use std::iter::{self, once};

type CellTree = sbbst::Tree;
#[derive(Serialize, Deserialize, Debug, Clone)]
/// Empty payload used just to instantiate a dummy storage to employ `CellTree` methods
struct Payload(());
impl NodePayload for Payload {}
type CellStorage = InMemory<CellTree, Payload>;
type MerkleTree = MerkleTreeKvDb<CellTree, Payload, CellStorage>;

/// Re-compute the root hash of the cells tree by the column identifiers and values
/// except the first 2 which correspond to the indexed columns.
/// The root hash is calculated recursively from the leaves to root by each level as:
/// node-0    n1    n2    n3    n4    n5    n6    n7    n8    n9    n10
///   |             |           |           |           |           |
///   |             |           |           |           |           |
/// hash-0          h2          h4          h6          h8          h10       <--- level-1 (leaves)
///     \         /              \         /             \         /
///      \       /                \       /               \       /
///     h1 (h0, h2)               h5 (h4, h6)             h9 (h8, h10)        <--- level-2
///                  \         /                             \
///                   \       /                               \
///                  h3 (h1, h5)                         h11 (h9)             <--- level-3
///                                \               /
///                                 \             /
///                                  \           /
///                                   h7 (h3, h11)                            <--- level-4 (root)
pub(crate) fn build_cells_tree(
    b: &mut CBuilder,
    input_values: &[UInt256Target],
    input_ids: &[Target],
    is_real_value: &[BoolTarget],
) -> HashOutTarget {
<<<<<<< HEAD
    // Get the input length and ensure these array arguments must have the same length.
    let input_len = input_ids.len();
    assert_eq!(input_len, input_values.len());
    assert_eq!(input_len, is_real_value.len());

    let sbbst_state = sbbst::Tree::with_capacity(input_len);

    let root_key = sbbst_state.root();
    build_cells_subtree_at_key(
        b,
        input_values,
        input_ids,
        is_real_value,
        &root_key,
        &sbbst_state,
    )
}

fn build_cells_subtree_at_key(
    b: &mut CBuilder,
    input_values: &[UInt256Target],
    input_ids: &[Target],
    is_real_value: &[BoolTarget],
    key: &<CellTree as TreeTopology>::Key,
    state: &State,
) -> HashOutTarget {
    let empty_hash = b.constant_hash(*empty_poseidon_hash());
    let node_context = state.node_context(key).unwrap();
    let children = node_context
        .iter_children()
        .map(|child| {
            if let Some(child_key) = child {
                build_cells_subtree_at_key(
                    b,
                    input_values,
                    input_ids,
                    is_real_value,
                    child_key,
                    state,
                )
            } else {
                empty_hash
            }
        })
        .collect_vec();
    assert_eq!(children.len(), 2);
    let node_key = key - 1; // sbbst stores key starting by 1, while slice starts from 0
    let node_hash = b.hash_n_to_hash_no_pad::<CHasher>(
        children
            .iter()
            .flat_map(|child_hash| child_hash.to_targets())
            .chain(once(input_ids[node_key]))
            .chain(input_values[node_key].to_targets())
            .collect(),
    );
    // if is_real_value[node_key] == true, then the hash of the node is the computed one, otherwise
    // we just propagate the hash of the left child
    b.select_hash(is_real_value[node_key], &node_hash, &children[0])
=======
    let empty_hash = b.constant_hash(*empty_poseidon_hash());

    let total_len = input_ids.len();

    // Initialize the leaves (of level-1) by the values in even positions.
    let mut nodes: Vec<_> = input_ids
        .iter()
        .zip(input_values)
        .zip(is_real_value)
        .step_by(2)
        .map(|((id, value), is_real)| {
            // H(H("") || H("") || id || value)
            let inputs: Vec<_> = empty_hash
                .elements
                .iter()
                .chain(empty_hash.elements.iter())
                .chain(iter::once(id))
                .cloned()
                .chain(value.to_targets())
                .collect();
            let hash = b.hash_n_to_hash_no_pad::<CHasher>(inputs);

            b.select_hash(*is_real, &hash, &empty_hash)
        })
        .collect();

    // Accumulate the hashes from leaves up to root, starting from level-2 and
    // the current leftmost node.
    let mut starting_index = 1;
    let mut level = 2;

    // Return the root hash when there's only one node.
    while nodes.len() > 1 {
        // Make the node length even by padding an empty hash.
        if nodes.len() % 2 != 0 {
            nodes.push(empty_hash);
        }

        let new_node_len = nodes.len() >> 1;
        for i in 0..new_node_len {
            // Calculate the item index which should be hashed for the current node.
            let item_index = starting_index + i * (1 << level);

            // It may occur at the last of this loop (as `h11` of the above example).
            if item_index >= total_len {
                nodes[i] = nodes[i * 2];
                continue;
            }

            // H(H(left_child) || H(right_child) || id || value)
            let inputs: Vec<_> = nodes[i * 2]
                .elements
                .iter()
                .chain(nodes[i * 2 + 1].elements.iter())
                .chain(iter::once(&input_ids[item_index]))
                .cloned()
                .chain(input_values[item_index].to_targets())
                .collect();
            let parent = b.hash_n_to_hash_no_pad::<CHasher>(inputs);

            // Save it to the re-used node vector.
            nodes[i] = b.select_hash(is_real_value[item_index], &parent, &nodes[i * 2]);
        }

        // Calculate the next level and starting index.
        starting_index += 1 << (level - 1);
        level += 1;

        // Truncate the node vector to the new length.
        nodes.truncate(new_node_len);
    }

    // Return the root hash.
    nodes[0]
>>>>>>> befe8e41
}

#[cfg(test)]
mod tests {
    use super::*;
    use mp2_common::{C, D, F};
    use mp2_test::{
        cells_tree::{compute_cells_tree_hash, TestCell, TestCellTarget},
        circuit::{run_circuit, UserCircuit},
    };
    use plonky2::{
        hash::hash_types::HashOut,
        iop::witness::{PartialWitness, WitnessWrite},
    };
    use std::array;

    #[derive(Clone, Debug)]
    struct TestCellsTreeCircuit<const MAX_NUM_CELLS: usize> {
        real_num_cells: usize,
        input_cells: [TestCell; MAX_NUM_CELLS],
        exp_root_hash: HashOut<F>,
    }

    impl<const MAX_NUM_CELLS: usize> UserCircuit<F, D> for TestCellsTreeCircuit<MAX_NUM_CELLS> {
        // Input cell targets
        // + input real flag targets
        // + expected output root hash
        type Wires = (
            [TestCellTarget; MAX_NUM_CELLS],
            [BoolTarget; MAX_NUM_CELLS],
            HashOutTarget,
        );

        fn build(b: &mut CBuilder) -> Self::Wires {
            let input_cells = array::from_fn(|_| TestCell::build(b));
            let is_real_cell = array::from_fn(|_| b.add_virtual_bool_target_safe());
            let exp_root_hash = b.add_virtual_hash();

            // Compute the root hash of cells tree.
            let (input_ids, input_values): (Vec<_>, Vec<_>) =
                input_cells.iter().map(|c| (c.id, c.value.clone())).unzip();
            let real_root_hash = build_cells_tree(b, &input_values, &input_ids, &is_real_cell);

            // Check the output root hash.
            b.connect_hashes(real_root_hash, exp_root_hash);

            (input_cells, is_real_cell, exp_root_hash)
        }

        fn prove(&self, pw: &mut PartialWitness<F>, wires: &Self::Wires) {
            self.input_cells
                .iter()
                .zip(wires.0.iter())
                .for_each(|(v, t)| v.assign(pw, t));
            wires
                .1
                .iter()
                .enumerate()
                .for_each(|(i, t)| pw.set_bool_target(*t, i < self.real_num_cells));
            pw.set_hash_target(wires.2, self.exp_root_hash);
        }
    }

    impl<const MAX_NUM_CELLS: usize> TestCellsTreeCircuit<MAX_NUM_CELLS> {
        async fn new(mut input_cells: Vec<TestCell>) -> Self {
            let real_num_cells = input_cells.len();
            assert!(real_num_cells <= MAX_NUM_CELLS);

            // Compute the expected root hash of cells tree.
            let exp_root_hash = compute_cells_tree_hash(input_cells.to_owned()).await;

            input_cells.resize(MAX_NUM_CELLS, TestCell::default());
            let input_cells = input_cells.try_into().unwrap();

            Self {
                real_num_cells,
                input_cells,
                exp_root_hash,
            }
        }
    }

    async fn test_cells_tree_circuit<const MAX_NUM_CELLS: usize, const REAL_NUM_CELLS: usize>() {
        // Generate the random cell data.
        let test_cells = [0; REAL_NUM_CELLS].map(|_| TestCell::random()).to_vec();

        // Construct the test circuit.
        let test_circuit = TestCellsTreeCircuit::<MAX_NUM_CELLS>::new(test_cells).await;

        // Prove for the test circuit.
        run_circuit::<F, D, C, _>(test_circuit);
    }

    // c1 c2 c3 c4 c5 c6 c7
    // \     /     \     /
    //  \   /       \   /
    //    |           |
    //     \         /
    //      \       /
    //        root (c4)
    #[tokio::test]
    async fn test_query_cells_tree_circuit_saturated() {
        const MAX_NUM_CELLS: usize = 13;
        const REAL_NUM_CELLS: usize = 7;

        test_cells_tree_circuit::<MAX_NUM_CELLS, REAL_NUM_CELLS>().await;
    }

    // c1 c2 c3 c4 c5
    // \     /     |
    //  \   /      |
    //    |        |
    //     \      /
    //      \    /
    //        root (c4)
    #[tokio::test]
    async fn test_query_cells_tree_circuit_partial_unsaturated() {
        const MAX_NUM_CELLS: usize = 13;
        const REAL_NUM_CELLS: usize = 5;

        test_cells_tree_circuit::<MAX_NUM_CELLS, REAL_NUM_CELLS>().await;
    }

    // c1 c2 c3 c4 c5 c6 c7 c8
    // \     /     \     /
    //  \   /       \   /
    //    |           |
    //     \         /
    //      \       /
    //       \     /
    //          |
    //           \
    //            \
    //             \
    //              \
    //                  root (c8), has no right child
    #[tokio::test]
    async fn test_query_cells_tree_circuit_completely_unsaturated() {
        const MAX_NUM_CELLS: usize = 15;
        const REAL_NUM_CELLS: usize = 8;

        test_cells_tree_circuit::<MAX_NUM_CELLS, REAL_NUM_CELLS>().await;
    }

    // c1 c2 c3 c4 c5 c6 c7 c8 c9
    // \     /     \     /     |
    //  \   /       \   /      |
    //    |           |        | Try to get c10 to trigger out of range for the cell array
    //     \         /         | (MAX_NUM = REAL_NUM = 9)
    //      \       /          |
    //       \     /           |
    //          |              |
    //           \            /
    //            \          /
    //             \        /
    //              \      /
    //                  root (c8)
    #[tokio::test]
    async fn test_query_cells_tree_circuit_index_out_of_range() {
        const MAX_NUM_CELLS: usize = 9;
        const REAL_NUM_CELLS: usize = 9;

        test_cells_tree_circuit::<MAX_NUM_CELLS, REAL_NUM_CELLS>().await;
    }

    // c1 c2 c3 c4 c5 c6 c7 c8 c9
    // \     /     \     /     |
    //  \   /       \   /      |
    //    |           |        | Try to get c10 which is a dummy cell
    //     \         /         | (MAX_NUM = 13, REAL_NUM = 9, c10 is padded)
    //      \       /          |
    //       \     /           |
    //          |              |
    //           \            /
    //            \          /
    //             \        /
    //              \      /
    //                  root (c8)
    #[tokio::test]
    async fn test_query_cells_tree_circuit_index_dummy_cell() {
        const MAX_NUM_CELLS: usize = 13;
        const REAL_NUM_CELLS: usize = 9;

        test_cells_tree_circuit::<MAX_NUM_CELLS, REAL_NUM_CELLS>().await;
    }

    #[tokio::test]
    async fn test_empty_tree() {
        const MAX_NUM_CELLS: usize = 13;
        const REAL_NUM_CELLS: usize = 0;

        test_cells_tree_circuit::<MAX_NUM_CELLS, REAL_NUM_CELLS>().await;
    }
}<|MERGE_RESOLUTION|>--- conflicted
+++ resolved
@@ -5,30 +5,19 @@
     types::CBuilder,
     u256::UInt256Target,
     utils::{SelectHashBuilder, ToTargets},
-    CHasher, F,
+    CHasher,
 };
 use plonky2::{
-    hash::hash_types::{HashOut, HashOutTarget},
+    hash::hash_types::HashOutTarget,
     iop::target::{BoolTarget, Target},
 };
-use ryhope::{
-    storage::{memory::InMemory, EpochKvStorage, TreeTransactionalStorage},
-    tree::{
-        sbbst::{self, State},
-        TreeTopology,
-    },
-    InitSettings, MerkleTreeKvDb, NodePayload,
+use ryhope::tree::{
+    sbbst::{self, State},
+    TreeTopology,
 };
-use serde::{Deserialize, Serialize};
-use std::iter::{self, once};
-
+use std::iter::once;
 type CellTree = sbbst::Tree;
-#[derive(Serialize, Deserialize, Debug, Clone)]
-/// Empty payload used just to instantiate a dummy storage to employ `CellTree` methods
-struct Payload(());
-impl NodePayload for Payload {}
-type CellStorage = InMemory<CellTree, Payload>;
-type MerkleTree = MerkleTreeKvDb<CellTree, Payload, CellStorage>;
+type CellTreeKey = <CellTree as TreeTopology>::Key;
 
 /// Re-compute the root hash of the cells tree by the column identifiers and values
 /// except the first 2 which correspond to the indexed columns.
@@ -53,7 +42,6 @@
     input_ids: &[Target],
     is_real_value: &[BoolTarget],
 ) -> HashOutTarget {
-<<<<<<< HEAD
     // Get the input length and ensure these array arguments must have the same length.
     let input_len = input_ids.len();
     assert_eq!(input_len, input_values.len());
@@ -77,7 +65,7 @@
     input_values: &[UInt256Target],
     input_ids: &[Target],
     is_real_value: &[BoolTarget],
-    key: &<CellTree as TreeTopology>::Key,
+    key: &CellTreeKey,
     state: &State,
 ) -> HashOutTarget {
     let empty_hash = b.constant_hash(*empty_poseidon_hash());
@@ -98,7 +86,7 @@
                 empty_hash
             }
         })
-        .collect_vec();
+        .collect::<Vec<_>>();
     assert_eq!(children.len(), 2);
     let node_key = key - 1; // sbbst stores key starting by 1, while slice starts from 0
     let node_hash = b.hash_n_to_hash_no_pad::<CHasher>(
@@ -112,82 +100,6 @@
     // if is_real_value[node_key] == true, then the hash of the node is the computed one, otherwise
     // we just propagate the hash of the left child
     b.select_hash(is_real_value[node_key], &node_hash, &children[0])
-=======
-    let empty_hash = b.constant_hash(*empty_poseidon_hash());
-
-    let total_len = input_ids.len();
-
-    // Initialize the leaves (of level-1) by the values in even positions.
-    let mut nodes: Vec<_> = input_ids
-        .iter()
-        .zip(input_values)
-        .zip(is_real_value)
-        .step_by(2)
-        .map(|((id, value), is_real)| {
-            // H(H("") || H("") || id || value)
-            let inputs: Vec<_> = empty_hash
-                .elements
-                .iter()
-                .chain(empty_hash.elements.iter())
-                .chain(iter::once(id))
-                .cloned()
-                .chain(value.to_targets())
-                .collect();
-            let hash = b.hash_n_to_hash_no_pad::<CHasher>(inputs);
-
-            b.select_hash(*is_real, &hash, &empty_hash)
-        })
-        .collect();
-
-    // Accumulate the hashes from leaves up to root, starting from level-2 and
-    // the current leftmost node.
-    let mut starting_index = 1;
-    let mut level = 2;
-
-    // Return the root hash when there's only one node.
-    while nodes.len() > 1 {
-        // Make the node length even by padding an empty hash.
-        if nodes.len() % 2 != 0 {
-            nodes.push(empty_hash);
-        }
-
-        let new_node_len = nodes.len() >> 1;
-        for i in 0..new_node_len {
-            // Calculate the item index which should be hashed for the current node.
-            let item_index = starting_index + i * (1 << level);
-
-            // It may occur at the last of this loop (as `h11` of the above example).
-            if item_index >= total_len {
-                nodes[i] = nodes[i * 2];
-                continue;
-            }
-
-            // H(H(left_child) || H(right_child) || id || value)
-            let inputs: Vec<_> = nodes[i * 2]
-                .elements
-                .iter()
-                .chain(nodes[i * 2 + 1].elements.iter())
-                .chain(iter::once(&input_ids[item_index]))
-                .cloned()
-                .chain(input_values[item_index].to_targets())
-                .collect();
-            let parent = b.hash_n_to_hash_no_pad::<CHasher>(inputs);
-
-            // Save it to the re-used node vector.
-            nodes[i] = b.select_hash(is_real_value[item_index], &parent, &nodes[i * 2]);
-        }
-
-        // Calculate the next level and starting index.
-        starting_index += 1 << (level - 1);
-        level += 1;
-
-        // Truncate the node vector to the new length.
-        nodes.truncate(new_node_len);
-    }
-
-    // Return the root hash.
-    nodes[0]
->>>>>>> befe8e41
 }
 
 #[cfg(test)]
