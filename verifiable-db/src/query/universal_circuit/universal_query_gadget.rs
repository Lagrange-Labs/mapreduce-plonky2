use std::{
    fmt::Debug,
    iter::{once, repeat},
};

use alloy::primitives::U256;
use anyhow::{bail, ensure, Result};
use itertools::Itertools;
use mp2_common::{
    array::ToField,
    poseidon::{empty_poseidon_hash, H},
<<<<<<< HEAD
    public_inputs::PublicInputCommon,
    serialization::{
        deserialize, deserialize_array, deserialize_long_array, serialize, serialize_array,
        serialize_long_array,
    },
    types::{CBuilder, CURVE_TARGET_LEN},
    u256::{CircuitBuilderU256, UInt256Target, WitnessWriteU256, NUM_LIMBS},
    utils::{FromFields, FromTargets, HashBuilder, ToFields, ToTargets},
    CHasher, D, F,
=======
    serialization::{deserialize, deserialize_long_array, serialize, serialize_long_array},
    types::CBuilder,
    u256::{CircuitBuilderU256, UInt256Target, WitnessWriteU256},
    utils::{FromFields, ToFields, ToTargets},
    CHasher, F,
>>>>>>> 3bf074cb
};
use plonky2::{
    field::types::Field,
    hash::{hash_types::NUM_HASH_OUT_ELTS, hashing::hash_n_to_hash_no_pad},
    iop::{
        target::{BoolTarget, Target},
        witness::{PartialWitness, WitnessWrite},
    },
    plonk::config::{GenericHashOut, Hasher},
};
<<<<<<< HEAD
use plonky2_ecgfp5::{curve::curve::WeierstrassPoint, gadgets::curve::CurveTarget};
use recursion_framework::circuit_builder::CircuitLogicWires;
use serde::{de::DeserializeOwned, Deserialize, Serialize};
=======
use serde::{Deserialize, Serialize};
>>>>>>> 3bf074cb

use crate::query::{
    aggregation::{QueryBoundSecondary, QueryBoundSource, QueryBounds},
    computational_hash_ids::{
        ColumnIDs, ComputationalHashCache, HashPermutation, Operation, Output,
        PlaceholderIdentifier,
    },
    public_inputs::PublicInputs,
    universal_circuit::{
        basic_operation::BasicOperationInputs, column_extraction::ColumnExtractionValueWires,
        universal_circuit_inputs::OutputItem,
    },
};

use super::{
    basic_operation::{
        BasicOperationHashWires, BasicOperationInputWires, BasicOperationValueWires,
        BasicOperationWires,
    },
    column_extraction::{ColumnExtractionInputWires, ColumnExtractionInputs},
    universal_circuit_inputs::{
        BasicOperation, InputOperand, Placeholder, PlaceholderId, Placeholders, ResultStructure,
        RowCells,
    },
    universal_query_circuit::dummy_placeholder_id,
    ComputationalHash, ComputationalHashTarget, MembershipHashTarget, PlaceholderHash,
    PlaceholderHashTarget,
};

/// Wires representing a query bound in the universal circuit
pub(crate) type QueryBoundTarget = BasicOperationWires;

/// Input wires for `QueryBoundTarget` (i.e., the wires that need to be assigned)
pub(crate) type QueryBoundTargetInputs = BasicOperationInputWires;

impl From<QueryBoundTarget> for QueryBoundTargetInputs {
    fn from(value: QueryBoundTarget) -> Self {
        value.hash_wires.input_wires
    }
}

impl QueryBoundTarget {
    pub(crate) fn new(b: &mut CBuilder) -> Self {
        let zero_u256 = b.zero_u256();
        let zero = b.zero();
        let empty_hash = b.constant_hash(*empty_poseidon_hash());
        // The 0 constant provided as input value is used as a dummy operand in case the query bound
        // is taken from a constant in the query: in this case, the query bound in the circuit is
        // computed with the operation `InputOperand::Constant(query_bound) + input_values[0]`, which
        // yields `query_bound` as output since `input_values[0] = 0`. The constant input values 0 is
        // associated to the empty hash in the computational hash, which is provided as `input_hash[0]`
        BasicOperationInputs::build(b, &[zero_u256], &[empty_hash], zero)
    }

    /// Get the actual value of this query bound computed in the circuit
    pub(crate) fn get_bound_value(&self) -> &UInt256Target {
        &self.value_wires.output_value
    }

    // Compute the number of overflows occurred during operations to compute query bounds
    pub(crate) fn num_overflows_for_query_bound_operations(
        b: &mut CBuilder,
        min_query: &Self,
        max_query: &Self,
    ) -> Target {
        b.add(
            min_query.value_wires.num_overflows,
            max_query.value_wires.num_overflows,
        )
    }

    pub(crate) fn add_query_bounds_to_placeholder_hash(
        b: &mut CBuilder,
        min_query_bound: &Self,
        max_query_bound: &Self,
        placeholder_hash: &PlaceholderHashTarget,
    ) -> PlaceholderHashTarget {
        b.hash_n_to_hash_no_pad::<CHasher>(
            placeholder_hash
                .elements
                .iter()
                .chain(once(
                    &min_query_bound.hash_wires.input_wires.placeholder_ids[0],
                ))
                .chain(&min_query_bound.hash_wires.input_wires.placeholder_values[0].to_targets())
                .chain(once(
                    &min_query_bound.hash_wires.input_wires.placeholder_ids[1],
                ))
                .chain(&min_query_bound.hash_wires.input_wires.placeholder_values[1].to_targets())
                .chain(once(
                    &max_query_bound.hash_wires.input_wires.placeholder_ids[0],
                ))
                .chain(&max_query_bound.hash_wires.input_wires.placeholder_values[0].to_targets())
                .chain(once(
                    &max_query_bound.hash_wires.input_wires.placeholder_ids[1],
                ))
                .chain(&max_query_bound.hash_wires.input_wires.placeholder_values[1].to_targets())
                .cloned()
                .collect(),
        )
    }

    pub(crate) fn add_query_bounds_to_computational_hash(
        b: &mut CBuilder,
        min_query_bound: &Self,
        max_query_bound: &Self,
        computational_hash: &ComputationalHashTarget,
    ) -> ComputationalHashTarget {
        b.hash_n_to_hash_no_pad::<CHasher>(
            computational_hash
                .to_targets()
                .into_iter()
                .chain(min_query_bound.hash_wires.output_hash.to_targets())
                .chain(max_query_bound.hash_wires.output_hash.to_targets())
                .collect_vec(),
        )
    }
}

impl QueryBoundTargetInputs {
    pub(crate) fn assign(&self, pw: &mut PartialWitness<F>, bound: &QueryBound) {
        bound.operation.assign(pw, self);
    }
}
#[derive(Clone, Debug, Serialize, Deserialize)]
pub(crate) struct QueryBound {
    pub(crate) operation: BasicOperationInputs,
}

impl QueryBound {
    /// Number of input values provided to the basic operation component computing the query bounds
    /// in the circuit; currently it is 1 since the constant input value 0 is provided as a dummy
    /// input value (see QueryBoundTarget::new()).
    const NUM_INPUT_VALUES: usize = 1;

    /// Initialize a query bound for the primary index, from the set of `placeholders` employed in the query,
    /// which include also the primary index bounds by construction. The flag `is_min_bound`
    /// must be true iff the bound to be initialized is a lower bound in the range specified in the query
    pub(crate) fn new_primary_index_bound(
        placeholders: &Placeholders,
        is_min_bound: bool,
    ) -> Result<Self> {
        let source = QueryBoundSource::Placeholder(if is_min_bound {
            PlaceholderIdentifier::MinQueryOnIdx1
        } else {
            PlaceholderIdentifier::MaxQueryOnIdx1
        });
        Self::new_bound(placeholders, &source)
    }

    /// Initialize a query bound for the secondary index, from the set of placeholders employed in the query
    /// and from the provided `bound`, which specifies how the query bound should be computed in the circuit
    pub(crate) fn new_secondary_index_bound(
        placeholders: &Placeholders,
        bound: &QueryBoundSecondary,
    ) -> Result<Self> {
        let source = bound.into();
        Self::new_bound(placeholders, &source)
    }

    /// Internal function employed to instantiate a new query bound
    fn new_bound(placeholders: &Placeholders, source: &QueryBoundSource) -> Result<Self> {
        let dummy_placeholder = dummy_placeholder(placeholders);
        let op_inputs = match source {
            QueryBoundSource::Constant(value) =>
            // if the query bound is computed from a constant `value`, we instantiate the operation
            // `value + input_values[0]` in the circuit, as in `QueryBoundTarget` construction we
            // always set `input_values[0] = 0`. This trick allows to get the same constant `value`
            // as output of the basic operation employed in the circuit to compute the query bound
            {
                BasicOperationInputs {
                    constant_operand: *value,
                    placeholder_values: [dummy_placeholder.value, dummy_placeholder.value],
                    placeholder_ids: [
                        dummy_placeholder.id.to_field(),
                        dummy_placeholder.id.to_field(),
                    ],
                    first_input_selector: BasicOperationInputs::constant_operand_offset(
                        Self::NUM_INPUT_VALUES,
                    )
                    .to_field(),
                    second_input_selector: BasicOperationInputs::input_value_offset(0).to_field(),
                    op_selector: Operation::AddOp.to_field(),
                }
            }
            QueryBoundSource::Placeholder(id) =>
            // if the query bound is computed from a placeholder with id `id`, we instantiate
            // the operation `$id + 0` in the circuit, which will yield the value of placeholder
            // $id (which should correspond to the query bound) as output
            {
                BasicOperationInputs {
                    constant_operand: U256::ZERO,
                    placeholder_values: [placeholders.get(id)?, dummy_placeholder.value],
                    placeholder_ids: [id.to_field(), dummy_placeholder.id.to_field()],
                    first_input_selector: BasicOperationInputs::first_placeholder_offset(
                        Self::NUM_INPUT_VALUES,
                    )
                    .to_field(),
                    second_input_selector: BasicOperationInputs::constant_operand_offset(
                        Self::NUM_INPUT_VALUES,
                    )
                    .to_field(),
                    op_selector: Operation::AddOp.to_field(),
                }
            }
            QueryBoundSource::Operation(op) => {
                // In this case we instantiate the basic operation `op`, checking that the operation
                // satisfies the requirements for query bound operations (i.e., it involves only
                // constant values and placeholders)
                let mut constant_operand = U256::ZERO;
                let mut process_input_op = |operand: &InputOperand| {
                    Ok(match operand {
                        InputOperand::Placeholder(id) =>
                            (
                                *id,
                                None,
                            ),
                        InputOperand::Constant(value) => {
                            constant_operand = *value;
                            (
                                dummy_placeholder.id,
                                Some(BasicOperationInputs::constant_operand_offset(Self::NUM_INPUT_VALUES))
                            )
                        },
                        _ => bail!("Invalid operand for query bound operation: must be either a placeholder or a constant"),
                    })
                };

                let (first_placeholder_id, first_selector) = process_input_op(&op.first_operand)?;
                let (second_placeholder_id, second_selector) = process_input_op(
                    &op.second_operand.unwrap_or_default(), // Unary operation, so use a dummy operand
                )?;
                BasicOperationInputs {
                    constant_operand,
                    placeholder_values: [
                        placeholders.get(&first_placeholder_id)?,
                        placeholders.get(&second_placeholder_id)?,
                    ],
                    placeholder_ids: [
                        first_placeholder_id.to_field(),
                        second_placeholder_id.to_field(),
                    ],
                    first_input_selector: first_selector
                        .unwrap_or(BasicOperationInputs::first_placeholder_offset(
                            Self::NUM_INPUT_VALUES,
                        ))
                        .to_field(),
                    second_input_selector: second_selector
                        .unwrap_or(BasicOperationInputs::second_placeholder_offset(
                            Self::NUM_INPUT_VALUES,
                        ))
                        .to_field(),
                    op_selector: op.op.to_field(),
                }
            }
        };
        Ok(Self {
            operation: op_inputs,
        })
    }

    /// This method computes the value of a query bound
    pub(crate) fn compute_bound_value(
        placeholders: &Placeholders,
        source: &QueryBoundSource,
    ) -> Result<(U256, bool)> {
        Ok(match source {
            QueryBoundSource::Constant(value) => (*value, false),
            QueryBoundSource::Placeholder(id) => (placeholders.get(id)?, false),
            QueryBoundSource::Operation(op) => {
                let (values, overflow) =
                    BasicOperation::compute_operations(&[*op], &[], placeholders)?;
                (values[0], overflow)
            }
        })
    }

    /// This method returns the basic operation employed in the circuit for the query bound which is
    /// taken fromthe query as specify by the input `source`. It basically returns the same operations
    /// that are instantiated in the circuit by the `new_bound` internal method
    pub(crate) fn get_basic_operation(source: &QueryBoundSource) -> Result<BasicOperation> {
        Ok(match source {
            QueryBoundSource::Constant(value) =>
            // convert to operation `value + input_value[0]`, which yield value as `input_value[0] = 0` in the circuit
            {
                BasicOperation {
                    first_operand: InputOperand::Constant(*value),
                    second_operand: Some(InputOperand::Column(0)),
                    op: Operation::AddOp,
                }
            }
            QueryBoundSource::Placeholder(id) =>
            // convert to operation $id + 0
            {
                BasicOperation {
                    first_operand: InputOperand::Placeholder(*id),
                    second_operand: Some(InputOperand::Constant(U256::ZERO)),
                    op: Operation::AddOp,
                }
            }
            QueryBoundSource::Operation(op) => {
                // validate operation for query bound
                match op.first_operand {
                    InputOperand::Constant(_) | InputOperand::Placeholder(_) => (),
                    _ => bail!("Invalid operand for query bound operation: must be either a placeholder or a constant")
                }
                if let Some(operand) = op.second_operand {
                    match operand {
                        InputOperand::Constant(_) | InputOperand::Placeholder(_) => (),
                        _ => bail!("Invalid operand for query bound operation: must be either a placeholder or a constant")
                    }
                }
                *op
            }
        })
    }

    pub(crate) fn add_secondary_query_bounds_to_placeholder_hash(
        min_query: &Self,
        max_query: &Self,
        placeholder_hash: &PlaceholderHash,
    ) -> PlaceholderHash {
        hash_n_to_hash_no_pad::<_, HashPermutation>(
            &placeholder_hash
                .to_vec()
                .into_iter()
                .chain(once(min_query.operation.placeholder_ids[0]))
                .chain(min_query.operation.placeholder_values[0].to_fields())
                .chain(once(min_query.operation.placeholder_ids[1]))
                .chain(min_query.operation.placeholder_values[1].to_fields())
                .chain(once(max_query.operation.placeholder_ids[0]))
                .chain(max_query.operation.placeholder_values[0].to_fields())
                .chain(once(max_query.operation.placeholder_ids[1]))
                .chain(max_query.operation.placeholder_values[1].to_fields())
                .collect_vec(),
        )
    }

    pub(crate) fn add_secondary_query_bounds_to_computational_hash(
        min_query: &QueryBoundSource,
        max_query: &QueryBoundSource,
        computational_hash: &ComputationalHash,
    ) -> Result<ComputationalHash> {
        let min_query_op = Self::get_basic_operation(min_query)?;
        let max_query_op = Self::get_basic_operation(max_query)?;
        // initialize computational hash cache with the empty hash associated to the only input value (hardcoded to 0
        // in the circuit) of the basic operation components employed for query bounds
        let mut cache = ComputationalHashCache::new_from_column_hash(
            Self::NUM_INPUT_VALUES,
            &[*empty_poseidon_hash()],
        )?;
        let min_query_hash = Operation::basic_operation_hash(&mut cache, &[], &min_query_op)?;
        let max_query_hash = Operation::basic_operation_hash(&mut cache, &[], &max_query_op)?;
        let inputs = computational_hash
            .to_vec()
            .into_iter()
            .chain(min_query_hash.to_fields())
            .chain(max_query_hash.to_fields())
            .collect_vec();
        Ok(H::hash_no_pad(&inputs))
    }
}

/// Trait for the 2 different variants of output components we currently support
/// in query circuits
pub trait OutputComponent<const MAX_NUM_RESULTS: usize>: Clone {
    type ValueWires: OutputComponentValueWires;
    type HashWires: OutputComponentHashWires;

    fn new(selector: &[F], ids: &[F], num_outputs: usize) -> Result<Self>;

    #[cfg(test)] // used only in test for now
    fn build<const NUM_OUTPUT_VALUES: usize>(
        b: &mut CBuilder,
        possible_output_values: [UInt256Target; NUM_OUTPUT_VALUES],
        possible_output_hash: [ComputationalHashTarget; NUM_OUTPUT_VALUES],
        predicate_value: &BoolTarget,
        predicate_hash: &ComputationalHashTarget,
    ) -> OutputComponentWires<Self::ValueWires, Self::HashWires> {
        let hash_wires: <Self as OutputComponent<MAX_NUM_RESULTS>>::HashWires =
            Self::build_hash(b, possible_output_hash, predicate_hash);
        let value_wires = Self::build_values(
            b,
            possible_output_values,
            predicate_value,
            &hash_wires.input_wires(),
        );

        OutputComponentWires {
            value_wires,
            hash_wires,
        }
    }

    fn build_values<const NUM_OUTPUT_VALUES: usize>(
        b: &mut CBuilder,
        possible_output_values: [UInt256Target; NUM_OUTPUT_VALUES],
        predicate_value: &BoolTarget,
        input_wires: &<Self::HashWires as OutputComponentHashWires>::InputWires,
    ) -> Self::ValueWires;

    fn build_hash<const NUM_OUTPUT_VALUES: usize>(
        b: &mut CBuilder,
        possible_output_hash: [ComputationalHashTarget; NUM_OUTPUT_VALUES],
        predicate_hash: &ComputationalHashTarget,
    ) -> Self::HashWires;

    fn assign(
        &self,
        pw: &mut PartialWitness<F>,
        wires: &<Self::HashWires as OutputComponentHashWires>::InputWires,
    );

    /// Return the type of output component, specified as an instance of `Output` enum
    fn output_variant() -> Output;
}
/// Trait representing the wires related to the output values computed
/// by an output component implementation
pub trait OutputComponentValueWires: Clone + Debug {
    /// Associated type specifying the type of the first output value computed by this output
    /// component; this type varies depending on the particular component:
    /// - It is a `CurveTarget` in the output component for queries without aggregation operations
    /// - It is a `UInt256Target` in the output for queries with aggregation operations
    type FirstT: ToTargets;

    /// Get the first output value returned by the output component; this is accessed by an ad-hoc
    /// method since such output value could be a `UInt256Target` or a `CurveTarget`, depending
    /// on the output component instance
    fn first_output_value(&self) -> Self::FirstT;
    /// Get the subsequent output values returned by the output component
    fn other_output_values(&self) -> &[UInt256Target];
}

/// Trait representing the input/output wires related to the computational hash
/// computed by an output component implementation
pub trait OutputComponentHashWires: Clone + Debug + Eq + PartialEq {
    /// Input wires of the output component
    type InputWires: Serialize + for<'a> Deserialize<'a> + Clone + Debug + Eq + PartialEq;

    /// Get the identifiers of the aggregation operations specified in the query to aggregate the
    /// results (e.g., `SUM`, `AVG`)
    fn ops_ids(&self) -> &[Target];
    /// Get the computational hash returned by the output component
    fn computational_hash(&self) -> ComputationalHashTarget;
    /// Get the input wires for the output component
    fn input_wires(&self) -> Self::InputWires;
}

/// Wires representing an output component
#[cfg(test)] // used only in test for now
pub struct OutputComponentWires<
    ValueWires: OutputComponentValueWires,
    HashWires: OutputComponentHashWires,
> {
    pub(crate) value_wires: ValueWires,
    pub(crate) hash_wires: HashWires,
}
/// Wires for the universal query hash gadget
#[derive(Clone, Debug, Serialize, Deserialize, Eq, PartialEq)]
pub(crate) struct UniversalQueryHashInputWires<
    const MAX_NUM_COLUMNS: usize,
    const MAX_NUM_PREDICATE_OPS: usize,
    const MAX_NUM_RESULT_OPS: usize,
    const MAX_NUM_RESULTS: usize,
    T: OutputComponent<MAX_NUM_RESULTS>,
> {
    /// Input wires for column extraction component
    pub(crate) column_extraction_wires: ColumnExtractionInputWires<MAX_NUM_COLUMNS>,
    /// Lower bound of the range for the secondary index specified in the query
    min_query: QueryBoundTargetInputs,
    /// Upper bound of the range for the secondary index specified in the query
    max_query: QueryBoundTargetInputs,
    /// Input wires for the `MAX_NUM_PREDICATE_OPS` basic operation components necessary
    /// to evaluate the filtering predicate
    #[serde(
        serialize_with = "serialize_long_array",
        deserialize_with = "deserialize_long_array"
    )]
    filtering_predicate_ops: [BasicOperationInputWires; MAX_NUM_PREDICATE_OPS],
    /// Input wires for the `MAX_NUM_RESULT_OPS` basic operation components necessary
    /// to compute the results for the current row
    #[serde(
        serialize_with = "serialize_long_array",
        deserialize_with = "deserialize_long_array"
    )]
    result_value_ops: [BasicOperationInputWires; MAX_NUM_RESULT_OPS],
    /// Input wires for the `MAX_NUM_RESULTS` output components that computes the
    /// output values for the current row
    output_component_wires: <T::HashWires as OutputComponentHashWires>::InputWires,
}

#[derive(Clone, Debug)]
pub(crate) struct UniversalQueryHashWires<
    const MAX_NUM_COLUMNS: usize,
    const MAX_NUM_PREDICATE_OPS: usize,
    const MAX_NUM_RESULT_OPS: usize,
    const MAX_NUM_RESULTS: usize,
    T: OutputComponent<MAX_NUM_RESULTS>,
> {
    pub(crate) input_wires: UniversalQueryHashInputWires<
        MAX_NUM_COLUMNS,
        MAX_NUM_PREDICATE_OPS,
        MAX_NUM_RESULT_OPS,
        MAX_NUM_RESULTS,
        T,
    >,
    pub(crate) computational_hash: ComputationalHashTarget,
    pub(crate) placeholder_hash: PlaceholderHashTarget,
    pub(crate) min_secondary: UInt256Target,
    pub(crate) max_secondary: UInt256Target,
    pub(crate) num_bound_overflows: Target,
    pub(crate) agg_ops_ids: [Target; MAX_NUM_RESULTS],
}
/// Input values for the universal query hash gadget
#[derive(Clone, Debug, Serialize, Deserialize)]
pub(crate) struct UniversalQueryHashInputs<
    const MAX_NUM_COLUMNS: usize,
    const MAX_NUM_PREDICATE_OPS: usize,
    const MAX_NUM_RESULT_OPS: usize,
    const MAX_NUM_RESULTS: usize,
    T: OutputComponent<MAX_NUM_RESULTS>,
> {
    column_extraction_inputs: ColumnExtractionInputs<MAX_NUM_COLUMNS>,
    min_query: QueryBound,
    max_query: QueryBound,
    #[serde(
        serialize_with = "serialize_long_array",
        deserialize_with = "deserialize_long_array"
    )]
    filtering_predicate_inputs: [BasicOperationInputs; MAX_NUM_PREDICATE_OPS],
    #[serde(
        serialize_with = "serialize_long_array",
        deserialize_with = "deserialize_long_array"
    )]
    result_values_inputs: [BasicOperationInputs; MAX_NUM_RESULT_OPS],
    output_component_inputs: T,
}

impl<
        const MAX_NUM_COLUMNS: usize,
        const MAX_NUM_PREDICATE_OPS: usize,
        const MAX_NUM_RESULT_OPS: usize,
        const MAX_NUM_RESULTS: usize,
        T: OutputComponent<MAX_NUM_RESULTS>,
    >
    UniversalQueryHashInputs<
        MAX_NUM_COLUMNS,
        MAX_NUM_PREDICATE_OPS,
        MAX_NUM_RESULT_OPS,
        MAX_NUM_RESULTS,
        T,
    >
where
    [(); MAX_NUM_COLUMNS + MAX_NUM_RESULT_OPS]:,
{
    /// Instantiate `Self` from the necessary inputs. Note that the following assumption is expected on the
    /// structure of the inputs:
    /// The output of the last operation in `predicate_operations` will be taken as the filtering predicate evaluation;
    /// this is an assumption exploited in the circuit for efficiency, and it is a simple assumption to be required for
    /// the caller of this method
    pub(crate) fn new(
        column_ids: &ColumnIDs,
        predicate_operations: &[BasicOperation],
        placeholders: &Placeholders,
        query_bounds: &QueryBounds,
        results: &ResultStructure,
    ) -> Result<Self> {
        let num_columns = column_ids.num_columns();
        ensure!(
            num_columns <= MAX_NUM_COLUMNS,
            "number of columns is higher than the maximum value allowed"
        );
        let padded_column_ids = column_ids
            .to_vec()
            .into_iter()
            .chain(repeat(F::NEG_ONE))
            .take(MAX_NUM_COLUMNS)
            .collect_vec();
        let column_extraction_inputs = ColumnExtractionInputs::<MAX_NUM_COLUMNS> {
            real_num_columns: num_columns,
            column_ids: padded_column_ids.try_into().unwrap(),
        };

        let num_predicate_ops = predicate_operations.len();
        ensure!(num_predicate_ops <= MAX_NUM_PREDICATE_OPS,
            "Number of operations to compute filtering predicate is higher than the maximum number allowed");
        let num_result_ops = results.result_operations.len();
        ensure!(
            num_result_ops <= MAX_NUM_RESULT_OPS,
            "Number of operations to compute results is higher than the maximum number allowed"
        );
        let predicate_ops_inputs = Self::compute_operation_inputs::<MAX_NUM_PREDICATE_OPS>(
            predicate_operations,
            placeholders,
        )?;
        let result_ops_inputs = Self::compute_operation_inputs::<MAX_NUM_RESULT_OPS>(
            &results.result_operations,
            placeholders,
        )?;
        let selectors = results.output_items.iter().enumerate().map(|(i, item)| {
            Ok(
                match item {
                    OutputItem::Column(index) => {
                        ensure!(*index < MAX_NUM_COLUMNS,
                        "Column index provided as {}-th output value is higher than the maximum number of columns", i);
                    F::from_canonical_usize(*index)
                    },
                    OutputItem::ComputedValue(index) => {
                        ensure!(*index < num_result_ops,
                            "an operation computing an output results not found in set of result operations");
                        // the output will be placed in the `num_result_ops - index` last slot in the set of
                        // `possible_output_values` provided as input in the circuit to the output component,
                        // i.e., the input array found in `OutputComponent::build` method.
                        // Therefore, since the `possible_output_values` array in the circuit has
                        // `MAX_NUM_COLUMNS + MAX_NUM_RESULT_OPS` entries, the selector for such output value
                        // can be computed as the length of `possible_output_values.len() - (num_result_ops - index)`,
                        // which correspond to the `num_result_ops - index`-th entry from the end of the array
                        F::from_canonical_usize(MAX_NUM_COLUMNS + MAX_NUM_RESULT_OPS - (num_result_ops - *index))
                    },
            })
        }).collect::<Result<Vec<_>>>()?;
        let output_component_inputs =
            T::new(&selectors, &results.output_ids, results.output_ids.len())?;

        let min_query = QueryBound::new_secondary_index_bound(
            placeholders,
            query_bounds.min_query_secondary(),
        )?;

        let max_query = QueryBound::new_secondary_index_bound(
            placeholders,
            query_bounds.max_query_secondary(),
        )?;

        Ok(Self {
            column_extraction_inputs,
            min_query,
            max_query,
            filtering_predicate_inputs: predicate_ops_inputs,
            result_values_inputs: result_ops_inputs,
            output_component_inputs,
        })
    }

    pub(crate) fn build(
        b: &mut CBuilder,
    ) -> UniversalQueryHashWires<
        MAX_NUM_COLUMNS,
        MAX_NUM_PREDICATE_OPS,
        MAX_NUM_RESULT_OPS,
        MAX_NUM_RESULTS,
        T,
    > {
        let column_extraction_wires = ColumnExtractionInputs::build_hash(b);
        let min_query = QueryBoundTarget::new(b);
        let max_query = QueryBoundTarget::new(b);
        let mut input_hash = column_extraction_wires.column_hash.to_vec();
        // Payload to compute the placeholder hash public input
        let mut placeholder_hash_payload = vec![];
        // Set of input wires for each of the `MAX_NUM_PREDICATE_OPS` basic operation components employed to
        // evaluate the filtering predicate
        let mut filtering_predicate_wires = Vec::with_capacity(MAX_NUM_PREDICATE_OPS);
        for _ in 0..MAX_NUM_PREDICATE_OPS {
            let BasicOperationHashWires {
                input_wires,
                output_hash,
            } = BasicOperationInputs::build_hash(b, &input_hash);
            // add the output_hash computed by the last basic operation component to the input hashes
            // for the next basic operation components employed to evaluate the filtering predicate
            input_hash.push(output_hash);
            // add placeholder data to payload for placeholder hash
            placeholder_hash_payload.push(input_wires.placeholder_ids[0]);
            placeholder_hash_payload
                .extend_from_slice(&input_wires.placeholder_values[0].to_targets());
            placeholder_hash_payload.push(input_wires.placeholder_ids[1]);
            placeholder_hash_payload
                .extend_from_slice(&input_wires.placeholder_values[1].to_targets());
            filtering_predicate_wires.push(input_wires);
        }
        // Place the computational hash of the evaluation of the filtering predicate in `predicate_hash`
        // variable; the evaluation and the corresponding hash are expected to be the output of the
        // last basic operation component among the `MAX_NUM_PREDICATE_OPS` ones employed to evaluate
        // the filtering predicate. This placement is done in order to have a fixed slot where we can
        // find the predicate hash, without the need for a further random_access operation just to extract
        // this hash from the set of predicate operations
        let predicate_hash = input_hash.last().unwrap();
        let mut input_hash = column_extraction_wires.column_hash.to_vec();
        // Set of input wires for each of the `MAX_NUM_RESULT_OPS` basic operation components employed to
        // compute the result values for the current row
        let mut result_value_wires = Vec::with_capacity(MAX_NUM_RESULT_OPS);
        for _ in 0..MAX_NUM_RESULT_OPS {
            let BasicOperationHashWires {
                input_wires,
                output_hash,
            } = BasicOperationInputs::build_hash(b, &input_hash);
            // add the output_hash computed by the last basic operation component to the input hashes
            // for the next basic operation components employed to compute result values for the current row
            input_hash.push(output_hash);
            // add placeholder data to payload for placeholder hash
            placeholder_hash_payload.push(input_wires.placeholder_ids[0]);
            placeholder_hash_payload
                .extend_from_slice(&input_wires.placeholder_values[0].to_targets());
            placeholder_hash_payload.push(input_wires.placeholder_ids[1]);
            placeholder_hash_payload
                .extend_from_slice(&input_wires.placeholder_values[1].to_targets());
            result_value_wires.push(input_wires);
        }
        // `possible_output_hash` to be provided to output component are the set of `MAX_NUM_COLUMNS`
        // and the `MAX_NUM_RESULT_OPS` computational hash of results operations, which are all already
        // accumulated in the `input_hash` vector
        let possible_output_hash: [ComputationalHashTarget; MAX_NUM_COLUMNS + MAX_NUM_RESULT_OPS] =
            input_hash.try_into().unwrap();

        let output_component_wires = T::build_hash(b, possible_output_hash, predicate_hash);
        let placeholder_hash = b.hash_n_to_hash_no_pad::<CHasher>(placeholder_hash_payload);
        let placeholder_hash = QueryBoundTarget::add_query_bounds_to_placeholder_hash(
            b,
            &min_query,
            &max_query,
            &placeholder_hash,
        );
        // add query bounds to computational hash
        let computational_hash = QueryBoundTarget::add_query_bounds_to_computational_hash(
            b,
            &min_query,
            &max_query,
            &output_component_wires.computational_hash(),
        );

        let min_secondary = min_query.get_bound_value().clone();
        let max_secondary = max_query.get_bound_value().clone();
        let num_bound_overflows =
            QueryBoundTarget::num_overflows_for_query_bound_operations(b, &min_query, &max_query);
        UniversalQueryHashWires {
            input_wires: UniversalQueryHashInputWires {
                column_extraction_wires: column_extraction_wires.input_wires,
                min_query: min_query.into(),
                max_query: max_query.into(),
                filtering_predicate_ops: filtering_predicate_wires.try_into().unwrap(),
                result_value_ops: result_value_wires.try_into().unwrap(),
                output_component_wires: output_component_wires.input_wires(),
            },
            computational_hash,
            placeholder_hash,
            min_secondary,
            max_secondary,
            num_bound_overflows,
            agg_ops_ids: output_component_wires
                .ops_ids()
                .to_vec()
                .try_into()
                .unwrap(),
        }
    }

    pub(crate) fn assign(
        &self,
        pw: &mut PartialWitness<F>,
        wires: &UniversalQueryHashInputWires<
            MAX_NUM_COLUMNS,
            MAX_NUM_PREDICATE_OPS,
            MAX_NUM_RESULT_OPS,
            MAX_NUM_RESULTS,
            T,
        >,
    ) {
        self.column_extraction_inputs
            .assign(pw, &wires.column_extraction_wires);
        wires.min_query.assign(pw, &self.min_query);
        wires.max_query.assign(pw, &self.max_query);
        self.filtering_predicate_inputs
            .iter()
            .chain(self.result_values_inputs.iter())
            .zip(
                wires
                    .filtering_predicate_ops
                    .iter()
                    .chain(wires.result_value_ops.iter()),
            )
            .for_each(|(value, target)| value.assign(pw, target));
        self.output_component_inputs
            .assign(pw, &wires.output_component_wires);
    }

    /// This method returns the ids of the placeholders employed to compute the placeholder hash,
    /// in the same order, so that those ids can be provided as input to other circuits that need
    /// to recompute this hash
    pub(crate) fn ids_for_placeholder_hash(&self) -> Vec<PlaceholderId> {
        self.filtering_predicate_inputs
            .iter()
            .flat_map(|op_inputs| vec![op_inputs.placeholder_ids[0], op_inputs.placeholder_ids[1]])
            .chain(self.result_values_inputs.iter().flat_map(|op_inputs| {
                vec![op_inputs.placeholder_ids[0], op_inputs.placeholder_ids[1]]
            }))
            .map(|id| PlaceholderIdentifier::from_fields(&[id]))
            .collect_vec()
    }

    /// Utility function to compute the `BasicOperationInputs` corresponding to the set of `operations` specified
    /// as input. The set of `BasicOperationInputs` is padded to `MAX_NUM_OPS` with dummy operations, which is
    /// the expected number of operations expected as input by the circuit.
    pub(crate) fn compute_operation_inputs<const MAX_NUM_OPS: usize>(
        operations: &[BasicOperation],
        placeholders: &Placeholders,
    ) -> Result<[BasicOperationInputs; MAX_NUM_OPS]> {
        let dummy_placeholder = dummy_placeholder(placeholders);
        // starting offset in the input values provided to basic operation component where the output values
        // of `operations` will be found. It is computed as follows since these operations will be placed
        // at the end of these functions in the last slots among the `MAX_NUM_OPS` available, as expected
        // by the circuit
        let start_actual_ops = MAX_NUM_COLUMNS + MAX_NUM_OPS - operations.len();
        let ops_wires = operations.iter().enumerate().map(|(i, op)| {
            let mut constant_operand = U256::ZERO;
            // the number of input values provided to the basic operation component
            // computing the current predicate operation
            let num_inputs = start_actual_ops + i;
            let mut compute_op_inputs = |is_first_op: bool| {
                let operand = if is_first_op {
                    op.first_operand
                } else {
                    op.second_operand.unwrap_or_default()
                };
                Ok(
                match operand {
                    InputOperand::Placeholder(p) => {
                        let placeholder_value = placeholders.get(&p)?;
                        (
                            Some(placeholder_value),
                            Some(p),
                            if is_first_op {
                                BasicOperationInputs::first_placeholder_offset(num_inputs)
                            } else {
                                BasicOperationInputs::second_placeholder_offset(num_inputs)
                            },
                        )
                    },
                    InputOperand::Constant(val) => {
                        constant_operand = val;
                        (
                            None,
                            None,
                            BasicOperationInputs::constant_operand_offset(num_inputs),
                        )
                    },
                    InputOperand::Column(index) => {
                        ensure!(index < MAX_NUM_COLUMNS,
                            "column index specified as input for {}-th predicate operation is higher than number of columns", i);
                        (
                            None,
                            None,
                            BasicOperationInputs::input_value_offset(index),
                        )
                    },
                    InputOperand::PreviousValue(index) => {
                        ensure!(index < i,
                            "previous value index specified as input for {}-th predicate operation is higher than the number of values already computed by previous operations", i);
                        (
                            None,
                            None,
                            BasicOperationInputs::input_value_offset(start_actual_ops+index),
                        )
                    },
                }
            )};
            let (first_placeholder_value, first_placeholder_id, first_selector) = compute_op_inputs(
                true
            )?;
            let (second_placeholder_value, second_placeholder_id, second_selector) = compute_op_inputs(
                false
            )?;
            let placeholder_values = [
                first_placeholder_value.unwrap_or(dummy_placeholder.value),
                second_placeholder_value.unwrap_or(dummy_placeholder.value)
            ];
            let placeholder_ids = [
                first_placeholder_id.unwrap_or(dummy_placeholder.id).to_field(),
                second_placeholder_id.unwrap_or(dummy_placeholder.id).to_field(),
            ];
            Ok(BasicOperationInputs {
                constant_operand,
                placeholder_values,
                placeholder_ids,
                first_input_selector: F::from_canonical_usize(first_selector),
                second_input_selector: F::from_canonical_usize(second_selector),
                op_selector: op.op.to_field(),
            })
        }).collect::<Result<Vec<_>>>()?;
        // we pad ops_wires up to `MAX_NUM_OPS` with dummy operations; we pad at
        // the beginning of the array since the circuits expects to find the operation computing
        // the actual result values as the last of the `MAX_NUM_OPS` operations
        Ok(repeat(
            // dummy operation
            BasicOperationInputs {
                constant_operand: U256::ZERO,
                placeholder_values: [dummy_placeholder.value, dummy_placeholder.value],
                placeholder_ids: [
                    dummy_placeholder.id.to_field(),
                    dummy_placeholder.id.to_field(),
                ],
                first_input_selector: F::ZERO,
                second_input_selector: F::ZERO,
                op_selector: Operation::EqOp.to_field(),
            },
        )
        .take(MAX_NUM_OPS - operations.len())
        .chain(ops_wires)
        .collect_vec()
        .try_into()
        .unwrap())
    }
}

#[derive(Clone, Debug)]
pub(crate) struct CurveOrU256<T>([T; CURVE_TARGET_LEN]);

impl<T: Clone + Debug> CurveOrU256<T> {
    pub(crate) fn from_slice(t: &[T]) -> Self {
        Self(
            t.into_iter()
                .cloned()
                .chain(repeat(t[0].clone()))
                .take(CURVE_TARGET_LEN)
                .collect_vec()
                .try_into()
                .unwrap(),
        )
    }

    fn to_u256_raw(&self) -> &[T] {
        &self.0[..NUM_LIMBS]
    }

    pub(crate) fn to_vec(&self) -> Vec<T> {
        self.0.to_vec()
    }
}

pub(crate) type CurveOrU256Target = CurveOrU256<Target>;

impl CurveOrU256Target {
    pub(crate) fn as_curve_target(&self) -> CurveTarget {
        CurveTarget::from_targets(self.0.as_slice())
    }

    pub(crate) fn as_u256_target(&self) -> UInt256Target {
        UInt256Target::from_targets(self.to_u256_raw())
    }
}

impl FromTargets for CurveOrU256Target {
    const NUM_TARGETS: usize = CurveTarget::NUM_TARGETS;

    fn from_targets(t: &[Target]) -> Self {
        Self::from_slice(t)
    }
}

impl ToTargets for CurveOrU256Target {
    fn to_targets(&self) -> Vec<Target> {
        self.0.to_vec()
    }
}

#[derive(Clone, Debug)]
pub(crate) struct OutputValuesTarget<const MAX_NUM_RESULTS: usize>
where
    [(); MAX_NUM_RESULTS - 1]:,
{
    pub(crate) first_output: CurveOrU256Target,
    pub(crate) other_outputs: [UInt256Target; MAX_NUM_RESULTS - 1],
}

impl<const MAX_NUM_RESULTS: usize> OutputValuesTarget<MAX_NUM_RESULTS>
where
    [(); MAX_NUM_RESULTS - 1]:,
{
    pub(crate) fn value_target_at_index(&self, i: usize) -> UInt256Target {
        if i == 0 {
            self.first_output.as_u256_target()
        } else {
            self.other_outputs[i - 1].clone()
        }
    }

    pub(crate) fn build(b: &mut CBuilder) -> Self {
        let first_output = CurveOrU256(b.add_virtual_target_arr());
        let other_outputs = b.add_virtual_u256_arr();

        Self {
            first_output,
            other_outputs,
        }
    }

    pub(crate) fn set_target(
        &self,
        pw: &mut PartialWitness<F>,
        inputs: &OutputValues<MAX_NUM_RESULTS>,
    ) {
        pw.set_target_arr(&self.first_output.0, &inputs.first_output.0);
        pw.set_u256_target_arr(&self.other_outputs, &inputs.other_outputs);
    }
}

impl<const MAX_NUM_RESULTS: usize> ToTargets for OutputValuesTarget<MAX_NUM_RESULTS>
where
    [(); MAX_NUM_RESULTS - 1]:,
{
    fn to_targets(&self) -> Vec<Target> {
        self.first_output
            .to_targets()
            .into_iter()
            .chain(self.other_outputs.iter().flat_map(|out| out.to_targets()))
            .collect()
    }
}

impl<const MAX_NUM_RESULTS: usize> FromTargets for OutputValuesTarget<MAX_NUM_RESULTS>
where
    [(); MAX_NUM_RESULTS - 1]:,
{
    const NUM_TARGETS: usize =
        CurveTarget::NUM_TARGETS + (MAX_NUM_RESULTS - 1) * UInt256Target::NUM_TARGETS;

    fn from_targets(t: &[Target]) -> Self {
        assert!(t.len() >= Self::NUM_TARGETS);
        let first_output = CurveOrU256Target::from_targets(&t[..CurveTarget::NUM_TARGETS]);
        let other_outputs = t[CurveTarget::NUM_TARGETS..]
            .chunks(UInt256Target::NUM_TARGETS)
            .map(|chunk| UInt256Target::from_targets(chunk))
            .take(MAX_NUM_RESULTS - 1)
            .collect_vec()
            .try_into()
            .unwrap();

        Self {
            first_output,
            other_outputs,
        }
    }
}
#[derive(Clone, Debug)]
pub(crate) struct OutputValues<const MAX_NUM_RESULTS: usize>
where
    [(); MAX_NUM_RESULTS - 1]:,
{
    pub(crate) first_output: CurveOrU256<F>,
    pub(crate) other_outputs: [U256; MAX_NUM_RESULTS - 1],
}

impl<const MAX_NUM_RESULTS: usize> OutputValues<MAX_NUM_RESULTS>
where
    [(); MAX_NUM_RESULTS - 1]:,
{
    pub(crate) fn first_value_as_curve_point(&self) -> WeierstrassPoint {
        WeierstrassPoint::from_fields(&self.first_output.0)
    }

    pub(crate) fn first_value_as_u256(&self) -> U256 {
        let fields = self.first_output.to_u256_raw();
        U256::from_fields(fields)
    }

    /// Return the value as a UInt256 at the specified index
    pub(crate) fn value_at_index(&self, i: usize) -> U256 {
        if i == 0 {
            self.first_value_as_u256()
        } else {
            self.other_outputs[i - 1]
        }
    }
}

impl<const MAX_NUM_RESULTS: usize> FromFields<F> for OutputValues<MAX_NUM_RESULTS>
where
    [(); MAX_NUM_RESULTS - 1]:,
{
    fn from_fields(t: &[F]) -> Self {
        let first_output = CurveOrU256::from_slice(&t[..CURVE_TARGET_LEN]);
        let other_outputs = t[CURVE_TARGET_LEN..]
            .chunks(NUM_LIMBS)
            .map(|chunk| U256::from_fields(chunk))
            .take(MAX_NUM_RESULTS - 1)
            .collect_vec()
            .try_into()
            .unwrap();

        Self {
            first_output,
            other_outputs,
        }
    }
}

impl<const MAX_NUM_RESULTS: usize> ToFields<F> for OutputValues<MAX_NUM_RESULTS>
where
    [(); MAX_NUM_RESULTS - 1]:,
{
    fn to_fields(&self) -> Vec<F> {
        self.first_output
            .to_vec()
            .into_iter()
            .chain(self.other_outputs.iter().flat_map(|out| out.to_fields()))
            .collect()
    }
}
/// Input wires for the universal query value gadget
#[derive(Clone, Debug, Serialize, Deserialize, Eq, PartialEq)]
pub(crate) struct UniversalQueryValueInputWires<const MAX_NUM_COLUMNS: usize> {
    #[serde(
        serialize_with = "serialize_long_array",
        deserialize_with = "deserialize_long_array"
    )]
    pub(crate) column_values: [UInt256Target; MAX_NUM_COLUMNS],
    // flag specifying whether this is a non-dummy row
    #[serde(serialize_with = "serialize", deserialize_with = "deserialize")]
    pub(crate) is_non_dummy_row: BoolTarget,
}

#[derive(Clone, Debug)]
pub(crate) struct UniversalQueryOutputWires<const MAX_NUM_RESULTS: usize>
where
    [(); MAX_NUM_RESULTS - 1]:,
{
    pub(crate) tree_hash: MembershipHashTarget,
    pub(crate) values: OutputValuesTarget<MAX_NUM_RESULTS>,
    pub(crate) count: Target,
    pub(crate) num_overflows: Target,
}

impl<const MAX_NUM_RESULTS: usize> FromTargets for UniversalQueryOutputWires<MAX_NUM_RESULTS>
where
    [(); MAX_NUM_RESULTS - 1]:,
{
    const NUM_TARGETS: usize = NUM_HASH_OUT_ELTS + 2 + OutputValuesTarget::NUM_TARGETS;
    fn from_targets(t: &[Target]) -> Self {
        assert!(t.len() >= Self::NUM_TARGETS);
        Self {
            tree_hash: MembershipHashTarget::from_vec(t[..NUM_HASH_OUT_ELTS].to_vec()),
            values: OutputValuesTarget::from_targets(&t[NUM_HASH_OUT_ELTS..]),
            count: t[Self::NUM_TARGETS - 2],
            num_overflows: t[Self::NUM_TARGETS - 1],
        }
    }
}

impl<const MAX_NUM_RESULTS: usize> ToTargets for UniversalQueryOutputWires<MAX_NUM_RESULTS>
where
    [(); MAX_NUM_RESULTS - 1]:,
{
    fn to_targets(&self) -> Vec<Target> {
        self.tree_hash
            .to_targets()
            .into_iter()
            .chain(self.values.to_targets())
            .chain([self.count, self.num_overflows])
            .collect()
    }
}

#[derive(Clone, Debug)]
pub(crate) struct UniversalQueryValueWires<
    const MAX_NUM_COLUMNS: usize,
    const MAX_NUM_RESULTS: usize,
> where
    [(); MAX_NUM_RESULTS - 1]:,
{
    pub(crate) input_wires: UniversalQueryValueInputWires<MAX_NUM_COLUMNS>,
    pub(crate) output_wires: UniversalQueryOutputWires<MAX_NUM_RESULTS>,
}
/// Input values for the universal query value gadget
#[derive(Clone, Debug, Serialize, Deserialize)]
pub(crate) struct UniversalQueryValueInputs<
    const MAX_NUM_COLUMNS: usize,
    const MAX_NUM_PREDICATE_OPS: usize,
    const MAX_NUM_RESULT_OPS: usize,
    const MAX_NUM_RESULTS: usize,
> {
    #[serde(
        serialize_with = "serialize_long_array",
        deserialize_with = "deserialize_long_array"
    )]
    column_values: [U256; MAX_NUM_COLUMNS],
    is_dummy_row: bool,
}

impl<
        const MAX_NUM_COLUMNS: usize,
        const MAX_NUM_PREDICATE_OPS: usize,
        const MAX_NUM_RESULT_OPS: usize,
        const MAX_NUM_RESULTS: usize,
    >
    UniversalQueryValueInputs<
        MAX_NUM_COLUMNS,
        MAX_NUM_PREDICATE_OPS,
        MAX_NUM_RESULT_OPS,
        MAX_NUM_RESULTS,
    >
where
    [(); MAX_NUM_COLUMNS + MAX_NUM_RESULT_OPS]:,
    [(); MAX_NUM_RESULTS - 1]:,
{
    pub(crate) fn new(row_cells: &RowCells, is_dummy_row: bool) -> Result<Self> {
        let num_columns = row_cells.num_columns();
        ensure!(
            num_columns <= MAX_NUM_COLUMNS,
            "number of columns is higher than the maximum value allowed"
        );
        let column_cells = row_cells.to_cells();
        let padded_column_values = column_cells
            .iter()
            .map(|cell| cell.value)
            .chain(repeat(U256::ZERO))
            .take(MAX_NUM_COLUMNS)
            .collect_vec();
        Ok(Self {
            column_values: padded_column_values.try_into().unwrap(),
            is_dummy_row: is_dummy_row,
        })
    }

    pub(crate) fn build<T: OutputComponent<MAX_NUM_RESULTS>>(
        b: &mut CBuilder,
        hash_input_wires: &UniversalQueryHashInputWires<
            MAX_NUM_COLUMNS,
            MAX_NUM_PREDICATE_OPS,
            MAX_NUM_RESULT_OPS,
            MAX_NUM_RESULTS,
            T,
        >,
        min_secondary: &UInt256Target,
        max_secondary: &UInt256Target,
        min_primary: Option<&UInt256Target>, // Option since we don't need this in universal query circuit
        max_primary: Option<&UInt256Target>,
        num_overflows: &Target,
    ) -> UniversalQueryValueWires<MAX_NUM_COLUMNS, MAX_NUM_RESULTS> {
        let column_values = ColumnExtractionInputs::build_column_values(b);
        // check that min_primary and max_primary are either both Some or both None
        assert_eq!(min_primary.is_some(), max_primary.is_some());
        let _true = b._true();
        // allocate dummy row flag only if we aren't in universal circuit, i.e., if min_primary.is_some() is true
        let is_non_dummy_row = if min_primary.is_some() {
            b.add_virtual_bool_target_safe()
        } else {
            _true
        };
        let ColumnExtractionValueWires { tree_hash } = ColumnExtractionInputs::build_tree_hash(
            b,
            &column_values,
            &hash_input_wires.column_extraction_wires,
        );

        // if we have min_primary and max_primary bounds, enforce that the value of
        // primary index for the current row is in the range given by these bounds
        match (min_primary, max_primary) {
            (Some(min), Some(max)) => {
                let index_value = &column_values[0];
                let less_than_max = b.is_less_or_equal_than_u256(index_value, max);
                let greater_than_min = b.is_less_or_equal_than_u256(min, index_value);
                b.connect(less_than_max.target, _true.target);
                b.connect(greater_than_min.target, _true.target);
            }
            (None, None) => (),
            _ => unreachable!(
                "min_primary and max_primary should be either both Some(_) or both None"
            ),
        }

        // min and max for secondary indexed column
        let node_min = &column_values[1];
        let node_max = node_min;
        // determine whether the value of second indexed column for the current record is in
        // the range specified by the query
        let less_than_max = b.is_less_or_equal_than_u256(node_max, max_secondary);
        let greater_than_min = b.is_less_or_equal_than_u256(min_secondary, node_min);
        let is_in_range = b.and(less_than_max, greater_than_min);

        // initialize input_values vectors for basic operation components employed to
        // evaluate the filtering predicate
        let mut input_values = column_values.to_vec();
        let mut num_overflows = *num_overflows;
        for i in 0..MAX_NUM_PREDICATE_OPS {
            let BasicOperationValueWires {
                output_value,
                num_overflows: new_num_overflows,
            } = BasicOperationInputs::build_values(
                b,
                &input_values,
                &hash_input_wires.filtering_predicate_ops[i],
                num_overflows,
            );
            // add the output_value computed by the last basic operation component to the input values
            // for the next basic operation components employed to evaluate the filtering predicate
            input_values.push(output_value);
            // update the counter of overflows detected
            num_overflows = new_num_overflows;
        }
        // Place the evaluation of the filtering predicate in `predicate_value` variable; the evaluation and
        // the corresponding hash are expected to be the output of the last basic operation component among
        // the `MAX_NUM_PREDICATE_OPS` ones employed to evaluate the filtering predicate. This placement is
        // done in order to have a fixed slot where we can find the predicate value, without the need for a
        // further random_access operation just to extract this value from the set of predicate operations
        let predicate_value = input_values.last().unwrap().to_bool_target();
        // filtering predicate must be false if the secondary index value for the current row is not in the
        // range specified by the query
        let predicate_value = b.and(predicate_value, is_in_range);
        // filtering predicate must be false also if this is a dummy row
        let predicate_value = b.and(predicate_value, is_non_dummy_row);

        // initialize input_values vectors for basic operation components employed to
        // compute results values for current row
        let mut input_values = column_values.to_vec();
        for i in 0..MAX_NUM_RESULT_OPS {
            let BasicOperationValueWires {
                output_value,
                num_overflows: new_num_overflows,
            } = BasicOperationInputs::build_values(
                b,
                &input_values,
                &hash_input_wires.result_value_ops[i],
                num_overflows,
            );
            // add the output_value computed by the last basic operation component to the input values
            // for the next basic operation components employed to evaluate the filtering predicate
            input_values.push(output_value);
            // update the counter of overflows detected
            num_overflows = new_num_overflows;
        }

        // `possible_output_values` to be provided to output component are the set of `MAX_NUM_COLUMNS`
        // and the `MAX_NUM_RESULT_OPS` results of results operations, which are all already accumulated
        // in the `input_values` vector
        let possible_output_values: [UInt256Target; MAX_NUM_COLUMNS + MAX_NUM_RESULT_OPS] =
            input_values.try_into().unwrap();

        let output_component_value_wires = T::build_values(
            b,
            possible_output_values,
            &predicate_value,
            &hash_input_wires.output_component_wires,
        );

        // compute output_values to be exposed; we build the first output value as a `CurveOrU256Target`
        let first_output = CurveOrU256Target::from_targets(
            &output_component_value_wires
                .first_output_value()
                .to_targets(),
        );
        // Append the other `MAX_NUM_RESULTS-1` output values
        let output_values = OutputValuesTarget {
            first_output,
            other_outputs: output_component_value_wires
                .other_output_values()
                .to_vec()
                .try_into()
                .unwrap(),
        };

        // ensure that `num_overflows` is always 0 in case of dummy rows
        let num_overflows = b.mul(num_overflows, is_non_dummy_row.target);

        UniversalQueryValueWires {
            input_wires: UniversalQueryValueInputWires {
                column_values,
                is_non_dummy_row,
            },
            output_wires: UniversalQueryOutputWires {
                tree_hash,
                values: output_values,
                count: predicate_value.target,
                num_overflows,
            },
        }
    }

    pub(crate) fn assign(
        &self,
        pw: &mut PartialWitness<F>,
        wires: &UniversalQueryValueInputWires<MAX_NUM_COLUMNS>,
    ) {
        pw.set_u256_target_arr(&wires.column_values, &self.column_values);
        pw.set_bool_target(wires.is_non_dummy_row, !self.is_dummy_row);
    }
}

/// Placeholder to be employed in the universal circuit as a dummy placeholder
/// in the circuit
fn dummy_placeholder(placeholders: &Placeholders) -> Placeholder {
    Placeholder {
        value: placeholders.get(&dummy_placeholder_id()).unwrap(), // cannot fail since default placeholder is always associated to a value
        id: dummy_placeholder_id(),
    }
}<|MERGE_RESOLUTION|>--- conflicted
+++ resolved
@@ -9,23 +9,11 @@
 use mp2_common::{
     array::ToField,
     poseidon::{empty_poseidon_hash, H},
-<<<<<<< HEAD
-    public_inputs::PublicInputCommon,
-    serialization::{
-        deserialize, deserialize_array, deserialize_long_array, serialize, serialize_array,
-        serialize_long_array,
-    },
+    serialization::{deserialize, deserialize_long_array, serialize, serialize_long_array},
     types::{CBuilder, CURVE_TARGET_LEN},
     u256::{CircuitBuilderU256, UInt256Target, WitnessWriteU256, NUM_LIMBS},
-    utils::{FromFields, FromTargets, HashBuilder, ToFields, ToTargets},
-    CHasher, D, F,
-=======
-    serialization::{deserialize, deserialize_long_array, serialize, serialize_long_array},
-    types::CBuilder,
-    u256::{CircuitBuilderU256, UInt256Target, WitnessWriteU256},
-    utils::{FromFields, ToFields, ToTargets},
+    utils::{FromFields, FromTargets, ToFields, ToTargets},
     CHasher, F,
->>>>>>> 3bf074cb
 };
 use plonky2::{
     field::types::Field,
@@ -36,13 +24,8 @@
     },
     plonk::config::{GenericHashOut, Hasher},
 };
-<<<<<<< HEAD
 use plonky2_ecgfp5::{curve::curve::WeierstrassPoint, gadgets::curve::CurveTarget};
-use recursion_framework::circuit_builder::CircuitLogicWires;
-use serde::{de::DeserializeOwned, Deserialize, Serialize};
-=======
 use serde::{Deserialize, Serialize};
->>>>>>> 3bf074cb
 
 use crate::query::{
     aggregation::{QueryBoundSecondary, QueryBoundSource, QueryBounds},
@@ -50,7 +33,6 @@
         ColumnIDs, ComputationalHashCache, HashPermutation, Operation, Output,
         PlaceholderIdentifier,
     },
-    public_inputs::PublicInputs,
     universal_circuit::{
         basic_operation::BasicOperationInputs, column_extraction::ColumnExtractionValueWires,
         universal_circuit_inputs::OutputItem,
@@ -961,7 +943,7 @@
 impl<T: Clone + Debug> CurveOrU256<T> {
     pub(crate) fn from_slice(t: &[T]) -> Self {
         Self(
-            t.into_iter()
+            t.iter()
                 .cloned()
                 .chain(repeat(t[0].clone()))
                 .take(CURVE_TARGET_LEN)
@@ -1027,6 +1009,7 @@
         }
     }
 
+    #[cfg(test)] // used only in test for now
     pub(crate) fn build(b: &mut CBuilder) -> Self {
         let first_output = CurveOrU256(b.add_virtual_target_arr());
         let other_outputs = b.add_virtual_u256_arr();
@@ -1037,6 +1020,7 @@
         }
     }
 
+    #[cfg(test)] // used only in test for now
     pub(crate) fn set_target(
         &self,
         pw: &mut PartialWitness<F>,
@@ -1072,7 +1056,7 @@
         let first_output = CurveOrU256Target::from_targets(&t[..CurveTarget::NUM_TARGETS]);
         let other_outputs = t[CurveTarget::NUM_TARGETS..]
             .chunks(UInt256Target::NUM_TARGETS)
-            .map(|chunk| UInt256Target::from_targets(chunk))
+            .map(UInt256Target::from_targets)
             .take(MAX_NUM_RESULTS - 1)
             .collect_vec()
             .try_into()
@@ -1124,7 +1108,7 @@
         let first_output = CurveOrU256::from_slice(&t[..CURVE_TARGET_LEN]);
         let other_outputs = t[CURVE_TARGET_LEN..]
             .chunks(NUM_LIMBS)
-            .map(|chunk| U256::from_fields(chunk))
+            .map(U256::from_fields)
             .take(MAX_NUM_RESULTS - 1)
             .collect_vec()
             .try_into()
@@ -1260,7 +1244,7 @@
             .collect_vec();
         Ok(Self {
             column_values: padded_column_values.try_into().unwrap(),
-            is_dummy_row: is_dummy_row,
+            is_dummy_row,
         })
     }
 
