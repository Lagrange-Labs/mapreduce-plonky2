--- conflicted
+++ resolved
@@ -1,8 +1,7 @@
 use std::iter::once;
 
 use crate::query::{
-    aggregation::QueryBounds, computational_hash_ids::PlaceholderIdentifier,
-    public_inputs::PublicInputs, PI_LEN,
+    aggregation::QueryBounds, computational_hash_ids::PlaceholderIdentifier, pi_len, public_inputs::PublicInputs
 };
 use anyhow::Result;
 use itertools::Itertools;
@@ -23,26 +22,9 @@
     plonk::{circuit_builder::CircuitBuilder, proof::ProofWithPublicInputsTarget},
 };
 use recursion_framework::circuit_builder::CircuitLogicWires;
-<<<<<<< HEAD
 use serde::{de::DeserializeOwned, Deserialize, Serialize};
-=======
-use serde::{Deserialize, Serialize};
-
-use crate::query::{
-    aggregation::{QueryBoundSecondary, QueryBoundSource, QueryBounds},
-    computational_hash_ids::{
-        ComputationalHashCache, HashPermutation, Operation, Output, PlaceholderIdentifier,
-    },
-    pi_len,
-    public_inputs::PublicInputs,
-    universal_circuit::{
-        basic_operation::BasicOperationInputs, universal_circuit_inputs::OutputItem,
-    },
-};
->>>>>>> 10677575
 
 use super::{
-    basic_operation::BasicOperationInputs,
     output_no_aggregation::Circuit as NoAggOutputCircuit,
     output_with_aggregation::Circuit as AggOutputCircuit,
     universal_circuit_inputs::{
@@ -253,22 +235,6 @@
     /// to recompute this hash
     pub(crate) fn ids_for_placeholder_hash(&self) -> Vec<PlaceholderId> {
         self.hash_gadget_inputs.ids_for_placeholder_hash()
-    }
-
-    /// Utility function to compute the `BasicOperationInputs` corresponding to the set of `operations` specified
-    /// as input. The set of `BasicOperationInputs` is padded to `MAX_NUM_OPS` with dummy operations, which is
-    /// the expected number of operations expected as input by the circuit.
-    fn compute_operation_inputs<const MAX_NUM_OPS: usize>(
-        operations: &[BasicOperation],
-        placeholders: &Placeholders,
-    ) -> Result<[BasicOperationInputs; MAX_NUM_OPS]> {
-        UniversalQueryHashInputs::<
-            MAX_NUM_COLUMNS,
-            MAX_NUM_PREDICATE_OPS,
-            MAX_NUM_RESULT_OPS,
-            MAX_NUM_RESULTS,
-            T,
-        >::compute_operation_inputs(operations, placeholders)
     }
 }
 
