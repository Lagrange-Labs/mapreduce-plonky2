//! Gadget to reconstruct the Merkle root of a tree from a Merkle path

use std::{array, iter::once};

use alloy::primitives::U256;
use anyhow::{ensure, Result};
use itertools::Itertools;
use mp2_common::{
    hash::hash_maybe_first,
    poseidon::empty_poseidon_hash,
    serialization::{
        circuit_data_serialization::SerializableRichField, deserialize, deserialize_array,
        deserialize_long_array, serialize, serialize_array, serialize_long_array,
    },
    types::{CBuilder, HashOutput},
    u256::{CircuitBuilderU256, UInt256Target, WitnessWriteU256, NUM_LIMBS},
    utils::{Fieldable, FromTargets, HashBuilder, SelectTarget, ToTargets},
    D, F,
};
use plonky2::{
    field::extension::Extendable,
    hash::hash_types::{HashOut, HashOutTarget, RichField, NUM_HASH_OUT_ELTS},
    iop::{
        target::{BoolTarget, Target},
        witness::{PartialWitness, WitnessWrite},
    },
    plonk::{circuit_builder::CircuitBuilder, config::GenericHashOut},
};
use serde::{Deserialize, Serialize};

use super::aggregation::{ChildPosition, NodeInfo, NodeInfoTarget};

#[derive(Clone, Debug, Serialize, Deserialize)]
/// Input wires for Merkle path verification gadget
pub struct MerklePathTargetInputs<const MAX_DEPTH: usize>
where
    [(); MAX_DEPTH - 1]:,
{
    #[serde(
        serialize_with = "serialize_array",
        deserialize_with = "deserialize_array"
    )]
    is_left_child: [BoolTarget; MAX_DEPTH - 1],
    #[serde(
        serialize_with = "serialize_array",
        deserialize_with = "deserialize_array"
    )]
    sibling_hash: [HashOutTarget; MAX_DEPTH - 1],
    #[serde(
        serialize_with = "serialize_array",
        deserialize_with = "deserialize_array"
    )]
    node_min: [UInt256Target; MAX_DEPTH - 1],
    #[serde(
        serialize_with = "serialize_array",
        deserialize_with = "deserialize_array"
    )]
    node_max: [UInt256Target; MAX_DEPTH - 1],
    #[serde(
        serialize_with = "serialize_array",
        deserialize_with = "deserialize_array"
    )]
    node_value: [UInt256Target; MAX_DEPTH - 1],
    #[serde(
        serialize_with = "serialize_array",
        deserialize_with = "deserialize_array"
    )]
    embedded_tree_hash: [HashOutTarget; MAX_DEPTH - 1],
    /// Array of MAX_DEPTH-1 flags specifying whether the current node is a real node in the path or a dummy one.
    /// That is, if the path being proven has depth d <= MAX_DEPTH, then the first d-1 entries of this array
    /// are true, while the remaining D-d ones are false
    #[serde(
        serialize_with = "serialize_array",
        deserialize_with = "deserialize_array"
    )]
    is_real_node: [BoolTarget; MAX_DEPTH - 1],
}
<<<<<<< HEAD
#[derive(Clone, Debug, Serialize, Deserialize)]
/// Input wires related to the data of the end node whose membership is proven with `MerklePathWithNeighborsGadget`
=======
#[derive(Clone, Debug)]
/// Input wires related to the data of the end node whose membership in the tree
/// is proven with `MerklePathWithNeighborsGadget`.
>>>>>>> c8f4bff9
pub struct EndNodeInputs {
    // minimum of the end node. It is necessary to recompute the hash of the node
    // inside the circuit
    node_min: UInt256Target,
    // maximum of the end node. It is necessary to recompute the hash of the node
    // inside the circuit
    node_max: UInt256Target,
<<<<<<< HEAD
    #[serde(serialize_with = "serialize", deserialize_with = "deserialize")]
=======
    // Flag specifying whether the end node has a left child
>>>>>>> c8f4bff9
    left_child_exists: BoolTarget,
    // The data about the left child of the node, which might be necessary to
    // extract the value of the predecessor of the end node
    left_child_info: NodeInfoTarget,
<<<<<<< HEAD
    #[serde(serialize_with = "serialize", deserialize_with = "deserialize")]
=======
    // Flag specifying whether the end node has a right child
>>>>>>> c8f4bff9
    right_child_exists: BoolTarget,
    // The data about the right child of the node, which might be necessary to
    // extract the value of the successor of the end node
    right_child_info: NodeInfoTarget,
}

impl EndNodeInputs {
    pub(crate) fn build(b: &mut CBuilder) -> Self {
        let [node_min, node_max] = b.add_virtual_u256_arr_unsafe();
        let [left_child_exists, right_child_exists] =
            array::from_fn(|_| b.add_virtual_bool_target_safe());

        Self {
            node_min,
            node_max,
            left_child_exists,
            left_child_info: NodeInfoTarget::build_unsafe(b),
            right_child_exists,
            right_child_info: NodeInfoTarget::build_unsafe(b),
        }
    }
}

#[derive(Clone, Debug)]
/// Set of input/output wires built by merkle path verification gadget
pub struct MerklePathTarget<const MAX_DEPTH: usize>
where
    [(); MAX_DEPTH - 1]:,
{
    pub(crate) inputs: MerklePathTargetInputs<MAX_DEPTH>,
    /// Recomputed root for the Merkle path
    pub(crate) root: HashOutTarget,
}
#[derive(Clone, Debug)]
/// Target containing data about a neighbor of a node (neighbor can be
/// either the predecessor or the successor of a node)
pub struct NeighborInfoTarget {
    /// Boolean flag specifying whether the node has the given neighbor
    pub(crate) is_found: BoolTarget,
    /// Boolean flag specifying whether the neighbor is in the path from the
    /// given node up to the root
    pub(crate) is_in_path: BoolTarget,
    /// Value of the neighbor (if the neighbor exists, otherwise a dummy value can be employed)
    pub(crate) value: UInt256Target,
    /// Hash of the neighbor node (if the neighbor exists, otherwise a dummy value can be employed)
    pub(crate) hash: HashOutTarget,
}

impl ToTargets for NeighborInfoTarget {
    fn to_targets(&self) -> Vec<Target> {
        once(self.is_found.target)
            .chain(once(self.is_in_path.target))
            .chain(self.value.to_targets())
            .chain(self.hash.to_targets())
            .collect()
    }
}

impl FromTargets for NeighborInfoTarget {
    const NUM_TARGETS: usize = 2 + NUM_LIMBS + NUM_HASH_OUT_ELTS;

    fn from_targets(t: &[Target]) -> Self {
        Self {
            is_found: BoolTarget::new_unsafe(t[0]),
            is_in_path: BoolTarget::new_unsafe(t[1]),
            value: UInt256Target::from_targets(&t[2..]),
            hash: HashOutTarget::from_targets(&t[2 + NUM_LIMBS..]),
        }
    }
}

impl SelectTarget for NeighborInfoTarget {
    fn select<F: SerializableRichField<D>, const D: usize>(
        b: &mut CircuitBuilder<F, D>,
        cond: &BoolTarget,
        first: &Self,
        second: &Self,
    ) -> Self {
        Self {
            is_found: BoolTarget::new_unsafe(b.select(
                *cond,
                first.is_found.target,
                second.is_found.target,
            )),
            is_in_path: BoolTarget::new_unsafe(b.select(
                *cond,
                first.is_in_path.target,
                second.is_in_path.target,
            )),
            value: b.select_u256(*cond, &first.value, &second.value),
            hash: b.select_hash(*cond, &first.hash, &second.hash),
        }
    }
}

#[derive(Clone, Debug, Serialize, Deserialize)]
/// Set of input wires for the merkle path with neighbors gadget
pub struct MerklePathWithNeighborsTargetInputs<const MAX_DEPTH: usize>
where
    [(); MAX_DEPTH - 1]:,
{
    pub(crate) path_inputs: MerklePathTargetInputs<MAX_DEPTH>,
    pub(crate) end_node_inputs: EndNodeInputs,
}

#[derive(Clone, Debug)]
/// Set of input/output wires built by merkle path with neighbors gadget
pub struct MerklePathWithNeighborsTarget<const MAX_DEPTH: usize>
where
    [(); MAX_DEPTH - 1]:,
{
    pub(crate) inputs: MerklePathWithNeighborsTargetInputs<MAX_DEPTH>,
    /// Recomputed root for the Merkle path
    pub(crate) root: HashOutTarget,
    /// Hash of the node at the end of the path
    pub(crate) end_node_hash: HashOutTarget,
    /// Info about the predecessor of the node at the end of the path
    pub(crate) predecessor_info: NeighborInfoTarget,
    /// Info about the successor of the node at the end of the path
    pub(crate) successor_info: NeighborInfoTarget,
}

#[derive(Clone, Copy, Debug, Serialize, Deserialize)]
pub struct MerklePathGadget<const MAX_DEPTH: usize>
where
    [(); MAX_DEPTH - 1]:,
{
    /// Array of MAX_DEPTH-1 flags, each specifying whether the previous node in the path
    /// is the left child of a given node in the path
    #[serde(
        serialize_with = "serialize_long_array",
        deserialize_with = "deserialize_long_array"
    )]
    is_left_child: [bool; MAX_DEPTH - 1],
    /// Hash of the sibling of the previous node in the path (empty hash if there is no sibling)
    #[serde(
        serialize_with = "serialize_long_array",
        deserialize_with = "deserialize_long_array"
    )]
    sibling_hash: [HashOut<F>; MAX_DEPTH - 1],
    /// Minimum value associated to each node in the path
    #[serde(
        serialize_with = "serialize_long_array",
        deserialize_with = "deserialize_long_array"
    )]
    node_min: [U256; MAX_DEPTH - 1],
    /// Maximum value associated to each node in the path
    #[serde(
        serialize_with = "serialize_long_array",
        deserialize_with = "deserialize_long_array"
    )]
    node_max: [U256; MAX_DEPTH - 1],
    /// Value stored in each node in the path
    #[serde(
        serialize_with = "serialize_long_array",
        deserialize_with = "deserialize_long_array"
    )]
    node_value: [U256; MAX_DEPTH - 1],
    /// Hash of the embedded tree stored in each node in the path
    #[serde(
        serialize_with = "serialize_long_array",
        deserialize_with = "deserialize_long_array"
    )]
    embedded_tree_hash: [HashOut<F>; MAX_DEPTH - 1],
    /// Number of real nodes in the path
    num_real_nodes: usize,
}

impl<const MAX_DEPTH: usize> Default for MerklePathGadget<MAX_DEPTH>
where
    [(); MAX_DEPTH - 1]:,
{
    fn default() -> Self {
        Self {
            is_left_child: [Default::default(); MAX_DEPTH - 1],
            sibling_hash: [Default::default(); MAX_DEPTH - 1],
            node_min: [Default::default(); MAX_DEPTH - 1],
            node_max: [Default::default(); MAX_DEPTH - 1],
            node_value: [Default::default(); MAX_DEPTH - 1],
            embedded_tree_hash: [Default::default(); MAX_DEPTH - 1],
            num_real_nodes: Default::default(),
        }
    }
}

impl<const MAX_DEPTH: usize> MerklePathGadget<MAX_DEPTH>
where
    [(); MAX_DEPTH - 1]:,
{
    /// Build a new instance of `Self`, representing the `path` provided as input. The `siblings`
    /// input provides the siblings of the nodes in the path, if any
    pub fn new(
        path: &[(NodeInfo, ChildPosition)],
        siblings: &[Option<HashOutput>],
    ) -> Result<Self> {
        let num_real_nodes = path.len();
        ensure!(
            siblings.len() == num_real_nodes,
            "Number of siblings must be the same as the nodes in the path"
        );

        let mut is_left_child = [false; MAX_DEPTH - 1];
        let mut embedded_tree_hash = [HashOut::default(); MAX_DEPTH - 1];
        let mut node_min = [U256::default(); MAX_DEPTH - 1];
        let mut node_max = [U256::default(); MAX_DEPTH - 1];
        let mut node_value = [U256::default(); MAX_DEPTH - 1];

        path.iter().enumerate().for_each(|(i, (node, position))| {
            is_left_child[i] = match position {
                ChildPosition::Left => true,
                ChildPosition::Right => false,
            };
            embedded_tree_hash[i] = node.embedded_tree_hash;
            node_min[i] = node.min;
            node_max[i] = node.max;
            node_value[i] = node.value;
        });

        let sibling_hash = array::from_fn(|i| {
            siblings
                .get(i)
                .and_then(|sibling| {
                    sibling
                        .clone()
                        .and_then(|node_hash| Some(HashOut::from_bytes((&node_hash).into())))
                })
                .unwrap_or(*empty_poseidon_hash())
        });

        Ok(Self {
            is_left_child,
            sibling_hash,
            node_min,
            node_max,
            node_value,
            embedded_tree_hash,
            num_real_nodes,
        })
    }

    /// Build wires for `MerklePathGadget`. The required inputs are:
    /// - `end_node`: The hash of the first node in the path
    /// - `index_id`: Integer identifier of the index column to be placed in the hash
    ///     of the nodes of the path
    pub fn build(
        b: &mut CircuitBuilder<F, D>,
        end_node: HashOutTarget,
        index_id: Target,
    ) -> MerklePathTarget<MAX_DEPTH> {
        let (inputs, path) = Self::build_path(b, end_node, index_id);

        MerklePathTarget {
            inputs,
            root: path.last().unwrap().clone(),
        }
    }

    /// Gadget to compute the hashes of all the nodes in the path from `end_node` to the root of
    /// a Merkle-tree
    fn build_path(
        b: &mut CircuitBuilder<F, D>,
        end_node: HashOutTarget,
        index_id: Target,
    ) -> (
        MerklePathTargetInputs<MAX_DEPTH>,
        [HashOutTarget; MAX_DEPTH - 1],
    ) {
        let is_left_child = array::from_fn(|_| b.add_virtual_bool_target_unsafe());
        let [sibling_hash, embedded_tree_hash] =
            [0, 1].map(|_| array::from_fn(|_| b.add_virtual_hash()));
        let [node_min, node_max, node_value] = [0, 1, 2].map(
            |_| b.add_virtual_u256_arr_unsafe(), // unsafe should be ok since we just need to hash them
        );
        let is_real_node = array::from_fn(|_| b.add_virtual_bool_target_safe());
        let mut final_hash = end_node;
        let mut path_nodes = vec![];
        for i in 0..MAX_DEPTH - 1 {
            let rest = node_min[i]
                .to_targets()
                .into_iter()
                .chain(node_max[i].to_targets())
                .chain(once(index_id))
                .chain(node_value[i].to_targets())
                .chain(embedded_tree_hash[i].to_targets())
                .collect_vec();
            let node_hash = HashOutTarget::from_vec(hash_maybe_first(
                b,
                is_left_child[i],
                sibling_hash[i].elements,
                final_hash.elements,
                rest.as_slice(),
            ));
            final_hash = b.select_hash(is_real_node[i], &node_hash, &final_hash);
            path_nodes.push(final_hash);
        }

        let inputs = MerklePathTargetInputs {
            is_left_child,
            sibling_hash,
            node_min,
            node_max,
            node_value,
            embedded_tree_hash,
            is_real_node,
        };

        // ensure there is always one node in the path even if `MAX_DEPTH=1`
        if path_nodes.len() == 0 {
            path_nodes.push(end_node);
        }

        (inputs, path_nodes.try_into().unwrap())
    }

    pub fn assign(&self, pw: &mut PartialWitness<F>, wires: &MerklePathTargetInputs<MAX_DEPTH>) {
        self.is_left_child
            .iter()
            .zip(wires.is_left_child)
            .for_each(|(&value, target)| pw.set_bool_target(target, value));
        [
            (self.sibling_hash, wires.sibling_hash),
            (self.embedded_tree_hash, wires.embedded_tree_hash),
        ]
        .into_iter()
        .for_each(|(value_hash, target_hash)| {
            value_hash
                .iter()
                .zip(target_hash)
                .for_each(|(&value, target)| pw.set_hash_target(target, value))
        });
        [
            (self.node_min, &wires.node_min),
            (self.node_max, &wires.node_max),
            (self.node_value, &wires.node_value),
        ]
        .into_iter()
        .for_each(|(values, targets)| {
            values
                .iter()
                .zip(targets)
                .for_each(|(&value, target)| pw.set_u256_target(target, value))
        });
        wires
            .is_real_node
            .iter()
            .enumerate()
            .for_each(|(i, &target)| pw.set_bool_target(target, i < self.num_real_nodes));
    }
}

#[derive(Clone, Copy, Debug, Serialize, Deserialize)]
pub struct MerklePathWithNeighborsGadget<const MAX_DEPTH: usize>
where
    [(); MAX_DEPTH - 1]:,
{
    path_gadget: MerklePathGadget<MAX_DEPTH>,
    // minimum value of the node whose membership in in tree is
    // being proven with this gadget (referred to as `end_node`).
    // It is necessary to recompute the hash of the end node
    end_node_min: U256,
    // maximum value of the end node whose membership in the tree is
    // being proven with this gadget (referred to as `end_node`).
    // It is necessary to recompute the hash of the end node
    end_node_max: U256,
    // Data about the children of the end node whose membership in the
    // tree is being proven with this gadget (referred to as `end_node`).
    // Children data might be necessary to compute the value of the
    // predecessor/successor of the end node
    end_node_children: [Option<NodeInfo>; 2],
}

impl<const MAX_DEPTH: usize> MerklePathWithNeighborsGadget<MAX_DEPTH>
where
    [(); MAX_DEPTH - 1]:,
{
    /// Build a new instance of `Self`, representing the path from `end_node` to the root.
    /// Such path is provided as input, altogether with the siblings of the nodes in such
    /// path, if any. The method requires also the data about the children of `end_node`,
    /// if any.
    pub fn new(
        path: &[(NodeInfo, ChildPosition)],
        siblings: &[Option<HashOutput>],
        end_node: &NodeInfo,
        end_node_children: [Option<NodeInfo>; 2],
    ) -> Result<Self> {
        let path_gadget = MerklePathGadget::new(path, siblings)?;
        Ok(Self {
            path_gadget,
            end_node_min: end_node.min,
            end_node_max: end_node.max,
            end_node_children,
        })
    }

    /// Build wires for `MerklePathGadget`. The required inputs are:
    /// - `end_node_value`: Value stored in the first node in the path
    /// - `end_node_tree_hash` : Hash of the embedded tree stored in the first node in the path
    /// - `index_id`: Integer identifier of the index column to be placed in the hash
    ///     of the nodes of the path
    pub fn build(
        b: &mut CircuitBuilder<F, D>,
        end_node_value: UInt256Target,
        end_node_tree_hash: HashOutTarget,
        index_id: Target,
    ) -> MerklePathWithNeighborsTarget<MAX_DEPTH> {
        let end_node_info = EndNodeInputs::build(b);
        // compute end node hash
        let left_child_hash = end_node_info.left_child_info.compute_node_hash(b, index_id);
        let right_child_hash = end_node_info
            .right_child_info
            .compute_node_hash(b, index_id);
        let empty_hash = b.constant_hash(*empty_poseidon_hash());
        let left_child_hash = b.select_hash(
            end_node_info.left_child_exists,
            &left_child_hash,
            &empty_hash,
        );
        let right_child_hash = b.select_hash(
            end_node_info.right_child_exists,
            &right_child_hash,
            &empty_hash,
        );
        let end_node = NodeInfoTarget {
            embedded_tree_hash: end_node_tree_hash,
            child_hashes: [left_child_hash, right_child_hash],
            value: end_node_value,
            min: end_node_info.node_min.clone(),
            max: end_node_info.node_max.clone(),
        };
        let end_node_hash = end_node.compute_node_hash(b, index_id);
        let (inputs, path) = MerklePathGadget::build_path(b, end_node_hash, index_id);
        // we need to initialize predecessor and successor data
<<<<<<< HEAD
        let end_node_info = end_node_info.as_ref().unwrap();
        // the predecessor of end_node is an ancestor of end_node iff end_node has no left child
        let is_predecessor_in_path = b.not(end_node_info.left_child_exists);
        let zero_u256 = b.zero_u256();
        let max_u256 = b.constant_u256(U256::MAX);
        // Initialize value of predecessor node of end_node to a dummy value if the predecessor node
        // will be found in the path; otherwise, the predecessor_value is the maximum value in
        // the subtree rooted in the left child of end_node
        let predecessor_value = b.select_u256(
            is_predecessor_in_path,
            &zero_u256,
            &end_node_info.left_child_info.max,
        );
        // the predecessor value is already found if end_node has a left child
        let predecessor_found = end_node_info.left_child_exists;
        // Initialize predecessor node hash to a dummy value
        let predecessor_hash = b.constant_hash(*empty_poseidon_hash());
        // build predecessor info
        let predecessor_info = NeighborInfoTarget {
            is_found: predecessor_found,
            is_in_path: is_predecessor_in_path,
            value: predecessor_value,
            hash: predecessor_hash,
        };

        // the successor of end_node is an ancestor of end_node iff end_node has no right child
        let is_successor_in_path = b.not(end_node_info.right_child_exists);
        // Initialize value of successor node of end_node to a dummy value if the successor node
        // will be found in the path; otherwise, successor_value is the minimum value in
        // the subtree rooted in the right child of end_node
        let successor_value = b.select_u256(
            is_successor_in_path,
            &max_u256, // set dummy value of success to `U256::MAX`, it allows to satisfy constraints of
            // `are_consecutive_nodes` gadget in case the node has no successor in the tree
            &end_node_info.right_child_info.min,
        );
        // the successor value is already found if end_node has a right child
        let successor_found = end_node_info.right_child_exists;
        // Initialize successor node hash to a dummy value
        let successor_hash = b.constant_hash(*empty_poseidon_hash());
        // build successor info
        let successor_info = NeighborInfoTarget {
            is_found: successor_found,
            is_in_path: is_successor_in_path,
            value: successor_value,
            hash: successor_hash,
=======
        let (mut predecessor_info, mut successor_info) = {
            // the predecessor of end_node is an ancestor of end_node iff end_node has no left child
            let is_predecessor_in_path = b.not(end_node_info.left_child_exists);
            let zero_u256 = b.zero_u256();
            // Initialize value of predecessor node of end_node to a dummy value if the predecessor node
            // will be found in the path; otherwise, the predecessor_value is the maximum value in
            // the subtree rooted in the left child of end_node
            let predecessor_value = b.select_u256(
                is_predecessor_in_path,
                &zero_u256,
                &end_node_info.left_child_info.max,
            );
            // the predecessor value is already found if end_node has a left child
            let predecessor_found = end_node_info.left_child_exists;
            // Initialize predecessor node hash to a dummy value
            let predecessor_hash = b.constant_hash(*empty_poseidon_hash());
            // build predecessor info
            let predecessor_info = NeighborInfoTarget {
                is_found: predecessor_found,
                is_in_path: is_predecessor_in_path,
                value: predecessor_value,
                hash: predecessor_hash,
            };

            // the successor of end_node is an ancestor of end_node iff end_node has no right child
            let is_successor_in_path = b.not(end_node_info.right_child_exists);
            // Initialize value of successor node of end_node to a dummy value if the successor node
            // will be found in the path; otherwise, successor_value is the minimum value in
            // the subtree rooted in the right child of end_node
            let successor_value = b.select_u256(
                is_successor_in_path,
                &zero_u256,
                &end_node_info.right_child_info.min,
            );
            // the successor value is already found if end_node has a right child
            let successor_found = end_node_info.right_child_exists;
            // Initialize successor node hash to a dummy value
            let successor_hash = b.constant_hash(*empty_poseidon_hash());
            // build successor info
            let successor_info = NeighborInfoTarget {
                is_found: successor_found,
                is_in_path: is_successor_in_path,
                value: successor_value,
                hash: successor_hash,
            };
            (predecessor_info, successor_info)
>>>>>>> c8f4bff9
        };

        for i in 0..MAX_DEPTH - 1 {
            // we need to look for the predecessor
            let is_right_child = b.not(inputs.is_left_child[i]);
            /* First, we determine if the current node is the predecessor */
            let mut is_current_node_predecessor = b.not(predecessor_info.is_found); // current node cannot
                                                                                    // be the predecessor if predecessor has already been found
            is_current_node_predecessor =
                b.and(is_current_node_predecessor, inputs.is_real_node[i]); // current node
                                                                            // cannot be the predecessor if it's not a real node
            is_current_node_predecessor = b.and(is_current_node_predecessor, is_right_child); // current node
                                                                                              // is the predecessor if the previous node in the path is its right child
                                                                                              // we update predecessor_info.hash if current node is the predecessor
            predecessor_info.hash = b.select_hash(
                is_current_node_predecessor,
                &path[i],
                &predecessor_info.hash,
            );
            // we update predecessor_info.value if current node is the predecessor
            predecessor_info.value = b.select_u256(
                is_current_node_predecessor,
                &inputs.node_value[i],
                &predecessor_info.value,
            );
            // set predecessor_info.is_found if current node is the predecessor
            predecessor_info.is_found =
                b.or(predecessor_info.is_found, is_current_node_predecessor);

            // we need to look for the successor
            /* First, we determine if the current node is the successor */
            let mut is_current_node_successor = b.not(successor_info.is_found); // current node cannot
                                                                                // be the successor if successor has already been found
            is_current_node_successor = b.and(is_current_node_successor, inputs.is_real_node[i]); // current node
                                                                                                  // cannot be the successor if it's not a real node
            is_current_node_successor = b.and(is_current_node_successor, inputs.is_left_child[i]); // current node
                                                                                                   // is the successor if the previous node in the path is its left child
                                                                                                   // we update successor_info.hash if current node is the successor
            successor_info.hash =
                b.select_hash(is_current_node_successor, &path[i], &successor_info.hash);
            // we update successor_info.value if current node is the successor
            successor_info.value = b.select_u256(
                is_current_node_successor,
                &inputs.node_value[i],
                &successor_info.value,
            );
            // set successor_info.is_found if current node is the successor
            successor_info.is_found = b.or(successor_info.is_found, is_current_node_successor);
        }

        MerklePathWithNeighborsTarget {
            inputs: MerklePathWithNeighborsTargetInputs {
                path_inputs: inputs,
                end_node_inputs: end_node_info,
            },
            root: path.last().unwrap().clone(),
            end_node_hash,
            predecessor_info: predecessor_info,
            successor_info: successor_info,
        }
    }

    pub fn assign(
        &self,
        pw: &mut PartialWitness<F>,
        wires: &MerklePathWithNeighborsTargetInputs<MAX_DEPTH>,
    ) {
        self.path_gadget.assign(pw, &wires.path_inputs);
        pw.set_u256_target_arr(
            &[
                wires.end_node_inputs.node_min.clone(),
                wires.end_node_inputs.node_max.clone(),
            ],
            &[self.end_node_min, self.end_node_max],
        );
        pw.set_bool_target(
            wires.end_node_inputs.left_child_exists,
            self.end_node_children[0].is_some(),
        );
        pw.set_bool_target(
            wires.end_node_inputs.right_child_exists,
            self.end_node_children[1].is_some(),
        );
        let left_child_info = self.end_node_children[0].unwrap_or_default();
        let right_child_info = self.end_node_children[1].unwrap_or_default();
        wires
            .end_node_inputs
            .left_child_info
            .set_target(pw, &left_child_info);
        wires
            .end_node_inputs
            .right_child_info
            .set_target(pw, &right_child_info);
    }
}

#[cfg(test)]
<<<<<<< HEAD
pub(crate) mod tests {
    use std::array;

=======
mod tests {
>>>>>>> c8f4bff9
    use alloy::primitives::U256;
    use mp2_common::{
        poseidon::empty_poseidon_hash,
        types::HashOutput,
        u256::{CircuitBuilderU256, UInt256Target, WitnessWriteU256, NUM_LIMBS},
        utils::{FromFields, FromTargets, ToFields, ToTargets, TryIntoBool},
        C, D, F,
    };
    use mp2_test::{
        circuit::{run_circuit, UserCircuit},
        utils::{gen_random_field_hash, gen_random_u256},
    };
    use plonky2::{
        field::types::{Field, Sample},
        hash::hash_types::{HashOut, HashOutTarget, NUM_HASH_OUT_ELTS},
        iop::{
            target::Target,
            witness::{PartialWitness, WitnessWrite},
        },
        plonk::{
            circuit_builder::CircuitBuilder, config::GenericHashOut, proof::ProofWithPublicInputs,
        },
    };
    use rand::thread_rng;

    use crate::query::aggregation::{ChildPosition, NodeInfo};

    use super::{
        MerklePathGadget, MerklePathTargetInputs, MerklePathWithNeighborsGadget,
        MerklePathWithNeighborsTargetInputs, NeighborInfoTarget,
    };

    #[derive(Clone, Debug)]
    struct TestMerklePathGadget<const MAX_DEPTH: usize>
    where
        [(); MAX_DEPTH - 1]:,
    {
        merkle_path_inputs: MerklePathGadget<MAX_DEPTH>,
        end_node: NodeInfo,
        index_id: F,
    }

    impl<const MAX_DEPTH: usize> UserCircuit<F, D> for TestMerklePathGadget<MAX_DEPTH>
    where
        [(); MAX_DEPTH - 1]:,
    {
        type Wires = (MerklePathTargetInputs<MAX_DEPTH>, HashOutTarget, Target);

        fn build(c: &mut CircuitBuilder<F, D>) -> Self::Wires {
            let index_id = c.add_virtual_target();
            let end_node = c.add_virtual_hash();
            let merkle_path_wires = MerklePathGadget::build(c, end_node, index_id);

            c.register_public_inputs(&merkle_path_wires.root.to_targets());

            (merkle_path_wires.inputs, end_node, index_id)
        }

        fn prove(&self, pw: &mut PartialWitness<F>, wires: &Self::Wires) {
            self.merkle_path_inputs.assign(pw, &wires.0);
            pw.set_hash_target(wires.1, self.end_node.compute_node_hash(self.index_id));
            pw.set_target(wires.2, self.index_id);
        }
    }

    #[derive(Clone, Debug, Eq, PartialEq)]
    pub(crate) struct NeighborInfo {
        is_found: bool,
        is_in_path: bool,
        value: U256,
        hash: HashOut<F>,
    }

    impl FromFields<F> for NeighborInfo {
        fn from_fields(t: &[F]) -> Self {
            assert!(t.len() >= NeighborInfoTarget::NUM_TARGETS);
            Self {
                is_found: t[0].try_into_bool().unwrap(),
                is_in_path: t[1].try_into_bool().unwrap(),
                value: U256::from_fields(&t[2..2 + NUM_LIMBS]),
                hash: HashOut::from_vec(t[2 + NUM_LIMBS..NeighborInfoTarget::NUM_TARGETS].to_vec()),
            }
        }
    }

    impl ToFields<F> for NeighborInfo {
        fn to_fields(&self) -> Vec<F> {
            [F::from_bool(self.is_found), F::from_bool(self.is_in_path)]
                .into_iter()
                .chain(self.value.to_fields())
                .chain(self.hash.to_fields())
                .collect()
        }
    }

    impl NeighborInfo {
        pub(crate) fn assign(&self, pw: &mut PartialWitness<F>, wires: &NeighborInfoTarget) {
            [
                (wires.is_found, self.is_found),
                (wires.is_in_path, self.is_in_path),
            ]
            .into_iter()
            .for_each(|(target, value)| pw.set_bool_target(target, value));
            pw.set_u256_target(&wires.value, self.value);
            pw.set_hash_target(wires.hash, self.hash);
        }

        // Initialize `Self` for the predecessor/successor of a node. `value`
        // must be the value of the predecessor/successor, while `hash` must
        // be its hash. If `hash` is `None`, it is assumed that the
        // predecessor/successor is not located in the path of the node
        pub(crate) fn new(value: U256, hash: Option<HashOut<F>>) -> Self {
            Self {
                is_found: true,
                is_in_path: hash.is_some(),
                value,
                hash: hash.unwrap_or(*empty_poseidon_hash()),
            }
        }

        // Initialize `Self` for a node with no predecessor
        pub(crate) fn new_dummy_predecessor() -> Self {
            Self {
                is_found: false,
                is_in_path: true, // the circuit still looks at the predecessor in the path
                value: U256::ZERO,
                hash: *empty_poseidon_hash(),
            }
        }

        // Initialize `Self` for a node with no successor
        pub(crate) fn new_dummy_successor() -> Self {
            Self {
                is_found: false,
                is_in_path: true, // the circuit still looks at the predecessor in the path
                value: U256::MAX,
                hash: *empty_poseidon_hash(),
            }
        }
    }

    #[derive(Clone, Debug)]
    struct TestMerklePathWithNeighborsGadget<const MAX_DEPTH: usize>
    where
        [(); MAX_DEPTH - 1]:,
    {
        merkle_path_inputs: MerklePathWithNeighborsGadget<MAX_DEPTH>,
        end_node: NodeInfo,
        index_id: F,
    }

    impl<const MAX_DEPTH: usize> UserCircuit<F, D> for TestMerklePathWithNeighborsGadget<MAX_DEPTH>
    where
        [(); MAX_DEPTH - 1]:,
    {
        type Wires = (
            MerklePathWithNeighborsTargetInputs<MAX_DEPTH>,
            HashOutTarget,
            UInt256Target,
            Target,
        );

        fn build(c: &mut CircuitBuilder<F, D>) -> Self::Wires {
            let index_id = c.add_virtual_target();
            let end_node_tree_hash = c.add_virtual_hash();
            let end_node_value = c.add_virtual_u256_unsafe();
            let merkle_path_wires = MerklePathWithNeighborsGadget::build(
                c,
                end_node_value.clone(),
                end_node_tree_hash,
                index_id,
            );

            c.register_public_inputs(&merkle_path_wires.root.to_targets());
            c.register_public_inputs(&merkle_path_wires.end_node_hash.to_targets());
            c.register_public_inputs(&merkle_path_wires.predecessor_info.to_targets());
            c.register_public_inputs(&merkle_path_wires.successor_info.to_targets());

            (
                merkle_path_wires.inputs,
                end_node_tree_hash,
                end_node_value,
                index_id,
            )
        }

        fn prove(&self, pw: &mut PartialWitness<F>, wires: &Self::Wires) {
            self.merkle_path_inputs.assign(pw, &wires.0);
            pw.set_hash_target(wires.1, self.end_node.embedded_tree_hash);
            pw.set_u256_target(&wires.2, self.end_node.value);
            pw.set_target(wires.3, self.index_id);
        }
    }

    // method to build a `NodeInfo` for a node from the provided inputs
    pub(crate) fn build_node(
        left_child: Option<&NodeInfo>,
        right_child: Option<&NodeInfo>,
        node_value: U256,
        embedded_tree_hash: HashOutput,
        index_id: F,
    ) -> NodeInfo {
        let node_min = if let Some(node) = &left_child {
            node.min
        } else {
            node_value
        };
        let node_max = if let Some(node) = &right_child {
            node.max
        } else {
            node_value
        };
        let left_child = left_child
            .map(|node| HashOutput::try_from(node.compute_node_hash(index_id).to_bytes()).unwrap());
        let right_child = right_child
            .map(|node| HashOutput::try_from(node.compute_node_hash(index_id).to_bytes()).unwrap());
        NodeInfo::new(
            &embedded_tree_hash,
            left_child.as_ref(),
            right_child.as_ref(),
            node_value,
            node_min,
            node_max,
        )
    }

    // Build the following Merkle-tree to be employed in tests, using
    // the `index_id` provided as input to compute the hash of the nodes
    //              A
    //          B       C
    //      D               G
    //   E      F
    pub(crate) fn generate_test_tree(
        index_id: F,
        value_range: Option<(U256, U256)>,
    ) -> [NodeInfo; 7] {
        let rng = &mut thread_rng();
        // closure to generate a random node of the tree from the 2 children, if any
        let mut random_node = |left_child: Option<&NodeInfo>,
                               right_child: Option<&NodeInfo>,
                               node_value: U256|
         -> NodeInfo {
            let embedded_tree_hash =
                HashOutput::try_from(gen_random_field_hash::<F>().to_bytes()).unwrap();
            build_node(
                left_child,
                right_child,
                node_value,
                embedded_tree_hash,
                index_id,
            )
        };
        let mut values: [U256; 7] = array::from_fn(|_| gen_random_u256(rng));
        if let Some((min_range, max_range)) = value_range {
            // trim random values to the range specified as input
            values.iter_mut().for_each(|value| {
                *value = min_range + *value % (max_range - min_range + U256::from(1))
            });
        }
        values.sort();
        let node_E = random_node(None, None, values[0]); // it's a leaf node, so no children
        let node_F = random_node(None, None, values[2]);
        let node_G = random_node(None, None, values[6]);
        let node_D = random_node(Some(&node_E), Some(&node_F), values[1]);
        let node_B = random_node(Some(&node_D), None, values[3]);
        let node_C = random_node(None, Some(&node_G), values[5]);
        let node_A = random_node(Some(&node_B), Some(&node_C), values[4]);
        [node_A, node_B, node_C, node_D, node_E, node_F, node_G]
    }

    #[test]
    fn test_merkle_path() {
        // first, build the Merkle-tree
        let index_id = F::rand();
        let [node_A, node_B, node_C, node_D, node_E, node_F, node_G] =
            generate_test_tree(index_id, None);
        let root = node_A.compute_node_hash(index_id);
        // verify Merkle-path related to leaf F
        const MAX_DEPTH: usize = 10;
        let path = vec![
            (node_D.clone(), ChildPosition::Right), // we start from the ancestor of the start node of the path
            (node_B.clone(), ChildPosition::Left),
            (node_A.clone(), ChildPosition::Left),
        ];
        let node_E_hash = HashOutput::try_from(node_E.compute_node_hash(index_id)).unwrap();
        let node_C_hash = HashOutput::try_from(node_C.compute_node_hash(index_id)).unwrap();
        let siblings = vec![Some(node_E_hash), None, Some(node_C_hash.clone())];
        let merkle_path_inputs = MerklePathGadget::<MAX_DEPTH>::new(&path, &siblings).unwrap();

        let circuit = TestMerklePathGadget::<MAX_DEPTH> {
            merkle_path_inputs,
            end_node: node_F.clone(),
            index_id,
        };

        let proof = run_circuit::<F, D, C, _>(circuit);
        // check that the re-computed root is correct
        assert_eq!(proof.public_inputs, root.to_vec());

        // verify Merkle-path related to leaf G
        let path = vec![
            (node_C.clone(), ChildPosition::Right),
            (node_A.clone(), ChildPosition::Right),
        ];
        let node_B_hash = HashOutput::try_from(node_B.compute_node_hash(index_id)).unwrap();
        let siblings = vec![None, Some(node_B_hash)];
        let merkle_path_inputs = MerklePathGadget::<MAX_DEPTH>::new(&path, &siblings).unwrap();
        let circuit = TestMerklePathGadget::<MAX_DEPTH> {
            merkle_path_inputs,
            end_node: node_G.clone(),
            index_id,
        };

        let proof = run_circuit::<F, D, C, _>(circuit);
        // check that the re-computed root is correct
        assert_eq!(proof.public_inputs, root.to_vec());

        // Verify Merkle-path related to node D
        let path = vec![
            (node_B.clone(), ChildPosition::Left),
            (node_A.clone(), ChildPosition::Left),
        ];
        let siblings = vec![None, Some(node_C_hash)];
        let merkle_path_inputs = MerklePathGadget::<MAX_DEPTH>::new(&path, &siblings).unwrap();
        let circuit = TestMerklePathGadget::<MAX_DEPTH> {
            merkle_path_inputs,
            end_node: node_D.clone(),
            index_id,
        };

        let proof = run_circuit::<F, D, C, _>(circuit);
        // check that the re-computed root is correct
        assert_eq!(proof.public_inputs, root.to_vec());
    }

    #[test]
    fn test_merkle_path_with_neighbors() {
        // first, build the Merkle-tree
        let index_id = F::rand();
        let [node_A, node_B, node_C, node_D, node_E, node_F, node_G] =
            generate_test_tree(index_id, None);
        let root = node_A.compute_node_hash(index_id);
        // verify Merkle-path related to leaf F
        const MAX_DEPTH: usize = 10;
        let path = vec![
            (node_D.clone(), ChildPosition::Right), // we start from the ancestor of the start node of the path
            (node_B.clone(), ChildPosition::Left),
            (node_A.clone(), ChildPosition::Left),
        ];
        let node_E_hash = HashOutput::try_from(node_E.compute_node_hash(index_id)).unwrap();
        let node_C_hash = HashOutput::try_from(node_C.compute_node_hash(index_id)).unwrap();
        let siblings = vec![Some(node_E_hash), None, Some(node_C_hash.clone())];
        let merkle_path_inputs = MerklePathWithNeighborsGadget::<MAX_DEPTH>::new(
            &path,
            &siblings,
            &node_F,
            [None, None], // it's a leaf node
        )
        .unwrap();

        let circuit = TestMerklePathWithNeighborsGadget::<MAX_DEPTH> {
            merkle_path_inputs,
            end_node: node_F.clone(),
            index_id,
        };

        let proof = run_circuit(circuit);

        // closure to check correctness of public inputs
        let check_public_inputs = |proof: ProofWithPublicInputs<F, C, D>,
                                   node: &NodeInfo,
                                   node_name: &str,
                                   predecessor_info,
                                   successor_info| {
            // check that the re-computed root is correct
            assert_eq!(
                proof.public_inputs[..NUM_HASH_OUT_ELTS],
                root.to_vec(),
                "failed for node {node_name}"
            );
            // check that the hash of node_F is correct
            let node_hash = node.compute_node_hash(index_id);
            assert_eq!(
                proof.public_inputs[NUM_HASH_OUT_ELTS..2 * NUM_HASH_OUT_ELTS],
                node_hash.elements,
                "failed for node {node_name}"
            );
            // check predecessor info extracted in the circuit
            assert_eq!(
                NeighborInfo::from_fields(&proof.public_inputs[2 * NUM_HASH_OUT_ELTS..]),
                predecessor_info,
                "failed for node {node_name}"
            );
            // check successor info extracted in the circuit
            assert_eq!(
                NeighborInfo::from_fields(
                    &proof.public_inputs[2 * NUM_HASH_OUT_ELTS + NeighborInfoTarget::NUM_TARGETS..]
                ),
                successor_info,
                "failed for node {node_name}"
            );
        };
        // build predecessor and successor info for node_F
        // predecessor should be node_D
        let node_D_hash = node_D.compute_node_hash(index_id);
        let predecessor_info = NeighborInfo::new(node_D.value, Some(node_D_hash));
        // successor should be node_B
        let node_B_hash = node_B.compute_node_hash(index_id);
        let successor_info = NeighborInfo::new(node_B.value, Some(node_B_hash));
        check_public_inputs(proof, &node_F, "node F", predecessor_info, successor_info);

        // verify Merkle-path related to leaf E
        let path = vec![
            (node_D.clone(), ChildPosition::Left), // we start from the ancestor of the start node of the path
            (node_B.clone(), ChildPosition::Left),
            (node_A.clone(), ChildPosition::Left),
        ];
        let node_F_hash = HashOutput::try_from(node_F.compute_node_hash(index_id)).unwrap();
        let siblings = vec![Some(node_F_hash), None, Some(node_C_hash.clone())];
        let merkle_path_inputs = MerklePathWithNeighborsGadget::<MAX_DEPTH>::new(
            &path,
            &siblings,
            &node_E,
            [None, None], // it's a leaf node
        )
        .unwrap();

        let circuit = TestMerklePathWithNeighborsGadget::<MAX_DEPTH> {
            merkle_path_inputs,
            end_node: node_E.clone(),
            index_id,
        };

        let proof = run_circuit(circuit);

        // build predecessor and successor info for node_E
        // There should be no predecessor
        let predecessor_info = NeighborInfo::new_dummy_predecessor();
        // successor should be node_D
        let successor_info = NeighborInfo::new(node_D.value, Some(node_D_hash));
        check_public_inputs(proof, &node_E, "node E", predecessor_info, successor_info);

        // verify Merkle-path related to node D
        let path = vec![
            (node_B.clone(), ChildPosition::Left),
            (node_A.clone(), ChildPosition::Left),
        ];
        let siblings = vec![None, Some(node_C_hash.clone())];
        let merkle_path_inputs = MerklePathWithNeighborsGadget::<MAX_DEPTH>::new(
            &path,
            &siblings,
            &node_D,
            [Some(node_E.clone()), Some(node_F.clone())],
        )
        .unwrap();

        let circuit = TestMerklePathWithNeighborsGadget::<MAX_DEPTH> {
            merkle_path_inputs,
            end_node: node_D.clone(),
            index_id,
        };

        let proof = run_circuit(circuit);

        // build predecessor and successor info for node_D
        // predecessor should be node_E, but it's not in the path
        let predecessor_info = NeighborInfo::new(node_E.value, None);
        // successor should be node_F, but it's not in the path
        let successor_info = NeighborInfo::new(node_F.value, None);
        check_public_inputs(proof, &node_D, "node D", predecessor_info, successor_info);

        // verify Merkle-path related to node B
        let path = vec![(node_A.clone(), ChildPosition::Left)];
        let siblings = vec![Some(node_C_hash.clone())];
        let merkle_path_inputs = MerklePathWithNeighborsGadget::<MAX_DEPTH>::new(
            &path,
            &siblings,
            &node_B,
            [Some(node_D.clone()), None], // Node D is the left child
        )
        .unwrap();

        let circuit = TestMerklePathWithNeighborsGadget::<MAX_DEPTH> {
            merkle_path_inputs,
            end_node: node_B.clone(),
            index_id,
        };

        let proof = run_circuit(circuit);

        // build predecessor and successor info for node_B
        // predecessor should be node_F, but it's not in the path
        let predecessor_info = NeighborInfo::new(node_F.value, None);
        // successor should be node_A
        let successor_info = NeighborInfo::new(node_A.value, Some(root));
        check_public_inputs(proof, &node_B, "node B", predecessor_info, successor_info);

        // verify Merkle-path related to leaf G
        let path = vec![
            (node_C.clone(), ChildPosition::Right),
            (node_A.clone(), ChildPosition::Right),
        ];
        let siblings = vec![
            None,
            Some(HashOutput::try_from(node_B_hash.to_bytes()).unwrap()),
        ];
        let merkle_path_inputs = MerklePathWithNeighborsGadget::<MAX_DEPTH>::new(
            &path,
            &siblings,
            &node_G,
            [None, None], // it's a leaf node
        )
        .unwrap();

        let circuit = TestMerklePathWithNeighborsGadget::<MAX_DEPTH> {
            merkle_path_inputs,
            end_node: node_G.clone(),
            index_id,
        };

        let proof = run_circuit(circuit);

        // build predecessor and successor info for node_G
        // predecessor should be node_C
        let predecessor_info = NeighborInfo::new(
            node_C.value,
            Some(HashOut::from_bytes((&node_C_hash).into())),
        );
        // There should be no successor
        let successor_info = NeighborInfo::new_dummy_successor();
        check_public_inputs(proof, &node_G, "node G", predecessor_info, successor_info);

        // verify Merkle-path related to root node A
        let path = vec![];
        let siblings = vec![];
        let merkle_path_inputs = MerklePathWithNeighborsGadget::<MAX_DEPTH>::new(
            &path,
            &siblings,
            &node_A,
            [Some(node_B), Some(node_C)], // it's a leaf node
        )
        .unwrap();

        let circuit = TestMerklePathWithNeighborsGadget::<MAX_DEPTH> {
            merkle_path_inputs,
            end_node: node_A.clone(),
            index_id,
        };

        let proof = run_circuit(circuit);

        // build predecessor and successor info for node_A
        // predecessor should be node_B, but it's not in the path
        let predecessor_info = NeighborInfo::new(node_B.value, None);
        // successor should be node_C, but it's not in the path
        let successor_info = NeighborInfo::new(node_C.value, None);
        check_public_inputs(proof, &node_A, "node A", predecessor_info, successor_info);
    }
}<|MERGE_RESOLUTION|>--- conflicted
+++ resolved
@@ -75,14 +75,9 @@
     )]
     is_real_node: [BoolTarget; MAX_DEPTH - 1],
 }
-<<<<<<< HEAD
 #[derive(Clone, Debug, Serialize, Deserialize)]
-/// Input wires related to the data of the end node whose membership is proven with `MerklePathWithNeighborsGadget`
-=======
-#[derive(Clone, Debug)]
 /// Input wires related to the data of the end node whose membership in the tree
 /// is proven with `MerklePathWithNeighborsGadget`.
->>>>>>> c8f4bff9
 pub struct EndNodeInputs {
     // minimum of the end node. It is necessary to recompute the hash of the node
     // inside the circuit
@@ -90,20 +85,14 @@
     // maximum of the end node. It is necessary to recompute the hash of the node
     // inside the circuit
     node_max: UInt256Target,
-<<<<<<< HEAD
     #[serde(serialize_with = "serialize", deserialize_with = "deserialize")]
-=======
     // Flag specifying whether the end node has a left child
->>>>>>> c8f4bff9
     left_child_exists: BoolTarget,
     // The data about the left child of the node, which might be necessary to
     // extract the value of the predecessor of the end node
     left_child_info: NodeInfoTarget,
-<<<<<<< HEAD
     #[serde(serialize_with = "serialize", deserialize_with = "deserialize")]
-=======
     // Flag specifying whether the end node has a right child
->>>>>>> c8f4bff9
     right_child_exists: BoolTarget,
     // The data about the right child of the node, which might be necessary to
     // extract the value of the successor of the end node
@@ -536,58 +525,11 @@
         let end_node_hash = end_node.compute_node_hash(b, index_id);
         let (inputs, path) = MerklePathGadget::build_path(b, end_node_hash, index_id);
         // we need to initialize predecessor and successor data
-<<<<<<< HEAD
-        let end_node_info = end_node_info.as_ref().unwrap();
-        // the predecessor of end_node is an ancestor of end_node iff end_node has no left child
-        let is_predecessor_in_path = b.not(end_node_info.left_child_exists);
-        let zero_u256 = b.zero_u256();
-        let max_u256 = b.constant_u256(U256::MAX);
-        // Initialize value of predecessor node of end_node to a dummy value if the predecessor node
-        // will be found in the path; otherwise, the predecessor_value is the maximum value in
-        // the subtree rooted in the left child of end_node
-        let predecessor_value = b.select_u256(
-            is_predecessor_in_path,
-            &zero_u256,
-            &end_node_info.left_child_info.max,
-        );
-        // the predecessor value is already found if end_node has a left child
-        let predecessor_found = end_node_info.left_child_exists;
-        // Initialize predecessor node hash to a dummy value
-        let predecessor_hash = b.constant_hash(*empty_poseidon_hash());
-        // build predecessor info
-        let predecessor_info = NeighborInfoTarget {
-            is_found: predecessor_found,
-            is_in_path: is_predecessor_in_path,
-            value: predecessor_value,
-            hash: predecessor_hash,
-        };
-
-        // the successor of end_node is an ancestor of end_node iff end_node has no right child
-        let is_successor_in_path = b.not(end_node_info.right_child_exists);
-        // Initialize value of successor node of end_node to a dummy value if the successor node
-        // will be found in the path; otherwise, successor_value is the minimum value in
-        // the subtree rooted in the right child of end_node
-        let successor_value = b.select_u256(
-            is_successor_in_path,
-            &max_u256, // set dummy value of success to `U256::MAX`, it allows to satisfy constraints of
-            // `are_consecutive_nodes` gadget in case the node has no successor in the tree
-            &end_node_info.right_child_info.min,
-        );
-        // the successor value is already found if end_node has a right child
-        let successor_found = end_node_info.right_child_exists;
-        // Initialize successor node hash to a dummy value
-        let successor_hash = b.constant_hash(*empty_poseidon_hash());
-        // build successor info
-        let successor_info = NeighborInfoTarget {
-            is_found: successor_found,
-            is_in_path: is_successor_in_path,
-            value: successor_value,
-            hash: successor_hash,
-=======
         let (mut predecessor_info, mut successor_info) = {
             // the predecessor of end_node is an ancestor of end_node iff end_node has no left child
             let is_predecessor_in_path = b.not(end_node_info.left_child_exists);
             let zero_u256 = b.zero_u256();
+            let max_u256 = b.constant_u256(U256::MAX);
             // Initialize value of predecessor node of end_node to a dummy value if the predecessor node
             // will be found in the path; otherwise, the predecessor_value is the maximum value in
             // the subtree rooted in the left child of end_node
@@ -615,7 +557,8 @@
             // the subtree rooted in the right child of end_node
             let successor_value = b.select_u256(
                 is_successor_in_path,
-                &zero_u256,
+                &max_u256, // set dummy value of success to `U256::MAX`, it allows to satisfy constraints of
+                // `are_consecutive_nodes` gadget in case the node has no successor in the tree
                 &end_node_info.right_child_info.min,
             );
             // the successor value is already found if end_node has a right child
@@ -630,7 +573,6 @@
                 hash: successor_hash,
             };
             (predecessor_info, successor_info)
->>>>>>> c8f4bff9
         };
 
         for i in 0..MAX_DEPTH - 1 {
@@ -728,13 +670,9 @@
 }
 
 #[cfg(test)]
-<<<<<<< HEAD
 pub(crate) mod tests {
     use std::array;
 
-=======
-mod tests {
->>>>>>> c8f4bff9
     use alloy::primitives::U256;
     use mp2_common::{
         poseidon::empty_poseidon_hash,
