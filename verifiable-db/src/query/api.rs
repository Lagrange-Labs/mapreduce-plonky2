--- conflicted
+++ resolved
@@ -372,10 +372,6 @@
         )
     }
 }
-<<<<<<< HEAD
-
-=======
->>>>>>> d35fb745
 #[derive(Serialize, Deserialize)]
 pub struct Parameters<
     const MAX_NUM_COLUMNS: usize,
