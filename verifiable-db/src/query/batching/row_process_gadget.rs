--- conflicted
+++ resolved
@@ -2,7 +2,7 @@
 use std::array;
 
 use mp2_common::{types::CBuilder, u256::UInt256Target, F};
-use plonky2::iop::{target::Target, witness::PartialWitness};
+use plonky2::iop::witness::PartialWitness;
 use serde::{Deserialize, Serialize};
 
 use crate::query::{
@@ -17,7 +17,7 @@
 };
 
 use super::{
-    circuits::api::{NodePath, RowInput},
+    circuits::api::RowInput,
     row_chunk::{BoundaryRowDataTarget, BoundaryRowNodeInfoTarget, RowChunkDataTarget},
 };
 
@@ -90,44 +90,44 @@
     pub(crate) value_wires: UniversalQueryValueWires<MAX_NUM_COLUMNS, MAX_NUM_RESULTS>,
 }
 
-<<<<<<< HEAD
 impl<
         const ROW_TREE_MAX_DEPTH: usize,
         const INDEX_TREE_MAX_DEPTH: usize,
         const MAX_NUM_COLUMNS: usize,
         const MAX_NUM_RESULTS: usize,
-    > Into<RowChunkDataTarget<MAX_NUM_RESULTS>>
-    for RowProcessingGadgetWires<
-        ROW_TREE_MAX_DEPTH,
-        INDEX_TREE_MAX_DEPTH,
-        MAX_NUM_COLUMNS,
-        MAX_NUM_RESULTS,
-    >
+    > From<RowProcessingGadgetWires<
+        ROW_TREE_MAX_DEPTH,
+        INDEX_TREE_MAX_DEPTH,
+        MAX_NUM_COLUMNS,
+        MAX_NUM_RESULTS,
+        >>
+    for RowChunkDataTarget<MAX_NUM_RESULTS>
 where
     [(); ROW_TREE_MAX_DEPTH - 1]:,
     [(); INDEX_TREE_MAX_DEPTH - 1]:,
     [(); MAX_NUM_RESULTS - 1]:,
-{
-    fn into(self) -> RowChunkDataTarget<MAX_NUM_RESULTS> {
-        RowChunkDataTarget {
-            left_boundary_row: BoundaryRowDataTarget {
-                row_node_info: self.row_node_data.clone(),
-                index_node_info: self.index_node_data.clone(),
-            },
-            right_boundary_row: BoundaryRowDataTarget {
-                row_node_info: self.row_node_data,
-                index_node_info: self.index_node_data,
-            },
-            chunk_outputs: self.value_wires.output_wires,
-        }
+{   
+    fn from(value: RowProcessingGadgetWires<
+        ROW_TREE_MAX_DEPTH,
+        INDEX_TREE_MAX_DEPTH,
+        MAX_NUM_COLUMNS,
+        MAX_NUM_RESULTS,
+        >) -> Self {
+            RowChunkDataTarget {
+                left_boundary_row: BoundaryRowDataTarget {
+                    row_node_info: value.row_node_data.clone(),
+                    index_node_info: value.index_node_data.clone(),
+                },
+                right_boundary_row: BoundaryRowDataTarget {
+                    row_node_info: value.row_node_data,
+                    index_node_info: value.index_node_data,
+                },
+                chunk_outputs: value.value_wires.output_wires,
+            }
     }
 }
 
 #[derive(Clone, Debug, Serialize, Deserialize)]
-=======
-#[derive(Clone, Debug)]
-#[allow(dead_code)] // only in this PR
->>>>>>> 4728ed6f
 pub(crate) struct RowProcessingGadgetInputs<
     const ROW_TREE_MAX_DEPTH: usize,
     const INDEX_TREE_MAX_DEPTH: usize,
@@ -171,7 +171,6 @@
     [(); MAX_NUM_COLUMNS + MAX_NUM_RESULT_OPS]:,
     [(); MAX_NUM_RESULTS - 1]:,
 {
-    #[allow(dead_code)] // only in this PR
     pub(crate) fn new(
         row_path: MerklePathWithNeighborsGadget<ROW_TREE_MAX_DEPTH>,
         index_path: MerklePathWithNeighborsGadget<INDEX_TREE_MAX_DEPTH>,
@@ -184,6 +183,7 @@
         })
     }
 
+    #[allow(dead_code)] // unused for now, but could be a useful method
     pub(crate) fn new_dummy_row(
         row_path: MerklePathWithNeighborsGadget<ROW_TREE_MAX_DEPTH>,
         index_path: MerklePathWithNeighborsGadget<INDEX_TREE_MAX_DEPTH>,
@@ -196,20 +196,16 @@
         })
     }
 
-<<<<<<< HEAD
     pub(crate) fn clone_to_dummy_row(&self) -> Self {
         let mut input_values = self.input_values.clone();
         input_values.is_dummy_row = true;
         Self {
-            row_path: self.row_path.clone(),
-            index_path: self.index_path.clone(),
+            row_path: self.row_path,
+            index_path: self.index_path,
             input_values,
         }
     }
 
-=======
-    #[allow(dead_code)] // only in this PR
->>>>>>> 4728ed6f
     pub(crate) fn build<T: OutputComponent<MAX_NUM_RESULTS>>(
         b: &mut CBuilder,
         hash_input_wires: &UniversalQueryHashInputWires<
@@ -289,14 +285,13 @@
 }
 
 impl<
-        'a,
         const ROW_TREE_MAX_DEPTH: usize,
         const INDEX_TREE_MAX_DEPTH: usize,
         const MAX_NUM_COLUMNS: usize,
         const MAX_NUM_PREDICATE_OPS: usize,
         const MAX_NUM_RESULT_OPS: usize,
         const MAX_NUM_RESULTS: usize,
-    > TryFrom<&'a RowInput>
+    > TryFrom<&RowInput>
     for RowProcessingGadgetInputs<
         ROW_TREE_MAX_DEPTH,
         INDEX_TREE_MAX_DEPTH,
