use anyhow::Result;
use std::array;

use mp2_common::{types::CBuilder, u256::UInt256Target, F};
use plonky2::iop::{target::Target, witness::PartialWitness};
use serde::{Deserialize, Serialize};

use crate::query::{
    merkle_path::{MerklePathWithNeighborsGadget, MerklePathWithNeighborsTargetInputs},
    universal_circuit::{
        universal_circuit_inputs::RowCells,
        universal_query_gadget::{
            OutputComponent, UniversalQueryHashInputWires, UniversalQueryValueInputWires,
            UniversalQueryValueInputs, UniversalQueryValueWires,
        },
    },
};

use super::{
    circuits::api::{RowPath, RowWithPath},
    row_chunk::{BoundaryRowDataTarget, BoundaryRowNodeInfoTarget, RowChunkDataTarget},
};

#[derive(Clone, Debug, Serialize, Deserialize)]
pub(crate) struct RowProcessingGadgetInputWires<
    const ROW_TREE_MAX_DEPTH: usize,
    const INDEX_TREE_MAX_DEPTH: usize,
    const MAX_NUM_COLUMNS: usize,
> where
    [(); ROW_TREE_MAX_DEPTH - 1]:,
    [(); INDEX_TREE_MAX_DEPTH - 1]:,
{
    pub(crate) row_path: MerklePathWithNeighborsTargetInputs<ROW_TREE_MAX_DEPTH>,
    pub(crate) index_path: MerklePathWithNeighborsTargetInputs<INDEX_TREE_MAX_DEPTH>,
    pub(crate) input_values: UniversalQueryValueInputWires<MAX_NUM_COLUMNS>,
}

impl<
        'a,
        const ROW_TREE_MAX_DEPTH: usize,
        const INDEX_TREE_MAX_DEPTH: usize,
        const MAX_NUM_COLUMNS: usize,
        const MAX_NUM_RESULTS: usize,
    >
    From<
        &'a RowProcessingGadgetWires<
            ROW_TREE_MAX_DEPTH,
            INDEX_TREE_MAX_DEPTH,
            MAX_NUM_COLUMNS,
            MAX_NUM_RESULTS,
        >,
    > for RowProcessingGadgetInputWires<ROW_TREE_MAX_DEPTH, INDEX_TREE_MAX_DEPTH, MAX_NUM_COLUMNS>
where
    [(); ROW_TREE_MAX_DEPTH - 1]:,
    [(); INDEX_TREE_MAX_DEPTH - 1]:,
    [(); MAX_NUM_RESULTS - 1]:,
{
    fn from(
        value: &'a RowProcessingGadgetWires<
            ROW_TREE_MAX_DEPTH,
            INDEX_TREE_MAX_DEPTH,
            MAX_NUM_COLUMNS,
            MAX_NUM_RESULTS,
        >,
    ) -> Self {
        RowProcessingGadgetInputWires {
            row_path: value.row_path.clone(),
            index_path: value.index_path.clone(),
            input_values: value.value_wires.input_wires.clone(),
        }
    }
}

#[derive(Clone, Debug)]
pub(crate) struct RowProcessingGadgetWires<
    const ROW_TREE_MAX_DEPTH: usize,
    const INDEX_TREE_MAX_DEPTH: usize,
    const MAX_NUM_COLUMNS: usize,
    const MAX_NUM_RESULTS: usize,
> where
    [(); ROW_TREE_MAX_DEPTH - 1]:,
    [(); INDEX_TREE_MAX_DEPTH - 1]:,
    [(); MAX_NUM_RESULTS - 1]:,
{
    pub(crate) row_path: MerklePathWithNeighborsTargetInputs<ROW_TREE_MAX_DEPTH>,
    pub(crate) row_node_data: BoundaryRowNodeInfoTarget,
    pub(crate) index_path: MerklePathWithNeighborsTargetInputs<INDEX_TREE_MAX_DEPTH>,
    pub(crate) index_node_data: BoundaryRowNodeInfoTarget,
    pub(crate) value_wires: UniversalQueryValueWires<MAX_NUM_COLUMNS, MAX_NUM_RESULTS>,
}

impl<
        const ROW_TREE_MAX_DEPTH: usize,
        const INDEX_TREE_MAX_DEPTH: usize,
        const MAX_NUM_COLUMNS: usize,
        const MAX_NUM_RESULTS: usize,
    > Into<RowChunkDataTarget<MAX_NUM_RESULTS>>
    for RowProcessingGadgetWires<
        ROW_TREE_MAX_DEPTH,
        INDEX_TREE_MAX_DEPTH,
        MAX_NUM_COLUMNS,
        MAX_NUM_RESULTS,
    >
where
    [(); ROW_TREE_MAX_DEPTH - 1]:,
    [(); INDEX_TREE_MAX_DEPTH - 1]:,
    [(); MAX_NUM_RESULTS - 1]:,
{
    fn into(self) -> RowChunkDataTarget<MAX_NUM_RESULTS> {
        RowChunkDataTarget {
            left_boundary_row: BoundaryRowDataTarget {
                row_node_info: self.row_node_data.clone(),
                index_node_info: self.index_node_data.clone(),
            },
            right_boundary_row: BoundaryRowDataTarget {
                row_node_info: self.row_node_data,
                index_node_info: self.index_node_data,
            },
            chunk_outputs: self.value_wires.output_wires,
        }
    }
}

#[derive(Clone, Debug, Serialize, Deserialize)]
pub(crate) struct RowProcessingGadgetInputs<
    const ROW_TREE_MAX_DEPTH: usize,
    const INDEX_TREE_MAX_DEPTH: usize,
    const MAX_NUM_COLUMNS: usize,
    const MAX_NUM_PREDICATE_OPS: usize,
    const MAX_NUM_RESULT_OPS: usize,
    const MAX_NUM_RESULTS: usize,
> where
    [(); ROW_TREE_MAX_DEPTH - 1]:,
    [(); INDEX_TREE_MAX_DEPTH - 1]:,
{
    row_path: MerklePathWithNeighborsGadget<ROW_TREE_MAX_DEPTH>,
    index_path: MerklePathWithNeighborsGadget<INDEX_TREE_MAX_DEPTH>,
    input_values: UniversalQueryValueInputs<
        MAX_NUM_COLUMNS,
        MAX_NUM_PREDICATE_OPS,
        MAX_NUM_RESULT_OPS,
        MAX_NUM_RESULTS,
    >,
}

impl<
        const ROW_TREE_MAX_DEPTH: usize,
        const INDEX_TREE_MAX_DEPTH: usize,
        const MAX_NUM_COLUMNS: usize,
        const MAX_NUM_PREDICATE_OPS: usize,
        const MAX_NUM_RESULT_OPS: usize,
        const MAX_NUM_RESULTS: usize,
    >
    RowProcessingGadgetInputs<
        ROW_TREE_MAX_DEPTH,
        INDEX_TREE_MAX_DEPTH,
        MAX_NUM_COLUMNS,
        MAX_NUM_PREDICATE_OPS,
        MAX_NUM_RESULT_OPS,
        MAX_NUM_RESULTS,
    >
where
    [(); ROW_TREE_MAX_DEPTH - 1]:,
    [(); INDEX_TREE_MAX_DEPTH - 1]:,
    [(); MAX_NUM_COLUMNS + MAX_NUM_RESULT_OPS]:,
    [(); MAX_NUM_RESULTS - 1]:,
{
    pub(crate) fn new(
        row_path: MerklePathWithNeighborsGadget<ROW_TREE_MAX_DEPTH>,
        index_path: MerklePathWithNeighborsGadget<INDEX_TREE_MAX_DEPTH>,
        row_cells: &RowCells,
<<<<<<< HEAD
=======
        is_dummy_row: bool,
>>>>>>> 5787dc75
    ) -> Result<Self> {
        Ok(Self {
            row_path,
            index_path,
<<<<<<< HEAD
            input_values: UniversalQueryValueInputs::new(row_cells, true)?,
        })
    }

    pub(crate) fn new_dummy_row(
        row_path: MerklePathWithNeighborsGadget<ROW_TREE_MAX_DEPTH>,
        index_path: MerklePathWithNeighborsGadget<INDEX_TREE_MAX_DEPTH>,
        row_cells: &RowCells,
    ) -> Result<Self> {
        Ok(Self {
            row_path,
            index_path,
            input_values: UniversalQueryValueInputs::new(row_cells, false)?,
=======
            input_values: UniversalQueryValueInputs::new(row_cells, is_dummy_row)?,
>>>>>>> 5787dc75
        })
    }

    pub(crate) fn clone_to_dummy_row(&self) -> Self {
        let mut input_values = self.input_values.clone();
        input_values.is_non_dummy_row = false;
        Self {
            row_path: self.row_path.clone(),
            index_path: self.index_path.clone(),
            input_values,
        }
    }

    pub(crate) fn build<T: OutputComponent<MAX_NUM_RESULTS>>(
        b: &mut CBuilder,
        hash_input_wires: &UniversalQueryHashInputWires<
            MAX_NUM_COLUMNS,
            MAX_NUM_PREDICATE_OPS,
            MAX_NUM_RESULT_OPS,
            MAX_NUM_RESULTS,
            T,
        >,
<<<<<<< HEAD
        min_secondary: &UInt256Target,
        max_secondary: &UInt256Target,
        min_primary: &UInt256Target,
        max_primary: &UInt256Target,
=======
        min_query_secondary: &UInt256Target,
        max_query_secondary: &UInt256Target,
        min_query_primary: &UInt256Target,
        max_query_primary: &UInt256Target,
        num_overflows: &Target,
>>>>>>> 5787dc75
    ) -> RowProcessingGadgetWires<
        ROW_TREE_MAX_DEPTH,
        INDEX_TREE_MAX_DEPTH,
        MAX_NUM_COLUMNS,
        MAX_NUM_RESULTS,
    > {
        let zero = b.zero();
        let mut value_wires = UniversalQueryValueInputs::build(
            b,
            hash_input_wires,
<<<<<<< HEAD
            min_secondary,
            max_secondary,
            Some(min_primary),
            Some(max_primary),
            &zero,
=======
            min_query_secondary,
            max_query_secondary,
            Some(min_query_primary),
            Some(max_query_primary),
            num_overflows,
>>>>>>> 5787dc75
        );
        let [primary_index_id, secondary_index_id] =
            array::from_fn(|i| hash_input_wires.column_extraction_wires.column_ids[i]);
        let [primary_index_value, secondary_index_value] =
            array::from_fn(|i| value_wires.input_wires.column_values[i].clone());
        let row_path = MerklePathWithNeighborsGadget::build(
            b,
            secondary_index_value,
            value_wires.output_wires.tree_hash, // hash of the cells tree stored
            // in the row node must be the one computed by universal query gadget
            secondary_index_id,
        );
        let index_path = MerklePathWithNeighborsGadget::build(
            b,
            primary_index_value,
            row_path.root, // computed root of row tree must be the same as the root of
            // the subtree stored in `index_node`
            primary_index_id,
        );

        // the tree hash in output values for the current row must correspond to the index tree hash
        value_wires.output_wires.tree_hash = index_path.root;

        let row_node_data = BoundaryRowNodeInfoTarget::from(&row_path);
        let index_node_data = BoundaryRowNodeInfoTarget::from(&index_path);
        RowProcessingGadgetWires {
            row_path: row_path.inputs,
            row_node_data,
            index_path: index_path.inputs,
            index_node_data,
            value_wires,
        }
    }

    pub(crate) fn assign(
        &self,
        pw: &mut PartialWitness<F>,
        wires: &RowProcessingGadgetInputWires<
            ROW_TREE_MAX_DEPTH,
            INDEX_TREE_MAX_DEPTH,
            MAX_NUM_COLUMNS,
        >,
    ) {
        self.row_path.assign(pw, &wires.row_path);
        self.index_path.assign(pw, &wires.index_path);
        self.input_values.assign(pw, &wires.input_values);
    }
}

impl<
        'a,
        const ROW_TREE_MAX_DEPTH: usize,
        const INDEX_TREE_MAX_DEPTH: usize,
        const MAX_NUM_COLUMNS: usize,
        const MAX_NUM_PREDICATE_OPS: usize,
        const MAX_NUM_RESULT_OPS: usize,
        const MAX_NUM_RESULTS: usize,
    > TryFrom<&'a RowWithPath>
    for RowProcessingGadgetInputs<
        ROW_TREE_MAX_DEPTH,
        INDEX_TREE_MAX_DEPTH,
        MAX_NUM_COLUMNS,
        MAX_NUM_PREDICATE_OPS,
        MAX_NUM_RESULT_OPS,
        MAX_NUM_RESULTS,
    >
where
    [(); ROW_TREE_MAX_DEPTH - 1]:,
    [(); INDEX_TREE_MAX_DEPTH - 1]:,
    [(); MAX_NUM_RESULTS - 1]:,
    [(); MAX_NUM_COLUMNS + MAX_NUM_RESULT_OPS]:,
{
    fn try_from(value: &RowWithPath) -> Result<Self> {
        let index_path = MerklePathWithNeighborsGadget::new(
            &value.path.index_tree_path.path,
            &value.path.index_tree_path.siblings,
            &value.path.index_tree_path.node_info,
            value.path.index_tree_path.children,
        )?;
        let row_path = MerklePathWithNeighborsGadget::new(
            &value.path.row_tree_path.path,
            &value.path.row_tree_path.siblings,
            &value.path.row_tree_path.node_info,
            value.path.row_tree_path.children,
        )?;

        Self::new(row_path, index_path, &value.cells)
    }

    type Error = anyhow::Error;
}<|MERGE_RESOLUTION|>--- conflicted
+++ resolved
@@ -169,16 +169,11 @@
         row_path: MerklePathWithNeighborsGadget<ROW_TREE_MAX_DEPTH>,
         index_path: MerklePathWithNeighborsGadget<INDEX_TREE_MAX_DEPTH>,
         row_cells: &RowCells,
-<<<<<<< HEAD
-=======
-        is_dummy_row: bool,
->>>>>>> 5787dc75
     ) -> Result<Self> {
         Ok(Self {
             row_path,
             index_path,
-<<<<<<< HEAD
-            input_values: UniversalQueryValueInputs::new(row_cells, true)?,
+            input_values: UniversalQueryValueInputs::new(row_cells, false)?,
         })
     }
 
@@ -190,16 +185,13 @@
         Ok(Self {
             row_path,
             index_path,
-            input_values: UniversalQueryValueInputs::new(row_cells, false)?,
-=======
-            input_values: UniversalQueryValueInputs::new(row_cells, is_dummy_row)?,
->>>>>>> 5787dc75
+            input_values: UniversalQueryValueInputs::new(row_cells, true)?,
         })
     }
 
     pub(crate) fn clone_to_dummy_row(&self) -> Self {
         let mut input_values = self.input_values.clone();
-        input_values.is_non_dummy_row = false;
+        input_values.is_dummy_row = true;
         Self {
             row_path: self.row_path.clone(),
             index_path: self.index_path.clone(),
@@ -216,18 +208,10 @@
             MAX_NUM_RESULTS,
             T,
         >,
-<<<<<<< HEAD
-        min_secondary: &UInt256Target,
-        max_secondary: &UInt256Target,
-        min_primary: &UInt256Target,
-        max_primary: &UInt256Target,
-=======
         min_query_secondary: &UInt256Target,
         max_query_secondary: &UInt256Target,
         min_query_primary: &UInt256Target,
         max_query_primary: &UInt256Target,
-        num_overflows: &Target,
->>>>>>> 5787dc75
     ) -> RowProcessingGadgetWires<
         ROW_TREE_MAX_DEPTH,
         INDEX_TREE_MAX_DEPTH,
@@ -238,19 +222,11 @@
         let mut value_wires = UniversalQueryValueInputs::build(
             b,
             hash_input_wires,
-<<<<<<< HEAD
-            min_secondary,
-            max_secondary,
-            Some(min_primary),
-            Some(max_primary),
-            &zero,
-=======
             min_query_secondary,
             max_query_secondary,
             Some(min_query_primary),
             Some(max_query_primary),
-            num_overflows,
->>>>>>> 5787dc75
+            &zero,
         );
         let [primary_index_id, secondary_index_id] =
             array::from_fn(|i| hash_input_wires.column_extraction_wires.column_ids[i]);
