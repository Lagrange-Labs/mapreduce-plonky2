--- conflicted
+++ resolved
@@ -208,30 +208,26 @@
 
 #[cfg(test)]
 pub(crate) mod tests {
-<<<<<<< HEAD
     use alloy::primitives::U256;
     use mp2_common::{
         utils::{FromFields, FromTargets, ToFields},
         F,
     };
-    use mp2_test::utils::{gen_random_field_hash, gen_random_u256};
+    use mp2_test::utils::gen_random_field_hash;
     use plonky2::{
         field::types::Field,
-        hash::hash_types::{HashOut, RichField, NUM_HASH_OUT_ELTS},
-        iop::witness::{PartialWitness, WitnessWrite},
+        hash::hash_types::{HashOut, NUM_HASH_OUT_ELTS},
     };
-    use rand::{thread_rng, Rng};
-=======
-    use mp2_common::{utils::ToFields, F};
-    use plonky2::{field::types::Field, hash::hash_types::HashOut};
->>>>>>> 4728ed6f
+    use rand::Rng;
 
     use crate::query::{
         aggregation::QueryBounds,
-        batching::public_inputs::tests::gen_values_in_range,
+        batching::{public_inputs::tests::gen_values_in_range, row_chunk::BoundaryRowDataTarget},
         merkle_path::{tests::NeighborInfo, NeighborInfoTarget},
         universal_circuit::universal_query_gadget::OutputValues,
     };
+
+    use super::BoundaryRowNodeInfoTarget;
 
     #[derive(Clone, Debug)]
     pub(crate) struct BoundaryRowNodeInfo {
@@ -240,14 +236,7 @@
         pub(crate) successor_info: NeighborInfo,
     }
 
-<<<<<<< HEAD
     impl BoundaryRowNodeInfo {
-        pub(crate) fn assign(&self, pw: &mut PartialWitness<F>, wires: &BoundaryRowNodeInfoTarget) {
-            pw.set_hash_target(wires.end_node_hash, self.end_node_hash);
-            self.predecessor_info.assign(pw, &wires.predecessor_info);
-            self.successor_info.assign(pw, &wires.successor_info);
-        }
-
         /// Generate an instance of `Self` representing a random node, given the `query_bounds`
         /// provided as input and a flag `is_index_tree` specifying whether the random node
         /// should be part of an index tree or of a rows tree. It is used to generate test data
@@ -379,8 +368,6 @@
         }
     }
 
-=======
->>>>>>> 4728ed6f
     impl ToFields<F> for BoundaryRowNodeInfo {
         fn to_fields(&self) -> Vec<F> {
             self.end_node_hash
@@ -424,7 +411,6 @@
         }
     }
 
-<<<<<<< HEAD
     impl FromFields<F> for BoundaryRowData {
         fn from_fields(t: &[F]) -> Self {
             assert!(t.len() >= BoundaryRowDataTarget::NUM_TARGETS);
@@ -440,10 +426,6 @@
     }
 
     impl BoundaryRowData {
-        pub(crate) fn assign(&self, pw: &mut PartialWitness<F>, wires: &BoundaryRowDataTarget) {
-            self.row_node_info.assign(pw, &wires.row_node_info);
-            self.index_node_info.assign(pw, &wires.index_node_info);
-        }
 
         /// Generate a random instance of `Self`, given the `query_bounds` provided as inputs.
         /// It is employed to generate test data without the need to build an actual test tree
@@ -511,8 +493,6 @@
             }
         }
     }
-=======
->>>>>>> 4728ed6f
     #[derive(Clone, Debug)]
     pub(crate) struct RowChunkData<const MAX_NUM_RESULTS: usize>
     where
