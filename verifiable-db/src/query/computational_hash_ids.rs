use std::{
    collections::HashMap,
    iter::{once, repeat},
    mem::variant_count,
};

use alloy::primitives::U256;
use anyhow::{anyhow, ensure, Result};
use itertools::Itertools;

use mp2_common::{
    array::ToField,
    poseidon::{empty_poseidon_hash, H},
    types::{CBuilder, HashOutput},
    u256::UInt256Target,
    utils::{Fieldable, FromFields, SelectHashBuilder, ToFields, ToTargets},
    CHasher, F,
};
use plonky2::{
    field::types::{Field, PrimeField64},
    hash::{
        hash_types::{HashOut, RichField},
        hashing::hash_n_to_hash_no_pad,
    },
    iop::target::{BoolTarget, Target},
    plonk::config::{GenericHashOut, Hasher},
};
use plonky2_ecgfp5::curve::curve::Point;
<<<<<<< HEAD

use super::universal_circuit::{
    universal_circuit_inputs::{
        BasicOperation, InputOperand, OutputItem, PlaceholderId, ResultStructure,
    },
    ComputationalHash, ComputationalHashTarget,
=======
use serde::{Deserialize, Serialize};

use crate::revelation::placeholders_check::placeholder_ids_hash;

use super::{
    aggregation::{QueryBoundSource, QueryBounds},
    universal_circuit::{
        universal_circuit_inputs::{
            BasicOperation, InputOperand, OutputItem, PlaceholderId, ResultStructure,
        },
        universal_query_circuit::QueryBound,
        ComputationalHash, ComputationalHashTarget,
    },
>>>>>>> d35fb745
};

pub enum Identifiers {
    Extraction(Extraction),
    Operations(Operation),
    Output(Output),
    AggregationOperations(AggregationOperation),
    PlaceholderIdentifiers(PlaceholderIdentifier),
    ResultIdentifiers(ResultIdentifier),
    // TODO
}

impl Identifiers {
    pub fn offset(&self) -> usize {
        match self {
            Identifiers::Extraction(_) => 0,
            Identifiers::Operations(_) => {
                Identifiers::Extraction(Extraction::default()).offset()
                    + variant_count::<Extraction>()
            }
            Identifiers::Output(_) => {
                Identifiers::Operations(Operation::default()).offset()
                    + variant_count::<Operation>()
            }
            Identifiers::AggregationOperations(_) => {
                Identifiers::Output(Output::default()).offset() + variant_count::<Output>()
            }
            &Identifiers::PlaceholderIdentifiers(_) => {
                Identifiers::AggregationOperations(AggregationOperation::default()).offset()
                    + variant_count::<Output>()
            }
            &Identifiers::ResultIdentifiers(_) => {
                Identifiers::PlaceholderIdentifiers(PlaceholderIdentifier::default()).offset()
                    + variant_count::<Output>()
            }
        }
    }
    pub fn position(&self) -> usize {
        let offset = self.offset();
        offset
            + match self {
                Identifiers::Extraction(e) => *e as usize,
                Identifiers::Operations(o) => *o as usize,
                Identifiers::Output(o) => *o as usize,
                Identifiers::AggregationOperations(ao) => *ao as usize,
                Identifiers::PlaceholderIdentifiers(id) => id.position(),
                Identifiers::ResultIdentifiers(ri) => *ri as usize,
            }
    }
    pub(crate) fn prefix_id_hash(&self, elements: Vec<F>) -> ComputationalHash {
        let inputs: Vec<_> = once(self.to_field()).chain(elements).collect();
        H::hash_no_pad(&inputs)
    }
    pub(crate) fn prefix_id_hash_circuit(
        &self,
        b: &mut CBuilder,
        elements: Vec<Target>,
    ) -> ComputationalHashTarget {
        let inputs = once(b.constant(self.to_field())).chain(elements).collect();
        b.hash_n_to_hash_no_pad::<CHasher>(inputs)
    }

    /// Internal method employed to comput the computational hash corresponding to a query represented by the
    /// provided inputs, without including the query bounds portion of the computational hash
    pub(crate) fn computational_hash_without_query_bounds(
        column_ids: &[u64],
        predicate_operations: &[BasicOperation],
        results: &ResultStructure,
    ) -> Result<ComputationalHash> {
        let mut cache = ComputationalHashCache::new(column_ids.len());
        let column_ids = column_ids.iter().map(|id| id.to_field()).collect_vec();
        let predicate_ops_hash =
            Operation::operation_hash(predicate_operations, &column_ids, &mut cache)?;
        let predicate_hash = predicate_ops_hash.last().unwrap();
        let result_ops_hash =
            Operation::operation_hash(&results.result_operations, &column_ids, &mut cache)?;
        results.output_variant.output_hash(
            predicate_hash,
            &mut cache,
            &column_ids,
            &result_ops_hash,
            &results.output_items,
            &results.output_ids,
        )
    }

    /// Compute the computational hash computed by the universal circuit for the query represented
    /// by the given inputs
    pub fn computational_hash_universal_circuit(
        column_ids: &[u64],
        predicate_operations: &[BasicOperation],
        results: &ResultStructure,
        min_query_secondary: Option<QueryBoundSource>,
        max_query_secondary: Option<QueryBoundSource>,
    ) -> Result<HashOutput> {
        let computational_hash = Self::computational_hash_without_query_bounds(
            column_ids,
            predicate_operations,
            results,
        )?;
        let min_query = min_query_secondary.unwrap_or(QueryBoundSource::Constant(U256::ZERO));
        let max_query = max_query_secondary.unwrap_or(QueryBoundSource::Constant(U256::MAX));
        // compute values to be hashed for min and max query bounds
        let hash_with_query_bounds = QueryBound::add_secondary_query_bounds_to_computational_hash(
            &min_query,
            &max_query,
            &computational_hash,
        )?;
        Ok(HashOutput::try_from(hash_with_query_bounds.to_bytes()).unwrap())
    }

    /// Compute the computational hash.
    pub fn computational_hash(
        column_ids: &[u64],
        predicate_operations: &[BasicOperation],
        results: &ResultStructure,
        metadata_hash: &HashOutput,
        min_query_secondary: Option<QueryBoundSource>,
        max_query_secondary: Option<QueryBoundSource>,
    ) -> Result<HashOutput> {
        let hash = Identifiers::computational_hash_universal_circuit(
            column_ids,
            predicate_operations,
            results,
            min_query_secondary,
            max_query_secondary,
        )?;
        // compute placeholder ids array from operations of the query
        let mut placeholder_ids = predicate_operations
            .iter()
            .chain(&results.result_operations)
            .flat_map(|op| op.extract_placeholder_ids())
            .collect_vec();
        placeholder_ids.sort();

        // compute placeholder id hash
        let placeholder_id_hash = placeholder_ids_hash(&placeholder_ids);

        //ToDo: add ORDER BY info and DISTINCT info for queries without the results tree, when adding results tree
        // circuits APIs

        let inputs = ComputationalHash::from_bytes((&hash).into())
            .to_vec()
            .into_iter()
            .chain(placeholder_id_hash.to_vec())
            .chain(HashOut::<F>::from_bytes(metadata_hash.into()).to_vec())
            .collect_vec();

        Ok(HashOutput::try_from(
            hash_n_to_hash_no_pad::<F, HashPermutation>(&inputs).to_bytes(),
        )?)
    }
}

impl<F: RichField> ToField<F> for Identifiers {
    fn to_field(&self) -> F {
        F::from_canonical_usize(self.position())
    }
}

#[derive(Clone, Debug, Copy, Default)]
pub enum Extraction {
    #[default]
    Column,
}

#[derive(Clone, Copy, Eq, PartialEq, Default, Hash)]
/// Set of constant identifiers employed in the
/// computational hash, which is a compact representation
/// of the query being proven by the query circuits
pub enum Operation {
    #[default]
    AddOp,
    SubOp,
    MulOp,
    DivOp,
    ModOp,
    EqOp,
    NeOp,
    LessThanOp,
    GreaterThanOp,
    LessThanOrEqOp,
    GreaterThanOrEqOp,
    AndOp,
    OrOp,
    NotOp,
    XorOp,
}
impl std::fmt::Debug for Operation {
    fn fmt(&self, f: &mut std::fmt::Formatter<'_>) -> std::fmt::Result {
        write!(
            f,
            "{}",
            match self {
                Operation::AddOp => '+',
                Operation::SubOp => '-',
                Operation::MulOp => '*',
                Operation::DivOp => '/',
                Operation::ModOp => '%',
                Operation::EqOp => '=',
                Operation::NeOp => '≠',
                Operation::LessThanOp => '<',
                Operation::GreaterThanOp => '>',
                Operation::LessThanOrEqOp => '≤',
                Operation::GreaterThanOrEqOp => '≥',
                Operation::AndOp => '&',
                Operation::OrOp => '|',
                Operation::NotOp => '!',
                Operation::XorOp => '^',
            }
        )
    }
}

impl<F: RichField> ToField<F> for Operation {
    fn to_field(&self) -> F {
        F::from_canonical_usize(self.index())
    }
}

pub(crate) type HashPermutation = <CHasher as Hasher<F>>::Permutation;

/// Data structure to cache previously computed computational hashes
pub(crate) struct ComputationalHashCache {
    max_num_columns: usize,
    // cache the computational hash already computed for columns of the table, identified
    // by the column index
    column_hash: HashMap<usize, ComputationalHash>,
    // cache the computational hash already computed for operations being performed, identified
    // by the position of the operation in the set of operations
    operation_hash: HashMap<usize, ComputationalHash>,
}

impl ComputationalHashCache {
    /// Initialize an empty `ComputationalHashCache`
    pub(crate) fn new(max_num_columns: usize) -> Self {
        Self {
            max_num_columns,
            column_hash: HashMap::new(),
            operation_hash: HashMap::new(),
        }
    }
    /// Initialize a `ComputationalHashCache ` with a set of computational hash for the
    /// columns of the table
    pub(crate) fn new_from_column_hash(
        max_num_columns: usize,
        column_hash: &[ComputationalHash],
    ) -> Result<Self> {
        ensure!(
            column_hash.len() <= max_num_columns,
            "Number of input column hash is higher than the maximum number of columns"
        );
        Ok(Self {
            max_num_columns,
            column_hash: column_hash
                .iter()
                .enumerate()
                .map(|(i, hash)| (i, *hash))
                .collect(),
            operation_hash: HashMap::new(),
        })
    }
    /// Get the column hash for the column with index `column_index`, if available in the cache;
    /// Otherwise, compute this hash from `column_ids` and insert it in the cache
    fn get_or_compute_column_hash(
        &mut self,
        column_index: usize,
        column_ids: &[F],
    ) -> Result<ComputationalHash> {
        ensure!(
            column_index < self.max_num_columns,
            "column index bigger than maximum number of columns"
        );
        Ok(*self.column_hash.entry(column_index).or_insert_with(|| {
            Identifiers::Extraction(Extraction::Column)
                .prefix_id_hash(vec![column_ids[column_index]])
        }))
    }

    /// Get a previously computed hash for the `op-index`-th operation in a set of operations
    fn get_previous_operation_hash(&self, op_index: usize) -> Result<ComputationalHash> {
        self.operation_hash.get(&op_index).cloned().ok_or(anyhow!(
            "input hash for previous value with index {} not found",
            op_index
        ))
    }

    /// Insert the hash computed for the `op-index`-th operation in a set of operations
    fn insert_previous_operation_hash(&mut self, op_index: usize, hash: &ComputationalHash) {
        self.operation_hash.insert(op_index, *hash);
    }
}

impl Operation {
    pub fn index(&self) -> usize {
        *self as usize
    }

    pub fn offset() -> usize {
        Identifiers::Operations(Self::default()).offset()
    }

    /// Compute the computational hash associated to the basic operation provided as input, employing the hash
    /// already computed and cached in `previous_hash` and the set of `column_ids` to compute the column hashes
    /// not found in the cache
    pub(crate) fn basic_operation_hash(
        previous_hash: &mut ComputationalHashCache,
        column_ids: &[F],
        operation: &BasicOperation,
    ) -> Result<ComputationalHash> {
        let mut compute_operand_hash = |operand: &InputOperand| -> Result<ComputationalHash> {
            Ok(match operand {
                InputOperand::Placeholder(p) => {
                    hash_n_to_hash_no_pad::<_, HashPermutation>(&[p.to_field()])
                }
                InputOperand::Constant(value) => {
                    hash_n_to_hash_no_pad::<_, HashPermutation>(&value.to_fields())
                }
                InputOperand::Column(index) => {
                    previous_hash.get_or_compute_column_hash(*index, column_ids)?
                }
                InputOperand::PreviousValue(op_index) => {
                    previous_hash.get_previous_operation_hash(*op_index)?
                }
            })
        };

        let first_hash = compute_operand_hash(&operation.first_operand)?;
        let second_hash = if let Some(op) = operation.second_operand {
            compute_operand_hash(&op)
        } else {
            compute_operand_hash(&InputOperand::default())
        }?;
        let op_identifier = Identifiers::Operations(operation.op).to_field();
        Ok(hash_n_to_hash_no_pad::<_, HashPermutation>(
            &once(op_identifier)
                .chain(first_hash.to_vec())
                .chain(second_hash.to_vec())
                .collect_vec(),
        ))
    }

    /// Compute the computational hash for a set of operations, employing the hash already computed and cached in
    /// `previous_hash`; `column_ids` is employed to compute hashes of columns which are not found in the cache
    pub(crate) fn operation_hash(
        operations: &[BasicOperation],
        column_ids: &[F],
        previous_hash: &mut ComputationalHashCache,
    ) -> Result<Vec<ComputationalHash>> {
        operations
            .iter()
            .enumerate()
            .map(|(op_index, op)| {
                let op_hash = Self::basic_operation_hash(previous_hash, column_ids, op)?;
                previous_hash.insert_previous_operation_hash(op_index, &op_hash);
                Ok(op_hash)
            })
            .collect()
    }

    pub(crate) fn basic_operation_hash_circuit(
        b: &mut CBuilder,
        input_hash: &[ComputationalHashTarget],
        constant_operand: &UInt256Target,
        placeholder_ids: [Target; 2],
        first_selector: Target,
        second_selector: Target,
        op_selector: Target,
    ) -> ComputationalHashTarget {
        let constant_operand_hash =
            b.hash_n_to_hash_no_pad::<CHasher>(constant_operand.to_targets());
        let first_placeholder_id_hash =
            b.hash_n_to_hash_no_pad::<CHasher>(vec![placeholder_ids[0]]);
        let second_placeholder_id_hash =
            b.hash_n_to_hash_no_pad::<CHasher>(vec![placeholder_ids[1]]);
        // Compute the vector of computational hashes associated to each entry in `possible_input_values`.
        // The vector is padded to the next power of 2 to safely use `random_access_hash` gadget
        let pad_len = (input_hash.len() + 3).next_power_of_two(); // length of the padded vector of computational hashes
        let empty_poseidon_hash = b.constant_hash(*empty_poseidon_hash()); // employed for padding
        let possible_input_hash = input_hash
            .iter()
            .chain(
                [
                    constant_operand_hash,
                    first_placeholder_id_hash,
                    second_placeholder_id_hash,
                ]
                .iter(),
            )
            .cloned()
            .chain(repeat(empty_poseidon_hash))
            .take(pad_len)
            .collect_vec();
        assert!(
            possible_input_hash.len() <= 64,
            "random access gadget works only for arrays with at most 64 elements"
        );
        let first_input_hash = b.random_access_hash(first_selector, possible_input_hash.clone());
        let second_input_hash = b.random_access_hash(second_selector, possible_input_hash);
        let op_offset = b.constant(F::from_canonical_usize(Operation::offset()));
        let operation_identifier = b.add(op_offset, op_selector);
        b.hash_n_to_hash_no_pad::<CHasher>(
            // this should be an identifier accross all identifiers
            once(operation_identifier)
                .chain(first_input_hash.to_targets())
                .chain(second_input_hash.to_targets())
                .collect(),
        )
    }
}

#[derive(Clone, Debug, Copy, Default)]
pub enum Output {
    #[default]
    Aggregation,
    NoAggregation,
}

impl<F: RichField> ToField<F> for Output {
    fn to_field(&self) -> F {
        Identifiers::Output(*self).to_field()
    }
}

impl Output {
    pub(crate) fn output_hash(
        &self,
        predicate_hash: &ComputationalHash,
        previous_hash: &mut ComputationalHashCache,
        column_ids: &[F],
        result_ops_hash: &[ComputationalHash],
        output_items: &[OutputItem],
        output_ids: &[F],
    ) -> Result<ComputationalHash> {
        let init_hash = Identifiers::Output(*self).prefix_id_hash(predicate_hash.to_vec());
        output_items.iter().enumerate().try_fold(
            init_hash,
            |hash, (i, item)| {
                let output_hash = match item {
                    OutputItem::Column(index) => {
                        ensure!(*index < previous_hash.max_num_columns,
                            "column index in output item higher than maximum number of columns");
                        previous_hash.get_or_compute_column_hash(
                            *index,
                            column_ids,
                        )?
                    },
                    OutputItem::ComputedValue(index) => {
                        ensure!(*index < result_ops_hash.len(),
                            "result index in output item higher than the number of computed results");
                        result_ops_hash[*index]
                    },
                };
                Ok(hash_n_to_hash_no_pad::<_, HashPermutation>(
                    &hash
                        .to_vec()
                        .into_iter()
                        .chain(once(output_ids[i]))
                        .chain(output_hash.to_vec())
                        .collect_vec(),
                ))
        })
    }

    pub(crate) fn output_hash_circuit<const MAX_NUM_RESULTS: usize>(
        &self,
        b: &mut CBuilder,
        predicate_hash: &ComputationalHashTarget,
        possible_output_hash: &[ComputationalHashTarget],
        selector: &[Target; MAX_NUM_RESULTS],
        output_ids: &[Target; MAX_NUM_RESULTS],
        is_output_valid: &[BoolTarget; MAX_NUM_RESULTS],
    ) -> ComputationalHashTarget {
        let empty_hash = b.constant_hash(*empty_poseidon_hash());
        let mut output_hash =
            Identifiers::Output(*self).prefix_id_hash_circuit(b, predicate_hash.to_targets());
        let possible_output_hashes = possible_output_hash
            .iter()
            .chain(repeat(&empty_hash))
            .cloned()
            .take(possible_output_hash.len().next_power_of_two())
            .collect_vec();
        assert!(
            possible_output_hashes.len() <= 64,
            "too many inputs for random access gate, at most 64 are allowed"
        );
        for i in 0..MAX_NUM_RESULTS {
            let current_output_hash =
                b.random_access_hash(selector[i], possible_output_hashes.clone());

            let new_output_hash = b.hash_n_to_hash_no_pad::<CHasher>(
                output_hash
                    .to_targets()
                    .into_iter()
                    .chain(once(output_ids[i]))
                    .chain(current_output_hash.to_targets().into_iter())
                    .collect(),
            );

            // Output computational hash is updated only if there is a valid output to be
            // computed for this slot
            output_hash = b.select_hash(is_output_valid[i], &new_output_hash, &output_hash);
        }

        output_hash
    }
}

#[derive(Clone, Copy, Debug, Eq, PartialEq, Default)]
pub enum AggregationOperation {
    #[default]
    SumOp,
    MinOp,
    MaxOp,
    AvgOp,
    CountOp,
    IdOp,
}

impl<F: RichField> ToField<F> for AggregationOperation {
    fn to_field(&self) -> F {
        Identifiers::AggregationOperations(*self).to_field()
    }
}

impl<F: RichField> FromFields<F> for AggregationOperation {
    fn from_fields(t: &[F]) -> Self {
        match t[0] {
            f if <Self as ToField<F>>::to_field(&Self::SumOp) == f => Self::SumOp,
            f if <Self as ToField<F>>::to_field(&Self::MinOp) == f => Self::MinOp,
            f if <Self as ToField<F>>::to_field(&Self::MaxOp) == f => Self::MaxOp,
            f if <Self as ToField<F>>::to_field(&Self::AvgOp) == f => Self::AvgOp,
            f if <Self as ToField<F>>::to_field(&Self::CountOp) == f => Self::CountOp,
            f if <Self as ToField<F>>::to_field(&Self::IdOp) == f => Self::IdOp,
            _ => panic!("invalid field element for aggregation operation"),
        }
    }
}

impl AggregationOperation {
    /// Return the identity value for `self` operation
    pub(crate) fn identity_value(&self) -> Vec<F> {
        match self {
            AggregationOperation::SumOp => U256::ZERO.to_fields(),
            AggregationOperation::MinOp => U256::MAX.to_fields(),
            AggregationOperation::MaxOp => U256::ZERO.to_fields(),
            AggregationOperation::AvgOp => U256::ZERO.to_fields(),
            AggregationOperation::CountOp => U256::ZERO.to_fields(),
            AggregationOperation::IdOp => Point::NEUTRAL.to_fields(),
        }
    }

    pub fn to_id(&self) -> u64 {
        Identifiers::AggregationOperations(*self).position() as u64
    }
}

/// Placeholder identifiers
#[derive(
    Clone, Debug, Copy, Default, Eq, Hash, PartialEq, PartialOrd, Ord, Serialize, Deserialize,
)]
pub enum PlaceholderIdentifier {
    // MIN_I1
    #[default]
    MinQueryOnIdx1,
    // MAX_I1
    MaxQueryOnIdx1,
    // $1, $2 ...
    GenericPlaceholder(usize),
}

impl<F: RichField> ToField<F> for PlaceholderIdentifier {
    fn to_field(&self) -> F {
        Identifiers::PlaceholderIdentifiers(*self).to_field()
    }
}

impl<F: RichField> FromFields<F> for PlaceholderIdentifier {
    fn from_fields(t: &[F]) -> Self {
        let generic_placeholder_start_value =
            <Self as ToField<F>>::to_field(&Self::GenericPlaceholder(0)).to_canonical_u64();
        match t[0] {
            f if <Self as ToField<F>>::to_field(&Self::MinQueryOnIdx1) == f => Self::MinQueryOnIdx1,
            f if <Self as ToField<F>>::to_field(&Self::MaxQueryOnIdx1) == f => Self::MaxQueryOnIdx1,
            f => Self::GenericPlaceholder(
                f.to_canonical_u64()
                    .checked_sub(generic_placeholder_start_value)
                    .expect("invalid field element for PlaceholderIdentifier")
                    as usize,
            ),
        }
    }
}

impl PlaceholderIdentifier {
    // <https://doc.rust-lang.org/reference/items/enumerations.html#pointer-casting>
    pub(crate) fn discriminant(&self) -> usize {
        unsafe { *(self as *const Self as *const usize) }
    }

    pub(crate) fn position(&self) -> usize {
        match self {
            Self::GenericPlaceholder(i) => self.discriminant() + i,
            _ => self.discriminant(),
        }
    }
<<<<<<< HEAD
    pub fn identifier(&self) -> PlaceholderId {
        self.to_field()
=======
}

/// Result identifiers
#[derive(Clone, Debug, Copy, Default)]
pub enum ResultIdentifier {
    #[default]
    ResultNoDistinct,
    ResultWithDistinct,
}

impl<F: RichField> ToField<F> for ResultIdentifier {
    fn to_field(&self) -> F {
        Identifiers::ResultIdentifiers(*self).to_field()
>>>>>>> d35fb745
    }
}<|MERGE_RESOLUTION|>--- conflicted
+++ resolved
@@ -26,14 +26,6 @@
     plonk::config::{GenericHashOut, Hasher},
 };
 use plonky2_ecgfp5::curve::curve::Point;
-<<<<<<< HEAD
-
-use super::universal_circuit::{
-    universal_circuit_inputs::{
-        BasicOperation, InputOperand, OutputItem, PlaceholderId, ResultStructure,
-    },
-    ComputationalHash, ComputationalHashTarget,
-=======
 use serde::{Deserialize, Serialize};
 
 use crate::revelation::placeholders_check::placeholder_ids_hash;
@@ -47,7 +39,6 @@
         universal_query_circuit::QueryBound,
         ComputationalHash, ComputationalHashTarget,
     },
->>>>>>> d35fb745
 };
 
 pub enum Identifiers {
@@ -654,10 +645,9 @@
             _ => self.discriminant(),
         }
     }
-<<<<<<< HEAD
     pub fn identifier(&self) -> PlaceholderId {
         self.to_field()
-=======
+    }
 }
 
 /// Result identifiers
@@ -671,6 +661,5 @@
 impl<F: RichField> ToField<F> for ResultIdentifier {
     fn to_field(&self) -> F {
         Identifiers::ResultIdentifiers(*self).to_field()
->>>>>>> d35fb745
     }
 }