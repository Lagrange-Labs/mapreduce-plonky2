--- conflicted
+++ resolved
@@ -1,10 +1,6 @@
-<<<<<<< HEAD
 use super::cells::build_cells_tree;
 use crate::simple_query_circuits::computational_hash_ids::{Extraction, Identifiers};
-use ethers::types::U256;
-=======
 use alloy::primitives::U256;
->>>>>>> 627fe2bb
 use mp2_common::{
     poseidon::empty_poseidon_hash,
     serialization::{
@@ -81,7 +77,6 @@
 }
 
 impl<const MAX_NUM_COLUMNS: usize> ColumnExtractionInputs<MAX_NUM_COLUMNS> {
-<<<<<<< HEAD
     pub(crate) fn build(b: &mut CBuilder) -> ColumnExtractionWires<MAX_NUM_COLUMNS> {
         // Initialize the input wires.
         let input_wires = ColumnExtractionInputWires {
@@ -104,10 +99,6 @@
             column_hash,
             input_wires,
         }
-=======
-    pub(crate) fn build(_b: &mut CircuitBuilder<F, D>) -> ColumnExtractionWires<MAX_NUM_COLUMNS> {
-        todo!()
->>>>>>> 627fe2bb
     }
 
     pub(crate) fn assign(
@@ -219,7 +210,7 @@
             let (mut column_ids, mut column_values): (Vec<_>, Vec<_>) =
                 columns.into_iter().map(|col| (col.id, col.value)).unzip();
             column_ids.resize(MAX_NUM_COLUMNS, F::ZERO);
-            column_values.resize(MAX_NUM_COLUMNS, U256::zero());
+            column_values.resize(MAX_NUM_COLUMNS, U256::ZERO);
             let column_ids = column_ids.try_into().unwrap();
             let column_values = column_values.try_into().unwrap();
             let inputs = ColumnExtractionInputs {
