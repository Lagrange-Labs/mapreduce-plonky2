<<<<<<< HEAD
use super::{cells::build_cells_tree, COLUMN_INDEX_NUM};
=======
use super::cells::build_cells_tree;
use crate::simple_query_circuits::computational_hash_ids::{Extraction, Identifiers};
>>>>>>> 00c38d3d
use ethers::types::U256;
use mp2_common::{
    poseidon::empty_poseidon_hash,
    serialization::{
        deserialize_array, deserialize_long_array, serialize_array, serialize_long_array,
    },
    types::CBuilder,
    u256::{CircuitBuilderU256, UInt256Target, WitnessWriteU256},
    utils::SelectHashBuilder,
<<<<<<< HEAD
    CHasher, F,
=======
    F,
>>>>>>> 00c38d3d
};
use plonky2::{
    field::types::Field,
    hash::hash_types::HashOutTarget,
    iop::{
        target::{BoolTarget, Target},
        witness::{PartialWitness, WitnessWrite},
    },
};
use serde::{Deserialize, Serialize};
use std::array;

<<<<<<< HEAD
=======
/// Column index number (primary and secondary indexes)
const COLUMN_INDEX_NUM: usize = 2;

>>>>>>> 00c38d3d
// The prefix of the column hash
// TODO: replace with an enum value.
const COLUMN_HASH_PREFIX: u8 = 100;

/// Input wires for the column extraction component
#[derive(Clone, Debug, Serialize, Deserialize)]
pub struct ColumnExtractionInputWires<const MAX_NUM_COLUMNS: usize> {
    /// values of the columns for the current row
    #[serde(
        serialize_with = "serialize_array",
        deserialize_with = "deserialize_array"
    )]
    pub(crate) column_values: [UInt256Target; MAX_NUM_COLUMNS],
    /// integer identifier associated to each of the columns
    #[serde(
        serialize_with = "serialize_array",
        deserialize_with = "deserialize_array"
    )]
    pub(crate) column_ids: [Target; MAX_NUM_COLUMNS],
    /// array of flags specifying the number of columns of the row;
    /// that is, if the row has m <= MAX_NUM_COLUMNS columns,
    /// then the first m flags are true, while the remaining MAX_NUM_COLUMNS-m are false
    #[serde(
        serialize_with = "serialize_array",
        deserialize_with = "deserialize_array"
    )]
    is_real_column: [BoolTarget; MAX_NUM_COLUMNS],
}
/// Input + output wires for the column extraction component
pub(crate) struct ColumnExtractionWires<const MAX_NUM_COLUMNS: usize> {
    pub(crate) input_wires: ColumnExtractionInputWires<MAX_NUM_COLUMNS>,
    /// Hash of the cells tree
    pub(crate) tree_hash: HashOutTarget,
    /// Computational hash associated to the extraction of each of the `MAX_NUM_COLUMNS` columns
    pub(crate) column_hash: [HashOutTarget; MAX_NUM_COLUMNS],
}
/// Witness input values for column extraction component
#[derive(Clone, Debug, Serialize, Deserialize)]
pub struct ColumnExtractionInputs<const MAX_NUM_COLUMNS: usize> {
    real_num_columns: usize,
    #[serde(
        serialize_with = "serialize_long_array",
        deserialize_with = "deserialize_long_array"
    )]
    column_values: [U256; MAX_NUM_COLUMNS],
    #[serde(
        serialize_with = "serialize_long_array",
        deserialize_with = "deserialize_long_array"
    )]
    column_ids: [F; MAX_NUM_COLUMNS],
}

impl<const MAX_NUM_COLUMNS: usize> ColumnExtractionInputs<MAX_NUM_COLUMNS> {
    pub(crate) fn build(b: &mut CBuilder) -> ColumnExtractionWires<MAX_NUM_COLUMNS> {
        // Initialize the input wires.
        let input_wires = ColumnExtractionInputWires {
            column_values: b.add_virtual_u256_arr(),
            column_ids: b.add_virtual_target_arr(),
            is_real_column: [0; MAX_NUM_COLUMNS].map(|_| b.add_virtual_bool_target_safe()),
        };

        // Build the column hashes by the input.
        let column_hash = build_column_hash(b, &input_wires);

        // Exclude the first 2 indexed columns to build the cells tree.
        let input_values = &input_wires.column_values[COLUMN_INDEX_NUM..];
        let input_ids = &input_wires.column_ids[COLUMN_INDEX_NUM..];
        let is_real_value = &input_wires.is_real_column[COLUMN_INDEX_NUM..];
        let tree_hash = build_cells_tree(b, input_values, input_ids, is_real_value);

        ColumnExtractionWires {
            tree_hash,
            column_hash,
            input_wires,
        }
    }

    pub(crate) fn assign(
        &self,
        pw: &mut PartialWitness<F>,
        wires: &ColumnExtractionInputWires<MAX_NUM_COLUMNS>,
    ) {
        self.column_values
            .iter()
            .zip(wires.column_values.iter())
            .for_each(|(v, t)| pw.set_u256_target(t, *v));
        pw.set_target_arr(wires.column_ids.as_slice(), self.column_ids.as_slice());
        wires
            .is_real_column
            .iter()
            .enumerate()
            .for_each(|(i, t)| pw.set_bool_target(*t, i < self.real_num_columns));
    }
}

/// Build the column hashes by the identifiers.
fn build_column_hash<const MAX_NUM_COLUMNS: usize>(
    b: &mut CBuilder,
    input: &ColumnExtractionInputWires<MAX_NUM_COLUMNS>,
) -> [HashOutTarget; MAX_NUM_COLUMNS] {
<<<<<<< HEAD
    let prefix = b.constant(F::from_canonical_u8(COLUMN_HASH_PREFIX));
    let empty_hash = b.constant_hash(*empty_poseidon_hash());

    array::from_fn(|i| {
        // H(PREFIX || id)
        let hash = b.hash_n_to_hash_no_pad::<CHasher>(vec![prefix, input.column_ids[i]]);
=======
    let empty_hash = b.constant_hash(*empty_poseidon_hash());

    array::from_fn(|i| {
        // Column identifier hash
        let hash = Identifiers::Extraction(Extraction::Column)
            .prefix_id_hash_circuit(b, vec![input.column_ids[i]]);
>>>>>>> 00c38d3d

        if i < COLUMN_INDEX_NUM {
            hash
        } else {
            b.select_hash(input.is_real_column[i], &hash, &empty_hash)
        }
    })
}

#[cfg(test)]
mod tests {
    use super::*;
<<<<<<< HEAD
    use mp2_common::{poseidon::H, utils::Fieldable, C, D};
=======
    use mp2_common::{utils::Fieldable, C, D};
>>>>>>> 00c38d3d
    use mp2_test::{
        cells_tree::{compute_cells_tree_hash, TestCell},
        circuit::{run_circuit, UserCircuit},
    };
<<<<<<< HEAD
    use plonky2::{hash::hash_types::HashOut, plonk::config::Hasher};
=======
    use plonky2::{field::types::Field, hash::hash_types::HashOut, plonk::config::Hasher};
>>>>>>> 00c38d3d

    #[derive(Clone, Debug)]
    struct TestColumnExtractionCircuit<const MAX_NUM_COLUMNS: usize> {
        inputs: ColumnExtractionInputs<MAX_NUM_COLUMNS>,
        column_hash: [HashOut<F>; MAX_NUM_COLUMNS],
        tree_hash: HashOut<F>,
    }

    impl<const MAX_NUM_COLUMNS: usize> UserCircuit<F, D>
        for TestColumnExtractionCircuit<MAX_NUM_COLUMNS>
    {
        // Column extraction wires
        // + expected output column hash
        // + expected output tree hash
        type Wires = (
            ColumnExtractionWires<MAX_NUM_COLUMNS>,
            [HashOutTarget; MAX_NUM_COLUMNS],
            HashOutTarget,
        );

        fn build(b: &mut CBuilder) -> Self::Wires {
            let wires = ColumnExtractionInputs::build(b);
            let column_hash = array::from_fn(|_| b.add_virtual_hash());
            let tree_hash = b.add_virtual_hash();

            // Check the output column hash.
            wires
                .column_hash
                .iter()
                .zip(column_hash)
                .for_each(|(l, r)| b.connect_hashes(*l, r));

            // Check the output tree hash.
            b.connect_hashes(wires.tree_hash, tree_hash);

            (wires, column_hash, tree_hash)
        }

        fn prove(&self, pw: &mut PartialWitness<F>, wires: &Self::Wires) {
            self.inputs.assign(pw, &wires.0.input_wires);
            wires
                .1
                .iter()
                .zip(self.column_hash)
                .for_each(|(t, v)| pw.set_hash_target(*t, v));
            pw.set_hash_target(wires.2, self.tree_hash);
        }
    }

    impl<const MAX_NUM_COLUMNS: usize> TestColumnExtractionCircuit<MAX_NUM_COLUMNS> {
<<<<<<< HEAD
        fn new(columns: Vec<TestCell>) -> Self {
=======
        async fn new(columns: Vec<TestCell>) -> Self {
>>>>>>> 00c38d3d
            let real_num_columns = columns.len();
            assert!(real_num_columns <= MAX_NUM_COLUMNS);

            // Compute the expected column hash and tree hash.
            let column_hash = compute_column_hash(&columns);
<<<<<<< HEAD
            let tree_hash = compute_cells_tree_hash(&columns[COLUMN_INDEX_NUM..]);
=======
            let tree_hash = compute_cells_tree_hash(&columns[COLUMN_INDEX_NUM..]).await;
>>>>>>> 00c38d3d

            // Construct the circuit input.
            let (mut column_ids, mut column_values): (Vec<_>, Vec<_>) =
                columns.into_iter().map(|col| (col.id, col.value)).unzip();
            column_ids.resize(MAX_NUM_COLUMNS, F::ZERO);
            column_values.resize(MAX_NUM_COLUMNS, U256::zero());
            let column_ids = column_ids.try_into().unwrap();
            let column_values = column_values.try_into().unwrap();
            let inputs = ColumnExtractionInputs {
                real_num_columns,
                column_values,
                column_ids,
            };

            Self {
                inputs,
                column_hash,
                tree_hash,
            }
        }
    }

    /// Compute the column hashes.
    fn compute_column_hash<const MAX_NUM_COLUMNS: usize>(
        columns: &[TestCell],
    ) -> [HashOut<F>; MAX_NUM_COLUMNS] {
        let empty_hash = empty_poseidon_hash();

        array::from_fn(|i| match columns.get(i) {
<<<<<<< HEAD
            Some(TestCell { id, .. }) => H::hash_no_pad(&[COLUMN_HASH_PREFIX.to_field(), *id]),
=======
            Some(TestCell { id, .. }) => {
                Identifiers::Extraction(Extraction::Column).prefix_id_hash(vec![*id])
            }
>>>>>>> 00c38d3d
            None => *empty_hash,
        })
    }

<<<<<<< HEAD
    #[test]
    fn test_query_column_extraction_component() {
=======
    #[tokio::test]
    async fn test_query_column_extraction_component() {
>>>>>>> 00c38d3d
        const MAX_NUM_COLUMNS: usize = 15;
        const REAL_NUM_COLUMNS: usize = 11;

        // Generate the random column data.
        let test_cells = [0; REAL_NUM_COLUMNS].map(|_| TestCell::random()).to_vec();

        // Construct the test circuit.
<<<<<<< HEAD
        let test_circuit = TestColumnExtractionCircuit::<MAX_NUM_COLUMNS>::new(test_cells);
=======
        let test_circuit = TestColumnExtractionCircuit::<MAX_NUM_COLUMNS>::new(test_cells).await;
>>>>>>> 00c38d3d

        // Prove for the test circuit.
        run_circuit::<F, D, C, _>(test_circuit);
    }
}<|MERGE_RESOLUTION|>--- conflicted
+++ resolved
@@ -1,9 +1,5 @@
-<<<<<<< HEAD
 use super::{cells::build_cells_tree, COLUMN_INDEX_NUM};
-=======
-use super::cells::build_cells_tree;
 use crate::simple_query_circuits::computational_hash_ids::{Extraction, Identifiers};
->>>>>>> 00c38d3d
 use ethers::types::U256;
 use mp2_common::{
     poseidon::empty_poseidon_hash,
@@ -13,14 +9,9 @@
     types::CBuilder,
     u256::{CircuitBuilderU256, UInt256Target, WitnessWriteU256},
     utils::SelectHashBuilder,
-<<<<<<< HEAD
-    CHasher, F,
-=======
     F,
->>>>>>> 00c38d3d
 };
 use plonky2::{
-    field::types::Field,
     hash::hash_types::HashOutTarget,
     iop::{
         target::{BoolTarget, Target},
@@ -29,16 +20,6 @@
 };
 use serde::{Deserialize, Serialize};
 use std::array;
-
-<<<<<<< HEAD
-=======
-/// Column index number (primary and secondary indexes)
-const COLUMN_INDEX_NUM: usize = 2;
-
->>>>>>> 00c38d3d
-// The prefix of the column hash
-// TODO: replace with an enum value.
-const COLUMN_HASH_PREFIX: u8 = 100;
 
 /// Input wires for the column extraction component
 #[derive(Clone, Debug, Serialize, Deserialize)]
@@ -136,21 +117,12 @@
     b: &mut CBuilder,
     input: &ColumnExtractionInputWires<MAX_NUM_COLUMNS>,
 ) -> [HashOutTarget; MAX_NUM_COLUMNS] {
-<<<<<<< HEAD
-    let prefix = b.constant(F::from_canonical_u8(COLUMN_HASH_PREFIX));
-    let empty_hash = b.constant_hash(*empty_poseidon_hash());
-
-    array::from_fn(|i| {
-        // H(PREFIX || id)
-        let hash = b.hash_n_to_hash_no_pad::<CHasher>(vec![prefix, input.column_ids[i]]);
-=======
     let empty_hash = b.constant_hash(*empty_poseidon_hash());
 
     array::from_fn(|i| {
         // Column identifier hash
         let hash = Identifiers::Extraction(Extraction::Column)
             .prefix_id_hash_circuit(b, vec![input.column_ids[i]]);
->>>>>>> 00c38d3d
 
         if i < COLUMN_INDEX_NUM {
             hash
@@ -163,20 +135,12 @@
 #[cfg(test)]
 mod tests {
     use super::*;
-<<<<<<< HEAD
-    use mp2_common::{poseidon::H, utils::Fieldable, C, D};
-=======
     use mp2_common::{utils::Fieldable, C, D};
->>>>>>> 00c38d3d
     use mp2_test::{
         cells_tree::{compute_cells_tree_hash, TestCell},
         circuit::{run_circuit, UserCircuit},
     };
-<<<<<<< HEAD
-    use plonky2::{hash::hash_types::HashOut, plonk::config::Hasher};
-=======
     use plonky2::{field::types::Field, hash::hash_types::HashOut, plonk::config::Hasher};
->>>>>>> 00c38d3d
 
     #[derive(Clone, Debug)]
     struct TestColumnExtractionCircuit<const MAX_NUM_COLUMNS: usize> {
@@ -227,21 +191,13 @@
     }
 
     impl<const MAX_NUM_COLUMNS: usize> TestColumnExtractionCircuit<MAX_NUM_COLUMNS> {
-<<<<<<< HEAD
         fn new(columns: Vec<TestCell>) -> Self {
-=======
-        async fn new(columns: Vec<TestCell>) -> Self {
->>>>>>> 00c38d3d
             let real_num_columns = columns.len();
             assert!(real_num_columns <= MAX_NUM_COLUMNS);
 
             // Compute the expected column hash and tree hash.
             let column_hash = compute_column_hash(&columns);
-<<<<<<< HEAD
             let tree_hash = compute_cells_tree_hash(&columns[COLUMN_INDEX_NUM..]);
-=======
-            let tree_hash = compute_cells_tree_hash(&columns[COLUMN_INDEX_NUM..]).await;
->>>>>>> 00c38d3d
 
             // Construct the circuit input.
             let (mut column_ids, mut column_values): (Vec<_>, Vec<_>) =
@@ -271,24 +227,15 @@
         let empty_hash = empty_poseidon_hash();
 
         array::from_fn(|i| match columns.get(i) {
-<<<<<<< HEAD
-            Some(TestCell { id, .. }) => H::hash_no_pad(&[COLUMN_HASH_PREFIX.to_field(), *id]),
-=======
             Some(TestCell { id, .. }) => {
                 Identifiers::Extraction(Extraction::Column).prefix_id_hash(vec![*id])
             }
->>>>>>> 00c38d3d
             None => *empty_hash,
         })
     }
 
-<<<<<<< HEAD
     #[test]
     fn test_query_column_extraction_component() {
-=======
-    #[tokio::test]
-    async fn test_query_column_extraction_component() {
->>>>>>> 00c38d3d
         const MAX_NUM_COLUMNS: usize = 15;
         const REAL_NUM_COLUMNS: usize = 11;
 
@@ -296,11 +243,7 @@
         let test_cells = [0; REAL_NUM_COLUMNS].map(|_| TestCell::random()).to_vec();
 
         // Construct the test circuit.
-<<<<<<< HEAD
         let test_circuit = TestColumnExtractionCircuit::<MAX_NUM_COLUMNS>::new(test_cells);
-=======
-        let test_circuit = TestColumnExtractionCircuit::<MAX_NUM_COLUMNS>::new(test_cells).await;
->>>>>>> 00c38d3d
 
         // Prove for the test circuit.
         run_circuit::<F, D, C, _>(test_circuit);
