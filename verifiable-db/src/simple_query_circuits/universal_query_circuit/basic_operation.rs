<<<<<<< HEAD
use std::iter::{once, repeat};

use ethers::types::U256;
use itertools::Itertools;
use mp2_common::{
    array::Targetable,
    poseidon::empty_poseidon_hash,
    u256::{CircuitBuilderU256, UInt256Target, WitnessWriteU256},
    utils::ToTargets,
    CHasher, D, F,
};
use plonky2::{
    field::types::Field,
    hash::{hash_types::HashOutTarget, hashing::hash_n_to_hash_no_pad},
    iop::{
        target::{self, Target},
=======
use alloy::primitives::U256;
use itertools::Itertools;
use mp2_common::{
    array::{Targetable, ToField},
    u256::{CircuitBuilderU256, UInt256Target, WitnessWriteU256},
    D, F,
};
use plonky2::{
    field::types::Field,
    hash::hash_types::HashOutTarget,
    iop::{
        target::{BoolTarget, Target},
>>>>>>> 64b916df
        witness::{PartialWitness, WitnessWrite},
    },
    plonk::circuit_builder::CircuitBuilder,
    util::log2_ceil,
};
use serde::{Deserialize, Serialize};

<<<<<<< HEAD
use crate::simple_query_circuits::ComputationalHashIdentifiers;

use anyhow::{Error, Result};

=======
use anyhow::{Error, Result};

use crate::simple_query_circuits::computational_hash_ids::{Identifiers, Operation};

>>>>>>> 64b916df
#[derive(Clone, Debug, Serialize, Deserialize)]
/// Input wires for basic operation component
pub struct BasicOperationInputWires {
    /// value to be employed for constant operand, if any, in the basic operation
    constant_operand: UInt256Target,
    /// value to be employed in case the current operation involves placeholders
    pub(crate) placeholder_values: [UInt256Target; 2],
    /// identifier of the placeholder employed in the current operation
    pub(crate) placeholder_ids: [Target; 2],
    /// selector value employed to choose the inputs for the first operand
    /// among the list of possible input values and hashes
    first_input_selector: Target,
    /// selector value employed to choose the inputs for the second operand
    /// among the list of possible input values and hashes
    second_input_selector: Target,
    /// selector value employed to specify which operation is actually computed
    /// by this instance of the component, among all the supported operations
    op_selector: Target,
}

/// Input + output wires for basic operation component
pub struct BasicOperationWires {
    pub(crate) input_wires: BasicOperationInputWires,
    pub(crate) output_value: UInt256Target,
    pub(crate) output_hash: HashOutTarget,
    pub(crate) num_overflows: Target,
}
/// Witness input values for basic operation component
#[derive(Clone, Debug, Serialize, Deserialize)]
pub struct BasicOperationInputs {
    constant_operand: U256,
    placeholder_values: [U256; 2],
    placeholder_ids: [F; 2],
    first_input_selector: F,
    second_input_selector: F,
    op_selector: F,
}

impl BasicOperationInputs {
    // Return the constant integer identifiers associated to each operation supported
    // by the basic operation component
    pub(crate) fn op_identifiers() -> Vec<usize> {
        let mut op_identifiers = vec![
            ComputationalHashIdentifiers::AddOp as usize,
            ComputationalHashIdentifiers::SubOp as usize,
            ComputationalHashIdentifiers::MulOp as usize,
            ComputationalHashIdentifiers::DivOp as usize,
            ComputationalHashIdentifiers::ModOp as usize,
            ComputationalHashIdentifiers::LessThanOp as usize,
            ComputationalHashIdentifiers::GreaterThanOp as usize,
            ComputationalHashIdentifiers::EqOp as usize,
            ComputationalHashIdentifiers::NeOp as usize,
            ComputationalHashIdentifiers::LessThanOrEqOp as usize,
            ComputationalHashIdentifiers::GreaterThanOrEqOp as usize,
            ComputationalHashIdentifiers::AndOp as usize,
            ComputationalHashIdentifiers::OrOp as usize,
            ComputationalHashIdentifiers::NotOp as usize,
            ComputationalHashIdentifiers::XorOp as usize,
        ];
        op_identifiers.sort();
        // double-check that the identifiers are all consecutive, as this
        // is assumed by the circuit for efficiency
        assert_eq!(
            op_identifiers.last().unwrap() - op_identifiers.first().unwrap(),
            op_identifiers.len()-1,
            "ComputationalHashIdentifiers of basic operations are not consecutive; please, ensure these variants to be declared consecutively in ComputationalHashIdentifers enum",
        );
        op_identifiers
    }

    /// Compute the selector associated to the input operation `op` to be provided to
    /// the basic operation component; Return an error if `op` is not an identifier
    /// of a basic operation supported in the component
    pub fn compute_op_selector(op: ComputationalHashIdentifiers) -> Result<usize> {
        let op_identifiers = Self::op_identifiers();
        op_identifiers
            .into_iter()
            .enumerate()
            .find_map(|(i, id)| {
                if id == op.clone() as usize {
                    Some(i)
                } else {
                    None
                }
            })
            .ok_or(Error::msg(format!(
                "{:?} is not a valid identifier of a supported operation",
                op
            )))
    }

    // Compute the integer identifier of the operation being performed
    // from the `op_selector` input wire of the basic operation component
    pub(crate) fn op_hash_identifier(op_selector: Target, b: &mut CircuitBuilder<F, D>) -> Target {
        // assume that the integer identifiers of the operations supported
        // by the basic operation component are all consecutive integers
        let op_identifier_offset = b.constant(F::from_canonical_usize(Self::op_identifiers()[0]));
        b.add(op_selector, op_identifier_offset)
    }

    pub(crate) fn build(
        b: &mut CircuitBuilder<F, D>,
        input_values: &[UInt256Target],
        input_hash: &[HashOutTarget],
        num_overflows: Target,
    ) -> BasicOperationWires {
        let zero = b.zero();
<<<<<<< HEAD
        let additional_operands = b.add_virtual_u256_arr::<2>();
        let value_operand = &additional_operands[0];
        let placeholder_value = &additional_operands[1];
        let possible_input_values = input_values
            .into_iter()
            .chain([value_operand, placeholder_value].into_iter())
=======
        let additional_operands = b.add_virtual_u256_arr::<3>();
        let constant_operand = &additional_operands[0];
        let placeholder_values = &additional_operands[1..];
        let possible_input_values = input_values
            .into_iter()
            .chain(additional_operands.iter())
>>>>>>> 64b916df
            .cloned()
            .collect_vec();
        let first_input_selector = b.add_virtual_target();
        let second_input_selector = b.add_virtual_target();
<<<<<<< HEAD
        let placeholder_id = b.add_virtual_target();
        let op_selector = b.add_virtual_target();
        //ToDO: these 2 random accesses could be done with a single operation, if we add an ad-hoc gate
=======
        let placeholder_ids = b.add_virtual_target_arr::<2>();
        let op_selector = b.add_virtual_target();
        //TODO: these 2 random accesses could be done with a single operation, if we add an ad-hoc gate
>>>>>>> 64b916df
        let first_input =
            b.random_access_u256(first_input_selector, possible_input_values.as_slice());
        let second_input =
            b.random_access_u256(second_input_selector, possible_input_values.as_slice());
<<<<<<< HEAD
        let value_hash = b.hash_n_to_hash_no_pad::<CHasher>(value_operand.to_targets());
        let placeholder_id_hash = b.hash_n_to_hash_no_pad::<CHasher>(vec![placeholder_id]);
        // Compute the vector of computational hashes associated to each entry in `possible_input_values`.
        // The vector is padded to the next power of 2 to safely use `random_access_hash` gadget
        let pad_len = 1 << log2_ceil(input_hash.len() + 2); // length of the padded vector of computational hashes
        let empty_poseidon_hash = b.constant_hash(*empty_poseidon_hash()); // employed for padding
        let possible_input_hash = input_hash
            .into_iter()
            .chain([&value_hash, &placeholder_id_hash].into_iter())
            .cloned()
            .chain(repeat(empty_poseidon_hash))
            .take(pad_len)
            .collect_vec();
        let first_input_hash =
            b.random_access_hash(first_input_selector, possible_input_hash.clone());
        let second_input_hash = b.random_access_hash(second_input_selector, possible_input_hash);
=======
>>>>>>> 64b916df

        // compute results for all the operations

        // arithmetic operations
        let (add_res, add_overflow) = b.add_u256(&first_input, &second_input);
        let (sub_res, sub_overflow) = b.sub_u256(&first_input, &second_input);
        let is_div_or_mod = {
            // determine if the actual operation to be performed is division or modulo.
<<<<<<< HEAD
            let div_selector = b.constant(F::from_canonical_usize(
                Self::compute_op_selector(ComputationalHashIdentifiers::DivOp).unwrap(),
            ));
            let mod_selector = b.constant(F::from_canonical_usize(
                Self::compute_op_selector(ComputationalHashIdentifiers::ModOp).unwrap(),
            ));
=======
            let div_selector = b.constant(Operation::DivOp.to_field());
            let mod_selector = b.constant(Operation::ModOp.to_field());
>>>>>>> 64b916df
            // Given the `op_selector` for the actual operation, we compute
            // `prod = (op_selector-div_selector)*(op_selector-mod_selector)`.
            // Then, the operation is division or modulo iff `prod == 0``
            let div_diff = b.sub(op_selector, div_selector);
            let mod_diff = b.sub(op_selector, mod_selector);
            let prod = b.mul(div_diff, mod_diff);
            b.is_equal(prod, zero)
        };
        let (mul_res, div_res, mod_res, mul_overflow, div_by_zero) =
            first_input.mul_div_u256(&second_input, b, is_div_or_mod);

        // comparison operations
        let lt_res = b.add_virtual_bool_target_unsafe();
        b.connect(lt_res.target, sub_overflow.0); // first_input < second_input iff first_input - second_input underflows
        let eq_res = b.is_zero(&sub_res); // first_input == second_input iff first_input - second_input == 0
        let lteq_res = b.or(lt_res, eq_res);
        let gt_res = b.not(lteq_res);
        let gteq_res = b.not(lt_res);
        let ne_res = b.not(eq_res);

        // Boolean operations: assume input values are either 0 or 1, so we can only
<<<<<<< HEAD
        // computed over the least significant limb
        let first_input_bool = b.add_virtual_bool_target_unsafe();
        b.connect(
            first_input_bool.target,
            first_input.to_targets().last().unwrap().to_target(),
        );
        let second_input_bool = b.add_virtual_bool_target_unsafe();
        b.connect(
            second_input_bool.target,
            second_input.to_targets().last().unwrap().to_target(),
        );
=======
        // compute over the least significant limb
        let first_input_bool = first_input.to_bool_target();
        let second_input_bool = second_input.to_bool_target();
>>>>>>> 64b916df
        let and_res = b.and(first_input_bool, second_input_bool);
        let or_res = b.or(first_input_bool, second_input_bool);
        let not_res = b.not(first_input_bool);
        let xor_res = b.sub(or_res.target, and_res.target);
<<<<<<< HEAD
        let xor_res_bool = b.add_virtual_bool_target_unsafe();
        b.connect(xor_res_bool.target, xor_res);

        const NUM_SUPPORTED_OPS: usize = 15;
=======
        let xor_res_bool = BoolTarget::new_unsafe(xor_res);

        // The number of operations computed by this "gadget" in total. This is required to select
        // the output from all the outputs computed by each operation.
        const NUM_SUPPORTED_OPS: usize = std::mem::variant_count::<Operation>();
>>>>>>> 64b916df
        let mut possible_output_values = vec![b.zero_u256(); NUM_SUPPORTED_OPS];
        // length of `possible_overflows_occurred` must be a power of 2 to safely use random access gadget
        let mut possible_overflows_occurred = vec![b.zero(); 1 << log2_ceil(NUM_SUPPORTED_OPS)];
        // fill `possible_output_values` and `possible_overflows_occurred` with the results of all the
        // supported operation, placing such results in the position of the vector corresponding to
        // the given operation
<<<<<<< HEAD
        let add_position = Self::compute_op_selector(ComputationalHashIdentifiers::AddOp).unwrap();
        possible_output_values[add_position] = add_res;
        possible_overflows_occurred[add_position] = add_overflow.to_target();
        let sub_position = Self::compute_op_selector(ComputationalHashIdentifiers::SubOp).unwrap();
        possible_output_values[sub_position] = sub_res;
        possible_overflows_occurred[sub_position] = sub_overflow.to_target();
        let mul_position = Self::compute_op_selector(ComputationalHashIdentifiers::MulOp).unwrap();
        possible_output_values[mul_position] = mul_res;
        possible_overflows_occurred[mul_position] = mul_overflow.target;
        let div_position = Self::compute_op_selector(ComputationalHashIdentifiers::DivOp).unwrap();
        possible_output_values[div_position] = div_res;
        possible_overflows_occurred[div_position] = div_by_zero.target;
        let mod_position = Self::compute_op_selector(ComputationalHashIdentifiers::ModOp).unwrap();
        possible_output_values[mod_position] = mod_res;
        possible_overflows_occurred[mod_position] = div_by_zero.target;
        // all other operations have no possible overflow error
        possible_output_values
            [Self::compute_op_selector(ComputationalHashIdentifiers::LessThanOp).unwrap()] =
            UInt256Target::new_from_bool_target(b, lt_res);
        possible_output_values
            [Self::compute_op_selector(ComputationalHashIdentifiers::LessThanOrEqOp).unwrap()] =
            UInt256Target::new_from_bool_target(b, lteq_res);
        possible_output_values
            [Self::compute_op_selector(ComputationalHashIdentifiers::GreaterThanOp).unwrap()] =
            UInt256Target::new_from_bool_target(b, gt_res);
        possible_output_values
            [Self::compute_op_selector(ComputationalHashIdentifiers::GreaterThanOrEqOp).unwrap()] =
            UInt256Target::new_from_bool_target(b, gteq_res);
        possible_output_values
            [Self::compute_op_selector(ComputationalHashIdentifiers::EqOp).unwrap()] =
            UInt256Target::new_from_bool_target(b, eq_res);
        possible_output_values
            [Self::compute_op_selector(ComputationalHashIdentifiers::NeOp).unwrap()] =
            UInt256Target::new_from_bool_target(b, ne_res);
        possible_output_values
            [Self::compute_op_selector(ComputationalHashIdentifiers::AndOp).unwrap()] =
            UInt256Target::new_from_bool_target(b, and_res);
        possible_output_values
            [Self::compute_op_selector(ComputationalHashIdentifiers::OrOp).unwrap()] =
            UInt256Target::new_from_bool_target(b, or_res);
        possible_output_values
            [Self::compute_op_selector(ComputationalHashIdentifiers::NotOp).unwrap()] =
            UInt256Target::new_from_bool_target(b, not_res);
        possible_output_values
            [Self::compute_op_selector(ComputationalHashIdentifiers::XorOp).unwrap()] =
=======
        let add_position = Operation::AddOp.index();
        possible_output_values[add_position] = add_res;
        possible_overflows_occurred[add_position] = add_overflow.to_target();
        let sub_position = Operation::SubOp.index();
        possible_output_values[sub_position] = sub_res;
        possible_overflows_occurred[sub_position] = sub_overflow.to_target();
        let mul_position = Operation::MulOp.index();
        possible_output_values[mul_position] = mul_res;
        possible_overflows_occurred[mul_position] = mul_overflow.target;
        let div_position = Operation::DivOp.index();
        possible_output_values[div_position] = div_res;
        possible_overflows_occurred[div_position] = div_by_zero.target;
        let mod_position = Operation::ModOp.index();
        possible_output_values[mod_position] = mod_res;
        possible_overflows_occurred[mod_position] = div_by_zero.target;
        // all other operations have no possible overflow error
        possible_output_values[Operation::LessThanOp.index()] =
            UInt256Target::new_from_bool_target(b, lt_res);
        possible_output_values[Operation::LessThanOrEqOp.index()] =
            UInt256Target::new_from_bool_target(b, lteq_res);
        possible_output_values[Operation::GreaterThanOp.index()] =
            UInt256Target::new_from_bool_target(b, gt_res);
        possible_output_values[Operation::GreaterThanOrEqOp.index()] =
            UInt256Target::new_from_bool_target(b, gteq_res);
        possible_output_values[Operation::EqOp.index()] =
            UInt256Target::new_from_bool_target(b, eq_res);
        possible_output_values[Operation::NeOp.index()] =
            UInt256Target::new_from_bool_target(b, ne_res);
        possible_output_values[Operation::AndOp.index()] =
            UInt256Target::new_from_bool_target(b, and_res);
        possible_output_values[Operation::OrOp.index()] =
            UInt256Target::new_from_bool_target(b, or_res);
        possible_output_values[Operation::NotOp.index()] =
            UInt256Target::new_from_bool_target(b, not_res);
        possible_output_values[Operation::XorOp.index()] =
>>>>>>> 64b916df
            UInt256Target::new_from_bool_target(b, xor_res_bool);

        // choose the proper output values and overflows error occurred depending on the
        // operation to be performed in the current instance of basic operation component
        let output_value = b.random_access_u256(op_selector, &possible_output_values);

<<<<<<< HEAD
        let overflows_occurred = b.random_access(op_selector, possible_overflows_occurred);

        // compute identifier of computed operation to be employed in computational hash
        let op_hash_identifier = Self::op_hash_identifier(op_selector, b);
        // compute computational hash associated to the operation being computed
        let output_hash = b.hash_n_to_hash_no_pad::<CHasher>(
            once(op_hash_identifier)
                .chain(first_input_hash.to_targets().into_iter())
                .chain(second_input_hash.to_targets().into_iter())
                .collect(),
        );

        let input_wires = BasicOperationInputWires {
            value_operand: value_operand.clone(),
            placeholder_value: placeholder_value.clone(),
            placeholder_id,
=======
        assert!(
            possible_overflows_occurred.len() <= 64,
            "random access gadget works only for arrays with at most 64 elements"
        );
        let overflows_occurred = b.random_access(op_selector, possible_overflows_occurred);

        // compute computational hash associated to the operation being computed
        let output_hash = Operation::basic_operation_hash_circuit(
            b,
            input_hash,
            constant_operand,
            placeholder_ids,
            first_input_selector,
            second_input_selector,
            op_selector,
        );

        let input_wires = BasicOperationInputWires {
            constant_operand: constant_operand.clone(),
            placeholder_values: placeholder_values.to_vec().try_into().unwrap(),
            placeholder_ids,
>>>>>>> 64b916df
            first_input_selector,
            second_input_selector,
            op_selector,
        };

        BasicOperationWires {
            input_wires,
            output_value,
            output_hash,
            num_overflows: b.add(num_overflows, overflows_occurred),
        }
    }

    pub(crate) fn assign(&self, pw: &mut PartialWitness<F>, wires: &BasicOperationInputWires) {
        pw.set_u256_target(&wires.constant_operand, self.constant_operand);
        pw.set_u256_target(&wires.placeholder_values[0], self.placeholder_values[0]);
        pw.set_u256_target(&wires.placeholder_values[1], self.placeholder_values[1]);
        pw.set_target_arr(&wires.placeholder_ids, &self.placeholder_ids);
        pw.set_target(wires.first_input_selector, self.first_input_selector);
        pw.set_target(wires.second_input_selector, self.second_input_selector);
        pw.set_target(wires.op_selector, self.op_selector);
    }
}

#[cfg(test)]
mod tests {
<<<<<<< HEAD
    use std::{array, iter::once};

    use ethers::types::U256;
    use itertools::Itertools;
    use mp2_common::{
        default_config,
        u256::{CircuitBuilderU256, UInt256Target, WitnessWriteU256},
        utils::{ToFields, ToTargets},
        CHasher, C, D, F,
    };
    use mp2_test::{
        circuit::{run_circuit, UserCircuit},
        utils::{gen_random_field_hash, gen_random_u256, random_vector},
    };
    use plonky2::{
        field::types::{Field, PrimeField64},
        gadgets::arithmetic,
        hash::{
            hash_types::{HashOut, HashOutTarget},
            hashing::hash_n_to_hash_no_pad,
        },
=======
    use std::array;

    use alloy::primitives::U256;
    use mp2_common::{
        array::ToField,
        default_config,
        u256::{CircuitBuilderU256, UInt256Target, WitnessWriteU256},
        C, D, F,
    };
    use mp2_test::{
        circuit::{run_circuit, UserCircuit},
        utils::{gen_random_field_hash, gen_random_u256},
    };
    use plonky2::{
        field::types::{Field, PrimeField64},
        hash::hash_types::{HashOut, HashOutTarget},
>>>>>>> 64b916df
        iop::{
            target::Target,
            witness::{PartialWitness, WitnessWrite},
        },
<<<<<<< HEAD
        plonk::{
            circuit_builder::CircuitBuilder,
            config::{GenericHashOut, Hasher},
        },
    };
    use rand::{thread_rng, Rng};

    use crate::simple_query_circuits::{ComputationalHashIdentifiers, HashPermutation};
=======
        plonk::circuit_builder::CircuitBuilder,
    };
    use rand::{thread_rng, Rng};

    use crate::simple_query_circuits::computational_hash_ids::Operation;
>>>>>>> 64b916df

    use super::{BasicOperationInputWires, BasicOperationInputs};

    #[derive(Clone, Debug)]
    struct TestBasicOperationComponent<const NUM_INPUTS: usize> {
        input_values: [U256; NUM_INPUTS],
        input_hash: [HashOut<F>; NUM_INPUTS],
        component: BasicOperationInputs,
        expected_result: U256,
        expected_hash: HashOut<F>,
        num_errors: usize,
    }

    struct TestBasicOperationWires<const NUM_INPUTS: usize> {
        input_values: [UInt256Target; NUM_INPUTS],
        input_hash: [HashOutTarget; NUM_INPUTS],
        component_wires: BasicOperationInputWires,
        expected_result: UInt256Target,
        expected_hash: HashOutTarget,
        num_errors: Target,
    }

    impl<const NUM_INPUTS: usize> UserCircuit<F, D> for TestBasicOperationComponent<NUM_INPUTS> {
        type Wires = TestBasicOperationWires<NUM_INPUTS>;

        fn build(c: &mut CircuitBuilder<F, D>) -> Self::Wires {
            let input_values = c.add_virtual_u256_arr::<NUM_INPUTS>();
            let input_hash = c.add_virtual_hashes(NUM_INPUTS);
            let num_overflows = c.zero();
            let wires = BasicOperationInputs::build(
                c,
                input_values.as_slice(),
                input_hash.as_slice(),
                num_overflows,
            );
            let expected_result = c.add_virtual_u256();
            let expected_hash = c.add_virtual_hash();
            let num_errors = c.add_virtual_target();

            c.enforce_equal_u256(&expected_result, &wires.output_value);
            c.connect_hashes(expected_hash, wires.output_hash);
            c.connect(wires.num_overflows, num_errors);

            Self::Wires {
                input_values,
                input_hash: input_hash.try_into().unwrap(),
                component_wires: wires.input_wires,
                expected_result,
                expected_hash,
                num_errors,
            }
        }

        fn prove(&self, pw: &mut PartialWitness<F>, wires: &Self::Wires) {
            self.input_values
                .iter()
                .zip(wires.input_values.iter())
                .for_each(|(val, target)| pw.set_u256_target(target, *val));

            self.input_hash
                .iter()
                .zip(wires.input_hash.iter())
                .for_each(|(val, target)| pw.set_hash_target(*target, *val));

            pw.set_target(wires.num_errors, F::from_canonical_usize(self.num_errors));
            self.component.assign(pw, &wires.component_wires);
            pw.set_u256_target(&wires.expected_result, self.expected_result);
            pw.set_hash_target(wires.expected_hash, self.expected_hash);
        }
    }

    // Function to test the basic operation identifier by `op_identifier`. The 2 closures `gen_u256_input`
    // and `compute_result` are employed to compute input values for the operation and to compute the
    // result from the selected input values, respectively.
    fn test_basic_operation<
        const NUM_INPUTS: usize,
        R: Rng,
        GenInputFn: Fn(&mut R) -> U256,
        RFn: Fn(U256, U256) -> (U256, bool),
    >(
        gen_u256_input: GenInputFn,
        rng: &mut R,
<<<<<<< HEAD
        op_identifier: ComputationalHashIdentifiers,
        compute_result: RFn,
    ) {
        let input_values = array::from_fn(|_| gen_u256_input(rng));
        let value_operand = gen_u256_input(rng);
        let placeholder_value = gen_u256_input(rng);
        let input_hash = array::from_fn(|_| gen_random_field_hash());
        let placeholder_id = F::from_canonical_u8(rng.gen());
        let first_input_selector = F::from_canonical_usize(rng.gen_range(0..NUM_INPUTS + 2));
        let second_input_selector = F::from_canonical_usize(rng.gen_range(0..NUM_INPUTS + 2));
        let op_selector = F::from_canonical_usize(
            BasicOperationInputs::compute_op_selector(op_identifier)
                .expect("Invalid operation identifier provided as input"),
        );

        let component = BasicOperationInputs {
            value_operand,
            placeholder_value,
            placeholder_id,
=======
        op_identifier: Operation,
        compute_result: RFn,
    ) {
        let input_values = array::from_fn(|_| gen_u256_input(rng));
        let constant_operand = gen_u256_input(rng);
        let placeholder_values = array::from_fn(|_| gen_u256_input(rng));
        let input_hash = array::from_fn(|_| gen_random_field_hash());
        let placeholder_ids = array::from_fn(|_| F::from_canonical_u8(rng.gen()));
        let first_input_selector = F::from_canonical_usize(rng.gen_range(0..NUM_INPUTS + 2));
        let second_input_selector = F::from_canonical_usize(rng.gen_range(0..NUM_INPUTS + 2));
        let op_selector = op_identifier.to_field();

        let component = BasicOperationInputs {
            constant_operand,
            placeholder_values,
            placeholder_ids,
>>>>>>> 64b916df
            first_input_selector,
            second_input_selector,
            op_selector,
        };

        // compute expected outputs
<<<<<<< HEAD
        let value_hash = hash_n_to_hash_no_pad::<_, HashPermutation>(&value_operand.to_fields());
        let placeholder_hash = hash_n_to_hash_no_pad::<_, HashPermutation>(&[placeholder_id]);
        let (first_input, first_hash) = match first_input_selector.to_noncanonical_u64() as usize {
            a if a < NUM_INPUTS => (input_values[a], input_hash[a]),
            a if a == NUM_INPUTS => (value_operand, value_hash),
            a if a == NUM_INPUTS + 1 => (placeholder_value, placeholder_hash),
=======
        let first_input = match first_input_selector.to_canonical_u64() as usize {
            a if a < NUM_INPUTS => input_values[a],
            a if a == NUM_INPUTS => constant_operand,
            a if a == NUM_INPUTS + 1 => placeholder_values[0],
            a if a == NUM_INPUTS + 2 => placeholder_values[1],
>>>>>>> 64b916df
            a => panic!(
                "sampled second input selector too big: max {}, sampled {}",
                NUM_INPUTS + 2,
                a
            ),
        };

<<<<<<< HEAD
        let (second_input, second_hash) = match second_input_selector.to_noncanonical_u64() as usize
        {
            a if a < NUM_INPUTS => (input_values[a], input_hash[a]),
            a if a == NUM_INPUTS => (value_operand, value_hash),
            a if a == NUM_INPUTS + 1 => (placeholder_value, placeholder_hash),
=======
        let second_input = match second_input_selector.to_canonical_u64() as usize {
            a if a < NUM_INPUTS => input_values[a],
            a if a == NUM_INPUTS => constant_operand,
            a if a == NUM_INPUTS + 1 => placeholder_values[0],
            a if a == NUM_INPUTS + 2 => placeholder_values[1],
>>>>>>> 64b916df
            a => panic!(
                "sampled second input selector too big: max {}, sampled {}",
                NUM_INPUTS + 2,
                a
            ),
        };

        let (expected_result, arithmetic_error) = compute_result(first_input, second_input);
<<<<<<< HEAD
        let expected_hash = hash_n_to_hash_no_pad::<_, HashPermutation>(
            &once(F::from_canonical_usize(op_identifier as usize))
                .chain(first_hash.to_vec().into_iter())
                .chain(second_hash.to_vec().into_iter())
                .collect_vec(),
=======
        let expected_hash = Operation::basic_operation_hash(
            &input_hash,
            constant_operand,
            placeholder_ids,
            first_input_selector,
            second_input_selector,
            op_selector,
>>>>>>> 64b916df
        );

        let test_circuit = TestBasicOperationComponent::<NUM_INPUTS> {
            input_values,
            input_hash,
            component,
            expected_result,
            expected_hash,
            num_errors: arithmetic_error as usize,
        };
        run_circuit::<F, D, C, _>(test_circuit);
    }

    const TEST_NUM_INPUTS: usize = 20;

    #[test]
    fn test_add() {
        test_basic_operation::<TEST_NUM_INPUTS, _, _, _>(
            gen_random_u256,
            &mut thread_rng(),
<<<<<<< HEAD
            ComputationalHashIdentifiers::AddOp,
=======
            Operation::AddOp,
>>>>>>> 64b916df
            |a, b| a.overflowing_add(b),
        )
    }

    #[test]
    fn test_sub() {
        test_basic_operation::<TEST_NUM_INPUTS, _, _, _>(
            gen_random_u256,
            &mut thread_rng(),
<<<<<<< HEAD
            ComputationalHashIdentifiers::SubOp,
=======
            Operation::SubOp,
>>>>>>> 64b916df
            |a, b| a.overflowing_sub(b),
        )
    }

    #[test]
    fn test_mul() {
        test_basic_operation::<TEST_NUM_INPUTS, _, _, _>(
            gen_random_u256,
            &mut thread_rng(),
<<<<<<< HEAD
            ComputationalHashIdentifiers::MulOp,
=======
            Operation::MulOp,
>>>>>>> 64b916df
            |a, b| a.overflowing_mul(b),
        )
    }

    #[test]
    fn test_div() {
        test_basic_operation::<TEST_NUM_INPUTS, _, _, _>(
            gen_random_u256,
            &mut thread_rng(),
<<<<<<< HEAD
            ComputationalHashIdentifiers::DivOp,
            |a, b| match a.checked_div(b) {
                Some(res) => (res, false),
                None => (U256::zero(), true),
=======
            Operation::DivOp,
            |a, b| match a.checked_div(b) {
                Some(res) => (res, false),
                None => (U256::ZERO, true),
>>>>>>> 64b916df
            },
        )
    }

    #[test]
    fn test_mod() {
        test_basic_operation::<TEST_NUM_INPUTS, _, _, _>(
            gen_random_u256,
            &mut thread_rng(),
<<<<<<< HEAD
            ComputationalHashIdentifiers::ModOp,
=======
            Operation::ModOp,
>>>>>>> 64b916df
            |a, b| {
                if b.is_zero() {
                    (a, true)
                } else {
<<<<<<< HEAD
                    (a.div_mod(b).1, false)
=======
                    (a.div_rem(b).1, false)
>>>>>>> 64b916df
                }
            },
        )
    }

    #[test]
    fn test_mod_by_zero() {
        test_basic_operation::<TEST_NUM_INPUTS, _, _, _>(
<<<<<<< HEAD
            |_| U256::zero(),
            &mut thread_rng(),
            ComputationalHashIdentifiers::ModOp,
=======
            |_| U256::ZERO,
            &mut thread_rng(),
            Operation::ModOp,
>>>>>>> 64b916df
            |a, b| {
                if b.is_zero() {
                    (a, true)
                } else {
<<<<<<< HEAD
                    (a.div_mod(b).1, false)
=======
                    (a.div_rem(b).1, false)
>>>>>>> 64b916df
                }
            },
        )
    }

    #[test]
    fn test_div_by_zero() {
        test_basic_operation::<TEST_NUM_INPUTS, _, _, _>(
<<<<<<< HEAD
            |_| U256::zero(),
            &mut thread_rng(),
            ComputationalHashIdentifiers::DivOp,
            |a, b| match a.checked_div(b) {
                Some(res) => (res, false),
                None => (U256::zero(), true),
=======
            |_| U256::ZERO,
            &mut thread_rng(),
            Operation::DivOp,
            |a, b| match a.checked_div(b) {
                Some(res) => (res, false),
                None => (U256::ZERO, true),
>>>>>>> 64b916df
            },
        )
    }

    #[test]
    fn test_mul_by_zero() {
        test_basic_operation::<TEST_NUM_INPUTS, _, _, _>(
<<<<<<< HEAD
            |_| U256::zero(),
            &mut thread_rng(),
            ComputationalHashIdentifiers::MulOp,
=======
            |_| U256::ZERO,
            &mut thread_rng(),
            Operation::MulOp,
>>>>>>> 64b916df
            |a, b| a.overflowing_mul(b),
        )
    }

    #[test]
    fn test_less_than() {
        test_basic_operation::<TEST_NUM_INPUTS, _, _, _>(
            gen_random_u256,
            &mut thread_rng(),
<<<<<<< HEAD
            ComputationalHashIdentifiers::LessThanOp,
=======
            Operation::LessThanOp,
>>>>>>> 64b916df
            |a, b| (U256::from((a < b) as u128), false),
        )
    }

    #[test]
    fn test_less_or_equal_than() {
        test_basic_operation::<TEST_NUM_INPUTS, _, _, _>(
            gen_random_u256,
            &mut thread_rng(),
<<<<<<< HEAD
            ComputationalHashIdentifiers::LessThanOrEqOp,
=======
            Operation::LessThanOrEqOp,
>>>>>>> 64b916df
            |a, b| (U256::from((a <= b) as u128), false),
        )
    }

    #[test]
    fn test_greater_or_equal_than() {
        test_basic_operation::<TEST_NUM_INPUTS, _, _, _>(
            gen_random_u256,
            &mut thread_rng(),
<<<<<<< HEAD
            ComputationalHashIdentifiers::GreaterThanOrEqOp,
=======
            Operation::GreaterThanOrEqOp,
>>>>>>> 64b916df
            |a, b| (U256::from((a >= b) as u128), false),
        )
    }

    #[test]
    fn test_greater_than() {
        test_basic_operation::<TEST_NUM_INPUTS, _, _, _>(
            gen_random_u256,
            &mut thread_rng(),
<<<<<<< HEAD
            ComputationalHashIdentifiers::GreaterThanOp,
=======
            Operation::GreaterThanOp,
>>>>>>> 64b916df
            |a, b| (U256::from((a > b) as u128), false),
        )
    }

    #[test]
    fn test_is_equal() {
        test_basic_operation::<TEST_NUM_INPUTS, _, _, _>(
            gen_random_u256,
            &mut thread_rng(),
<<<<<<< HEAD
            ComputationalHashIdentifiers::EqOp,
=======
            Operation::EqOp,
>>>>>>> 64b916df
            |a, b| (U256::from((a == b) as u128), false),
        )
    }

    #[test]
    fn test_is_not_equal() {
        test_basic_operation::<TEST_NUM_INPUTS, _, _, _>(
            gen_random_u256,
            &mut thread_rng(),
<<<<<<< HEAD
            ComputationalHashIdentifiers::NeOp,
=======
            Operation::NeOp,
>>>>>>> 64b916df
            |a, b| (U256::from((a != b) as u128), false),
        )
    }
    // Generate a `U256` representing a random bit
    fn gen_random_u256_bit<R: Rng>(rng: &mut R) -> U256 {
        let bit: bool = rng.gen();
        U256::from(bit as u128)
    }

    #[test]
    fn test_and() {
        test_basic_operation::<TEST_NUM_INPUTS, _, _, _>(
            gen_random_u256_bit,
            &mut thread_rng(),
<<<<<<< HEAD
            ComputationalHashIdentifiers::AndOp,
=======
            Operation::AndOp,
>>>>>>> 64b916df
            |a, b| (a & b, false),
        )
    }

    #[test]
    fn test_or() {
        test_basic_operation::<TEST_NUM_INPUTS, _, _, _>(
            gen_random_u256_bit,
            &mut thread_rng(),
<<<<<<< HEAD
            ComputationalHashIdentifiers::OrOp,
=======
            Operation::OrOp,
>>>>>>> 64b916df
            |a, b| (a | b, false),
        )
    }

    #[test]
    fn test_not() {
        test_basic_operation::<TEST_NUM_INPUTS, _, _, _>(
            gen_random_u256_bit,
            &mut thread_rng(),
<<<<<<< HEAD
            ComputationalHashIdentifiers::NotOp,
            |a, b| {
                (
                    !a & U256::one(), // b is unused since Not is a unary operation
=======
            Operation::NotOp,
            |a, _b| {
                (
                    !a & U256::from(1), // b is unused since Not is a unary operation
>>>>>>> 64b916df
                    false,
                )
            },
        )
    }

    #[test]
    fn test_xor() {
        test_basic_operation::<TEST_NUM_INPUTS, _, _, _>(
            gen_random_u256_bit,
            &mut thread_rng(),
<<<<<<< HEAD
            ComputationalHashIdentifiers::XorOp,
=======
            Operation::XorOp,
>>>>>>> 64b916df
            |a, b| (a ^ b, false),
        )
    }

    #[test]
    fn basic_operation_component_cost() {
        let mut b = CircuitBuilder::<F, D>::new(default_config());
        const NUM_INPUTS: usize = 50;
        let input_values = b.add_virtual_u256_arr::<NUM_INPUTS>();
        let input_hash = b.add_virtual_hashes(NUM_INPUTS);
        let num_overflows = b.zero();
        let num_gates_pre_build = b.num_gates();
        BasicOperationInputs::build(
            &mut b,
            input_values.as_slice(),
            input_hash.as_slice(),
            num_overflows,
        );
        // Change expected cost if there were changes to `BasicOperationInputs::build` that affect the cost
<<<<<<< HEAD
        let expected_cost = 76;
=======
        let expected_cost = 78;
>>>>>>> 64b916df
        assert_eq!(b.num_gates() - num_gates_pre_build, expected_cost);
    }
}<|MERGE_RESOLUTION|>--- conflicted
+++ resolved
@@ -1,21 +1,3 @@
-<<<<<<< HEAD
-use std::iter::{once, repeat};
-
-use ethers::types::U256;
-use itertools::Itertools;
-use mp2_common::{
-    array::Targetable,
-    poseidon::empty_poseidon_hash,
-    u256::{CircuitBuilderU256, UInt256Target, WitnessWriteU256},
-    utils::ToTargets,
-    CHasher, D, F,
-};
-use plonky2::{
-    field::types::Field,
-    hash::{hash_types::HashOutTarget, hashing::hash_n_to_hash_no_pad},
-    iop::{
-        target::{self, Target},
-=======
 use alloy::primitives::U256;
 use itertools::Itertools;
 use mp2_common::{
@@ -28,7 +10,6 @@
     hash::hash_types::HashOutTarget,
     iop::{
         target::{BoolTarget, Target},
->>>>>>> 64b916df
         witness::{PartialWitness, WitnessWrite},
     },
     plonk::circuit_builder::CircuitBuilder,
@@ -36,17 +17,10 @@
 };
 use serde::{Deserialize, Serialize};
 
-<<<<<<< HEAD
-use crate::simple_query_circuits::ComputationalHashIdentifiers;
-
 use anyhow::{Error, Result};
 
-=======
-use anyhow::{Error, Result};
-
 use crate::simple_query_circuits::computational_hash_ids::{Identifiers, Operation};
 
->>>>>>> 64b916df
 #[derive(Clone, Debug, Serialize, Deserialize)]
 /// Input wires for basic operation component
 pub struct BasicOperationInputWires {
@@ -86,67 +60,6 @@
 }
 
 impl BasicOperationInputs {
-    // Return the constant integer identifiers associated to each operation supported
-    // by the basic operation component
-    pub(crate) fn op_identifiers() -> Vec<usize> {
-        let mut op_identifiers = vec![
-            ComputationalHashIdentifiers::AddOp as usize,
-            ComputationalHashIdentifiers::SubOp as usize,
-            ComputationalHashIdentifiers::MulOp as usize,
-            ComputationalHashIdentifiers::DivOp as usize,
-            ComputationalHashIdentifiers::ModOp as usize,
-            ComputationalHashIdentifiers::LessThanOp as usize,
-            ComputationalHashIdentifiers::GreaterThanOp as usize,
-            ComputationalHashIdentifiers::EqOp as usize,
-            ComputationalHashIdentifiers::NeOp as usize,
-            ComputationalHashIdentifiers::LessThanOrEqOp as usize,
-            ComputationalHashIdentifiers::GreaterThanOrEqOp as usize,
-            ComputationalHashIdentifiers::AndOp as usize,
-            ComputationalHashIdentifiers::OrOp as usize,
-            ComputationalHashIdentifiers::NotOp as usize,
-            ComputationalHashIdentifiers::XorOp as usize,
-        ];
-        op_identifiers.sort();
-        // double-check that the identifiers are all consecutive, as this
-        // is assumed by the circuit for efficiency
-        assert_eq!(
-            op_identifiers.last().unwrap() - op_identifiers.first().unwrap(),
-            op_identifiers.len()-1,
-            "ComputationalHashIdentifiers of basic operations are not consecutive; please, ensure these variants to be declared consecutively in ComputationalHashIdentifers enum",
-        );
-        op_identifiers
-    }
-
-    /// Compute the selector associated to the input operation `op` to be provided to
-    /// the basic operation component; Return an error if `op` is not an identifier
-    /// of a basic operation supported in the component
-    pub fn compute_op_selector(op: ComputationalHashIdentifiers) -> Result<usize> {
-        let op_identifiers = Self::op_identifiers();
-        op_identifiers
-            .into_iter()
-            .enumerate()
-            .find_map(|(i, id)| {
-                if id == op.clone() as usize {
-                    Some(i)
-                } else {
-                    None
-                }
-            })
-            .ok_or(Error::msg(format!(
-                "{:?} is not a valid identifier of a supported operation",
-                op
-            )))
-    }
-
-    // Compute the integer identifier of the operation being performed
-    // from the `op_selector` input wire of the basic operation component
-    pub(crate) fn op_hash_identifier(op_selector: Target, b: &mut CircuitBuilder<F, D>) -> Target {
-        // assume that the integer identifiers of the operations supported
-        // by the basic operation component are all consecutive integers
-        let op_identifier_offset = b.constant(F::from_canonical_usize(Self::op_identifiers()[0]));
-        b.add(op_selector, op_identifier_offset)
-    }
-
     pub(crate) fn build(
         b: &mut CircuitBuilder<F, D>,
         input_values: &[UInt256Target],
@@ -154,57 +67,23 @@
         num_overflows: Target,
     ) -> BasicOperationWires {
         let zero = b.zero();
-<<<<<<< HEAD
-        let additional_operands = b.add_virtual_u256_arr::<2>();
-        let value_operand = &additional_operands[0];
-        let placeholder_value = &additional_operands[1];
-        let possible_input_values = input_values
-            .into_iter()
-            .chain([value_operand, placeholder_value].into_iter())
-=======
         let additional_operands = b.add_virtual_u256_arr::<3>();
         let constant_operand = &additional_operands[0];
         let placeholder_values = &additional_operands[1..];
         let possible_input_values = input_values
             .into_iter()
             .chain(additional_operands.iter())
->>>>>>> 64b916df
             .cloned()
             .collect_vec();
         let first_input_selector = b.add_virtual_target();
         let second_input_selector = b.add_virtual_target();
-<<<<<<< HEAD
-        let placeholder_id = b.add_virtual_target();
-        let op_selector = b.add_virtual_target();
-        //ToDO: these 2 random accesses could be done with a single operation, if we add an ad-hoc gate
-=======
         let placeholder_ids = b.add_virtual_target_arr::<2>();
         let op_selector = b.add_virtual_target();
         //TODO: these 2 random accesses could be done with a single operation, if we add an ad-hoc gate
->>>>>>> 64b916df
         let first_input =
             b.random_access_u256(first_input_selector, possible_input_values.as_slice());
         let second_input =
             b.random_access_u256(second_input_selector, possible_input_values.as_slice());
-<<<<<<< HEAD
-        let value_hash = b.hash_n_to_hash_no_pad::<CHasher>(value_operand.to_targets());
-        let placeholder_id_hash = b.hash_n_to_hash_no_pad::<CHasher>(vec![placeholder_id]);
-        // Compute the vector of computational hashes associated to each entry in `possible_input_values`.
-        // The vector is padded to the next power of 2 to safely use `random_access_hash` gadget
-        let pad_len = 1 << log2_ceil(input_hash.len() + 2); // length of the padded vector of computational hashes
-        let empty_poseidon_hash = b.constant_hash(*empty_poseidon_hash()); // employed for padding
-        let possible_input_hash = input_hash
-            .into_iter()
-            .chain([&value_hash, &placeholder_id_hash].into_iter())
-            .cloned()
-            .chain(repeat(empty_poseidon_hash))
-            .take(pad_len)
-            .collect_vec();
-        let first_input_hash =
-            b.random_access_hash(first_input_selector, possible_input_hash.clone());
-        let second_input_hash = b.random_access_hash(second_input_selector, possible_input_hash);
-=======
->>>>>>> 64b916df
 
         // compute results for all the operations
 
@@ -213,17 +92,8 @@
         let (sub_res, sub_overflow) = b.sub_u256(&first_input, &second_input);
         let is_div_or_mod = {
             // determine if the actual operation to be performed is division or modulo.
-<<<<<<< HEAD
-            let div_selector = b.constant(F::from_canonical_usize(
-                Self::compute_op_selector(ComputationalHashIdentifiers::DivOp).unwrap(),
-            ));
-            let mod_selector = b.constant(F::from_canonical_usize(
-                Self::compute_op_selector(ComputationalHashIdentifiers::ModOp).unwrap(),
-            ));
-=======
             let div_selector = b.constant(Operation::DivOp.to_field());
             let mod_selector = b.constant(Operation::ModOp.to_field());
->>>>>>> 64b916df
             // Given the `op_selector` for the actual operation, we compute
             // `prod = (op_selector-div_selector)*(op_selector-mod_selector)`.
             // Then, the operation is division or modulo iff `prod == 0``
@@ -245,92 +115,24 @@
         let ne_res = b.not(eq_res);
 
         // Boolean operations: assume input values are either 0 or 1, so we can only
-<<<<<<< HEAD
-        // computed over the least significant limb
-        let first_input_bool = b.add_virtual_bool_target_unsafe();
-        b.connect(
-            first_input_bool.target,
-            first_input.to_targets().last().unwrap().to_target(),
-        );
-        let second_input_bool = b.add_virtual_bool_target_unsafe();
-        b.connect(
-            second_input_bool.target,
-            second_input.to_targets().last().unwrap().to_target(),
-        );
-=======
         // compute over the least significant limb
         let first_input_bool = first_input.to_bool_target();
         let second_input_bool = second_input.to_bool_target();
->>>>>>> 64b916df
         let and_res = b.and(first_input_bool, second_input_bool);
         let or_res = b.or(first_input_bool, second_input_bool);
         let not_res = b.not(first_input_bool);
         let xor_res = b.sub(or_res.target, and_res.target);
-<<<<<<< HEAD
-        let xor_res_bool = b.add_virtual_bool_target_unsafe();
-        b.connect(xor_res_bool.target, xor_res);
-
-        const NUM_SUPPORTED_OPS: usize = 15;
-=======
         let xor_res_bool = BoolTarget::new_unsafe(xor_res);
 
         // The number of operations computed by this "gadget" in total. This is required to select
         // the output from all the outputs computed by each operation.
         const NUM_SUPPORTED_OPS: usize = std::mem::variant_count::<Operation>();
->>>>>>> 64b916df
         let mut possible_output_values = vec![b.zero_u256(); NUM_SUPPORTED_OPS];
         // length of `possible_overflows_occurred` must be a power of 2 to safely use random access gadget
         let mut possible_overflows_occurred = vec![b.zero(); 1 << log2_ceil(NUM_SUPPORTED_OPS)];
         // fill `possible_output_values` and `possible_overflows_occurred` with the results of all the
         // supported operation, placing such results in the position of the vector corresponding to
         // the given operation
-<<<<<<< HEAD
-        let add_position = Self::compute_op_selector(ComputationalHashIdentifiers::AddOp).unwrap();
-        possible_output_values[add_position] = add_res;
-        possible_overflows_occurred[add_position] = add_overflow.to_target();
-        let sub_position = Self::compute_op_selector(ComputationalHashIdentifiers::SubOp).unwrap();
-        possible_output_values[sub_position] = sub_res;
-        possible_overflows_occurred[sub_position] = sub_overflow.to_target();
-        let mul_position = Self::compute_op_selector(ComputationalHashIdentifiers::MulOp).unwrap();
-        possible_output_values[mul_position] = mul_res;
-        possible_overflows_occurred[mul_position] = mul_overflow.target;
-        let div_position = Self::compute_op_selector(ComputationalHashIdentifiers::DivOp).unwrap();
-        possible_output_values[div_position] = div_res;
-        possible_overflows_occurred[div_position] = div_by_zero.target;
-        let mod_position = Self::compute_op_selector(ComputationalHashIdentifiers::ModOp).unwrap();
-        possible_output_values[mod_position] = mod_res;
-        possible_overflows_occurred[mod_position] = div_by_zero.target;
-        // all other operations have no possible overflow error
-        possible_output_values
-            [Self::compute_op_selector(ComputationalHashIdentifiers::LessThanOp).unwrap()] =
-            UInt256Target::new_from_bool_target(b, lt_res);
-        possible_output_values
-            [Self::compute_op_selector(ComputationalHashIdentifiers::LessThanOrEqOp).unwrap()] =
-            UInt256Target::new_from_bool_target(b, lteq_res);
-        possible_output_values
-            [Self::compute_op_selector(ComputationalHashIdentifiers::GreaterThanOp).unwrap()] =
-            UInt256Target::new_from_bool_target(b, gt_res);
-        possible_output_values
-            [Self::compute_op_selector(ComputationalHashIdentifiers::GreaterThanOrEqOp).unwrap()] =
-            UInt256Target::new_from_bool_target(b, gteq_res);
-        possible_output_values
-            [Self::compute_op_selector(ComputationalHashIdentifiers::EqOp).unwrap()] =
-            UInt256Target::new_from_bool_target(b, eq_res);
-        possible_output_values
-            [Self::compute_op_selector(ComputationalHashIdentifiers::NeOp).unwrap()] =
-            UInt256Target::new_from_bool_target(b, ne_res);
-        possible_output_values
-            [Self::compute_op_selector(ComputationalHashIdentifiers::AndOp).unwrap()] =
-            UInt256Target::new_from_bool_target(b, and_res);
-        possible_output_values
-            [Self::compute_op_selector(ComputationalHashIdentifiers::OrOp).unwrap()] =
-            UInt256Target::new_from_bool_target(b, or_res);
-        possible_output_values
-            [Self::compute_op_selector(ComputationalHashIdentifiers::NotOp).unwrap()] =
-            UInt256Target::new_from_bool_target(b, not_res);
-        possible_output_values
-            [Self::compute_op_selector(ComputationalHashIdentifiers::XorOp).unwrap()] =
-=======
         let add_position = Operation::AddOp.index();
         possible_output_values[add_position] = add_res;
         possible_overflows_occurred[add_position] = add_overflow.to_target();
@@ -366,31 +168,12 @@
         possible_output_values[Operation::NotOp.index()] =
             UInt256Target::new_from_bool_target(b, not_res);
         possible_output_values[Operation::XorOp.index()] =
->>>>>>> 64b916df
             UInt256Target::new_from_bool_target(b, xor_res_bool);
 
         // choose the proper output values and overflows error occurred depending on the
         // operation to be performed in the current instance of basic operation component
         let output_value = b.random_access_u256(op_selector, &possible_output_values);
 
-<<<<<<< HEAD
-        let overflows_occurred = b.random_access(op_selector, possible_overflows_occurred);
-
-        // compute identifier of computed operation to be employed in computational hash
-        let op_hash_identifier = Self::op_hash_identifier(op_selector, b);
-        // compute computational hash associated to the operation being computed
-        let output_hash = b.hash_n_to_hash_no_pad::<CHasher>(
-            once(op_hash_identifier)
-                .chain(first_input_hash.to_targets().into_iter())
-                .chain(second_input_hash.to_targets().into_iter())
-                .collect(),
-        );
-
-        let input_wires = BasicOperationInputWires {
-            value_operand: value_operand.clone(),
-            placeholder_value: placeholder_value.clone(),
-            placeholder_id,
-=======
         assert!(
             possible_overflows_occurred.len() <= 64,
             "random access gadget works only for arrays with at most 64 elements"
@@ -412,7 +195,6 @@
             constant_operand: constant_operand.clone(),
             placeholder_values: placeholder_values.to_vec().try_into().unwrap(),
             placeholder_ids,
->>>>>>> 64b916df
             first_input_selector,
             second_input_selector,
             op_selector,
@@ -439,29 +221,6 @@
 
 #[cfg(test)]
 mod tests {
-<<<<<<< HEAD
-    use std::{array, iter::once};
-
-    use ethers::types::U256;
-    use itertools::Itertools;
-    use mp2_common::{
-        default_config,
-        u256::{CircuitBuilderU256, UInt256Target, WitnessWriteU256},
-        utils::{ToFields, ToTargets},
-        CHasher, C, D, F,
-    };
-    use mp2_test::{
-        circuit::{run_circuit, UserCircuit},
-        utils::{gen_random_field_hash, gen_random_u256, random_vector},
-    };
-    use plonky2::{
-        field::types::{Field, PrimeField64},
-        gadgets::arithmetic,
-        hash::{
-            hash_types::{HashOut, HashOutTarget},
-            hashing::hash_n_to_hash_no_pad,
-        },
-=======
     use std::array;
 
     use alloy::primitives::U256;
@@ -478,27 +237,15 @@
     use plonky2::{
         field::types::{Field, PrimeField64},
         hash::hash_types::{HashOut, HashOutTarget},
->>>>>>> 64b916df
         iop::{
             target::Target,
             witness::{PartialWitness, WitnessWrite},
         },
-<<<<<<< HEAD
-        plonk::{
-            circuit_builder::CircuitBuilder,
-            config::{GenericHashOut, Hasher},
-        },
-    };
-    use rand::{thread_rng, Rng};
-
-    use crate::simple_query_circuits::{ComputationalHashIdentifiers, HashPermutation};
-=======
         plonk::circuit_builder::CircuitBuilder,
     };
     use rand::{thread_rng, Rng};
 
     use crate::simple_query_circuits::computational_hash_ids::Operation;
->>>>>>> 64b916df
 
     use super::{BasicOperationInputWires, BasicOperationInputs};
 
@@ -581,27 +328,6 @@
     >(
         gen_u256_input: GenInputFn,
         rng: &mut R,
-<<<<<<< HEAD
-        op_identifier: ComputationalHashIdentifiers,
-        compute_result: RFn,
-    ) {
-        let input_values = array::from_fn(|_| gen_u256_input(rng));
-        let value_operand = gen_u256_input(rng);
-        let placeholder_value = gen_u256_input(rng);
-        let input_hash = array::from_fn(|_| gen_random_field_hash());
-        let placeholder_id = F::from_canonical_u8(rng.gen());
-        let first_input_selector = F::from_canonical_usize(rng.gen_range(0..NUM_INPUTS + 2));
-        let second_input_selector = F::from_canonical_usize(rng.gen_range(0..NUM_INPUTS + 2));
-        let op_selector = F::from_canonical_usize(
-            BasicOperationInputs::compute_op_selector(op_identifier)
-                .expect("Invalid operation identifier provided as input"),
-        );
-
-        let component = BasicOperationInputs {
-            value_operand,
-            placeholder_value,
-            placeholder_id,
-=======
         op_identifier: Operation,
         compute_result: RFn,
     ) {
@@ -618,27 +344,17 @@
             constant_operand,
             placeholder_values,
             placeholder_ids,
->>>>>>> 64b916df
             first_input_selector,
             second_input_selector,
             op_selector,
         };
 
         // compute expected outputs
-<<<<<<< HEAD
-        let value_hash = hash_n_to_hash_no_pad::<_, HashPermutation>(&value_operand.to_fields());
-        let placeholder_hash = hash_n_to_hash_no_pad::<_, HashPermutation>(&[placeholder_id]);
-        let (first_input, first_hash) = match first_input_selector.to_noncanonical_u64() as usize {
-            a if a < NUM_INPUTS => (input_values[a], input_hash[a]),
-            a if a == NUM_INPUTS => (value_operand, value_hash),
-            a if a == NUM_INPUTS + 1 => (placeholder_value, placeholder_hash),
-=======
         let first_input = match first_input_selector.to_canonical_u64() as usize {
             a if a < NUM_INPUTS => input_values[a],
             a if a == NUM_INPUTS => constant_operand,
             a if a == NUM_INPUTS + 1 => placeholder_values[0],
             a if a == NUM_INPUTS + 2 => placeholder_values[1],
->>>>>>> 64b916df
             a => panic!(
                 "sampled second input selector too big: max {}, sampled {}",
                 NUM_INPUTS + 2,
@@ -646,19 +362,11 @@
             ),
         };
 
-<<<<<<< HEAD
-        let (second_input, second_hash) = match second_input_selector.to_noncanonical_u64() as usize
-        {
-            a if a < NUM_INPUTS => (input_values[a], input_hash[a]),
-            a if a == NUM_INPUTS => (value_operand, value_hash),
-            a if a == NUM_INPUTS + 1 => (placeholder_value, placeholder_hash),
-=======
         let second_input = match second_input_selector.to_canonical_u64() as usize {
             a if a < NUM_INPUTS => input_values[a],
             a if a == NUM_INPUTS => constant_operand,
             a if a == NUM_INPUTS + 1 => placeholder_values[0],
             a if a == NUM_INPUTS + 2 => placeholder_values[1],
->>>>>>> 64b916df
             a => panic!(
                 "sampled second input selector too big: max {}, sampled {}",
                 NUM_INPUTS + 2,
@@ -667,13 +375,6 @@
         };
 
         let (expected_result, arithmetic_error) = compute_result(first_input, second_input);
-<<<<<<< HEAD
-        let expected_hash = hash_n_to_hash_no_pad::<_, HashPermutation>(
-            &once(F::from_canonical_usize(op_identifier as usize))
-                .chain(first_hash.to_vec().into_iter())
-                .chain(second_hash.to_vec().into_iter())
-                .collect_vec(),
-=======
         let expected_hash = Operation::basic_operation_hash(
             &input_hash,
             constant_operand,
@@ -681,7 +382,6 @@
             first_input_selector,
             second_input_selector,
             op_selector,
->>>>>>> 64b916df
         );
 
         let test_circuit = TestBasicOperationComponent::<NUM_INPUTS> {
@@ -702,11 +402,7 @@
         test_basic_operation::<TEST_NUM_INPUTS, _, _, _>(
             gen_random_u256,
             &mut thread_rng(),
-<<<<<<< HEAD
-            ComputationalHashIdentifiers::AddOp,
-=======
             Operation::AddOp,
->>>>>>> 64b916df
             |a, b| a.overflowing_add(b),
         )
     }
@@ -716,11 +412,7 @@
         test_basic_operation::<TEST_NUM_INPUTS, _, _, _>(
             gen_random_u256,
             &mut thread_rng(),
-<<<<<<< HEAD
-            ComputationalHashIdentifiers::SubOp,
-=======
             Operation::SubOp,
->>>>>>> 64b916df
             |a, b| a.overflowing_sub(b),
         )
     }
@@ -730,11 +422,7 @@
         test_basic_operation::<TEST_NUM_INPUTS, _, _, _>(
             gen_random_u256,
             &mut thread_rng(),
-<<<<<<< HEAD
-            ComputationalHashIdentifiers::MulOp,
-=======
             Operation::MulOp,
->>>>>>> 64b916df
             |a, b| a.overflowing_mul(b),
         )
     }
@@ -744,17 +432,10 @@
         test_basic_operation::<TEST_NUM_INPUTS, _, _, _>(
             gen_random_u256,
             &mut thread_rng(),
-<<<<<<< HEAD
-            ComputationalHashIdentifiers::DivOp,
-            |a, b| match a.checked_div(b) {
-                Some(res) => (res, false),
-                None => (U256::zero(), true),
-=======
             Operation::DivOp,
             |a, b| match a.checked_div(b) {
                 Some(res) => (res, false),
                 None => (U256::ZERO, true),
->>>>>>> 64b916df
             },
         )
     }
@@ -764,20 +445,12 @@
         test_basic_operation::<TEST_NUM_INPUTS, _, _, _>(
             gen_random_u256,
             &mut thread_rng(),
-<<<<<<< HEAD
-            ComputationalHashIdentifiers::ModOp,
-=======
             Operation::ModOp,
->>>>>>> 64b916df
             |a, b| {
                 if b.is_zero() {
                     (a, true)
                 } else {
-<<<<<<< HEAD
-                    (a.div_mod(b).1, false)
-=======
                     (a.div_rem(b).1, false)
->>>>>>> 64b916df
                 }
             },
         )
@@ -786,24 +459,14 @@
     #[test]
     fn test_mod_by_zero() {
         test_basic_operation::<TEST_NUM_INPUTS, _, _, _>(
-<<<<<<< HEAD
-            |_| U256::zero(),
-            &mut thread_rng(),
-            ComputationalHashIdentifiers::ModOp,
-=======
             |_| U256::ZERO,
             &mut thread_rng(),
             Operation::ModOp,
->>>>>>> 64b916df
             |a, b| {
                 if b.is_zero() {
                     (a, true)
                 } else {
-<<<<<<< HEAD
-                    (a.div_mod(b).1, false)
-=======
                     (a.div_rem(b).1, false)
->>>>>>> 64b916df
                 }
             },
         )
@@ -812,21 +475,12 @@
     #[test]
     fn test_div_by_zero() {
         test_basic_operation::<TEST_NUM_INPUTS, _, _, _>(
-<<<<<<< HEAD
-            |_| U256::zero(),
-            &mut thread_rng(),
-            ComputationalHashIdentifiers::DivOp,
-            |a, b| match a.checked_div(b) {
-                Some(res) => (res, false),
-                None => (U256::zero(), true),
-=======
             |_| U256::ZERO,
             &mut thread_rng(),
             Operation::DivOp,
             |a, b| match a.checked_div(b) {
                 Some(res) => (res, false),
                 None => (U256::ZERO, true),
->>>>>>> 64b916df
             },
         )
     }
@@ -834,15 +488,9 @@
     #[test]
     fn test_mul_by_zero() {
         test_basic_operation::<TEST_NUM_INPUTS, _, _, _>(
-<<<<<<< HEAD
-            |_| U256::zero(),
-            &mut thread_rng(),
-            ComputationalHashIdentifiers::MulOp,
-=======
             |_| U256::ZERO,
             &mut thread_rng(),
             Operation::MulOp,
->>>>>>> 64b916df
             |a, b| a.overflowing_mul(b),
         )
     }
@@ -852,11 +500,7 @@
         test_basic_operation::<TEST_NUM_INPUTS, _, _, _>(
             gen_random_u256,
             &mut thread_rng(),
-<<<<<<< HEAD
-            ComputationalHashIdentifiers::LessThanOp,
-=======
             Operation::LessThanOp,
->>>>>>> 64b916df
             |a, b| (U256::from((a < b) as u128), false),
         )
     }
@@ -866,11 +510,7 @@
         test_basic_operation::<TEST_NUM_INPUTS, _, _, _>(
             gen_random_u256,
             &mut thread_rng(),
-<<<<<<< HEAD
-            ComputationalHashIdentifiers::LessThanOrEqOp,
-=======
             Operation::LessThanOrEqOp,
->>>>>>> 64b916df
             |a, b| (U256::from((a <= b) as u128), false),
         )
     }
@@ -880,11 +520,7 @@
         test_basic_operation::<TEST_NUM_INPUTS, _, _, _>(
             gen_random_u256,
             &mut thread_rng(),
-<<<<<<< HEAD
-            ComputationalHashIdentifiers::GreaterThanOrEqOp,
-=======
             Operation::GreaterThanOrEqOp,
->>>>>>> 64b916df
             |a, b| (U256::from((a >= b) as u128), false),
         )
     }
@@ -894,11 +530,7 @@
         test_basic_operation::<TEST_NUM_INPUTS, _, _, _>(
             gen_random_u256,
             &mut thread_rng(),
-<<<<<<< HEAD
-            ComputationalHashIdentifiers::GreaterThanOp,
-=======
             Operation::GreaterThanOp,
->>>>>>> 64b916df
             |a, b| (U256::from((a > b) as u128), false),
         )
     }
@@ -908,11 +540,7 @@
         test_basic_operation::<TEST_NUM_INPUTS, _, _, _>(
             gen_random_u256,
             &mut thread_rng(),
-<<<<<<< HEAD
-            ComputationalHashIdentifiers::EqOp,
-=======
             Operation::EqOp,
->>>>>>> 64b916df
             |a, b| (U256::from((a == b) as u128), false),
         )
     }
@@ -922,11 +550,7 @@
         test_basic_operation::<TEST_NUM_INPUTS, _, _, _>(
             gen_random_u256,
             &mut thread_rng(),
-<<<<<<< HEAD
-            ComputationalHashIdentifiers::NeOp,
-=======
             Operation::NeOp,
->>>>>>> 64b916df
             |a, b| (U256::from((a != b) as u128), false),
         )
     }
@@ -941,11 +565,7 @@
         test_basic_operation::<TEST_NUM_INPUTS, _, _, _>(
             gen_random_u256_bit,
             &mut thread_rng(),
-<<<<<<< HEAD
-            ComputationalHashIdentifiers::AndOp,
-=======
             Operation::AndOp,
->>>>>>> 64b916df
             |a, b| (a & b, false),
         )
     }
@@ -955,11 +575,7 @@
         test_basic_operation::<TEST_NUM_INPUTS, _, _, _>(
             gen_random_u256_bit,
             &mut thread_rng(),
-<<<<<<< HEAD
-            ComputationalHashIdentifiers::OrOp,
-=======
             Operation::OrOp,
->>>>>>> 64b916df
             |a, b| (a | b, false),
         )
     }
@@ -969,17 +585,10 @@
         test_basic_operation::<TEST_NUM_INPUTS, _, _, _>(
             gen_random_u256_bit,
             &mut thread_rng(),
-<<<<<<< HEAD
-            ComputationalHashIdentifiers::NotOp,
-            |a, b| {
-                (
-                    !a & U256::one(), // b is unused since Not is a unary operation
-=======
             Operation::NotOp,
             |a, _b| {
                 (
                     !a & U256::from(1), // b is unused since Not is a unary operation
->>>>>>> 64b916df
                     false,
                 )
             },
@@ -991,11 +600,7 @@
         test_basic_operation::<TEST_NUM_INPUTS, _, _, _>(
             gen_random_u256_bit,
             &mut thread_rng(),
-<<<<<<< HEAD
-            ComputationalHashIdentifiers::XorOp,
-=======
             Operation::XorOp,
->>>>>>> 64b916df
             |a, b| (a ^ b, false),
         )
     }
@@ -1015,11 +620,7 @@
             num_overflows,
         );
         // Change expected cost if there were changes to `BasicOperationInputs::build` that affect the cost
-<<<<<<< HEAD
-        let expected_cost = 76;
-=======
         let expected_cost = 78;
->>>>>>> 64b916df
         assert_eq!(b.num_gates() - num_gates_pre_build, expected_cost);
     }
 }