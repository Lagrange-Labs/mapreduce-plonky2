--- conflicted
+++ resolved
@@ -7,14 +7,9 @@
     serialization::{
         deserialize_array, deserialize_long_array, serialize_array, serialize_long_array,
     },
-<<<<<<< HEAD
+    types::CBuilder,
     u256::{CircuitBuilderU256, UInt256Target},
     D, F,
-=======
-    types::CBuilder,
-    u256::UInt256Target,
-    F,
->>>>>>> ede34f1f
 };
 use plonky2::{
     field::types::Field,
@@ -115,23 +110,13 @@
     type Wires = Wires<MAX_NUM_RESULTS>;
 
     fn build(
-<<<<<<< HEAD
-        b: &mut CircuitBuilder<F, D>,
+        b: &mut CBuilder,
         column_values: &[UInt256Target],
         column_hash: &[HashOutTarget],
         item_values: &[UInt256Target],
         item_hash: &[HashOutTarget],
         predicate_value: &BoolTarget,
         predicate_hash: &HashOutTarget,
-=======
-        _b: &mut CBuilder,
-        _column_values: &[UInt256Target],
-        _column_hash: &[HashOutTarget],
-        _item_values: &[UInt256Target],
-        _item_hash: &[HashOutTarget],
-        _predicate_value: &BoolTarget,
-        _predicate_hash: &HashOutTarget,
->>>>>>> ede34f1f
     ) -> Self::Wires {
         let selector = b.add_virtual_target_arr::<MAX_NUM_RESULTS>();
         let agg_ops = b.add_virtual_target_arr::<MAX_NUM_RESULTS>();
