--- conflicted
+++ resolved
@@ -30,13 +30,8 @@
     pub(crate) mul: &'a [T],
 }
 
-<<<<<<< HEAD
 impl<'a> PublicInputCommon for PublicInputs<'a, Target> {
     const RANGES: &'static [PublicInputRange] = &[H_RANGE, DI_RANGE, DM_RANGE];
-=======
-impl PublicInputCommon for PublicInputs<'_, Target> {
-    const RANGES: &'static [PublicInputRange] = &[H_RANGE, DC_RANGE];
->>>>>>> 013fd648
 
     fn register_args(&self, cb: &mut CBuilder) {
         cb.register_public_inputs(self.h);
