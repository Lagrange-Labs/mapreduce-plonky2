mod api;
mod leaf;
mod membership;
mod parent;
mod public_inputs;

use crate::{
    extraction::{ExtractionPI, ExtractionPIWrap},
    row_tree,
};
pub use api::{CircuitInput, PublicParameters};
use itertools::Itertools;
use mp2_common::{
<<<<<<< HEAD
    group_hashing::{
        circuit_hashed_scalar_mul, field_hashed_scalar_mul, weierstrass_to_point,
        CircuitBuilderGroupHashing,
    },
    poseidon::{empty_poseidon_hash, hash_to_int_target, hash_to_int_value, H},
    types::CBuilder,
    utils::{ToFields, ToTargets},
    CHasher, D, F,
};
use plonky2::{
    field::types::Field,
    iop::target::Target,
    plonk::{circuit_builder::CircuitBuilder, config::Hasher},
};
use plonky2_ecdsa::gadgets::nonnative::CircuitBuilderNonNative;
use plonky2_ecgfp5::{
    curve::{curve::Point, scalar_field::Scalar},
    gadgets::curve::{CircuitBuilderEcGFp5, CurveTarget},
};
use std::iter::once;

=======
    group_hashing::{circuit_hashed_scalar_mul, CircuitBuilderGroupHashing},
    poseidon::hash_to_int_target,
    types::CBuilder,
    CHasher, D, F,
};
use plonky2::{iop::target::Target, plonk::circuit_builder::CircuitBuilder};
use plonky2_ecdsa::gadgets::nonnative::CircuitBuilderNonNative;

use plonky2_ecgfp5::gadgets::curve::{CircuitBuilderEcGFp5, CurveTarget};
>>>>>>> 55a2a141
pub use public_inputs::PublicInputs;

/// Common function to compute the digest of the block tree which uses a special format using
/// scalar1 multiplication
pub(crate) fn compute_index_digest(
    b: &mut CircuitBuilder<F, D>,
    inputs: Vec<Target>,
    base: CurveTarget,
) -> CurveTarget {
    let hash = b.hash_n_to_hash_no_pad::<CHasher>(inputs);
    let int = hash_to_int_target(b, hash);
    let scalar = b.biguint_to_nonnative(&int);
    b.curve_scalar_mul(base, &scalar)
}

<<<<<<< HEAD
/// Compute the final digest value.
pub(crate) fn compute_final_digest(
    is_merge_case: bool,
    rows_tree_pi: &row_tree::PublicInputs<F>,
) -> Point {
    let individual_digest = weierstrass_to_point(&rows_tree_pi.individual_digest_point());
    if !is_merge_case {
        return individual_digest;
    }
    // Compute the final row digest from rows_tree_proof for merge case:
    // row_id_multiplier = H2Int(H("") || rows_tree_proof.multiplier_counter)
    let empty_hash = empty_poseidon_hash();
    let inputs = empty_hash
        .to_fields()
        .into_iter()
        .chain(once(rows_tree_pi.multiplier_counter()))
        .collect_vec();
    let hash = H::hash_no_pad(&inputs);
    let row_id_multiplier = hash_to_int_value(hash);
    // multiplier_digest = rows_tree_proof.row_id_multiplier * rows_tree_proof.multiplier_vd
    let multiplier_vd = weierstrass_to_point(&rows_tree_pi.multiplier_digest_point());
    let row_id_multiplier = Scalar::from_noncanonical_biguint(row_id_multiplier);
    let multiplier_digest = multiplier_vd * row_id_multiplier;
    // rows_digest_merge = multiplier_digest * rows_tree_proof.DR
    let individual_digest = weierstrass_to_point(&rows_tree_pi.individual_digest_point());
    field_hashed_scalar_mul(multiplier_digest.to_fields(), individual_digest)
}

=======
>>>>>>> 55a2a141
/// Compute the final digest target.
pub(crate) fn compute_final_digest_target<E>(
    b: &mut CBuilder,
    extraction_pi: &E::PI<'_>,
    rows_tree_pi: &row_tree::PublicInputs<Target>,
) -> CurveTarget
where
    E: ExtractionPIWrap,
{
    // Compute the final row digest from rows_tree_proof for merge case:
    // row_id_multiplier = H2Int(H("") || rows_tree_proof.multiplier_counter)
    let empty_hash = b.constant_hash(*empty_poseidon_hash());
    let inputs = empty_hash
        .to_targets()
        .into_iter()
        .chain(once(rows_tree_pi.multiplier_counter_target()))
        .collect();
    let hash = b.hash_n_to_hash_no_pad::<H>(inputs);
    let row_id_multiplier = hash_to_int_target(b, hash);
    // multiplier_digest = rows_tree_proof.row_id_multiplier * rows_tree_proof.multiplier_vd
    let multiplier_vd = rows_tree_pi.multiplier_digest_target();
    let row_id_multiplier = b.biguint_to_nonnative(&row_id_multiplier);
    let multiplier_digest = b.curve_scalar_mul(multiplier_vd, &row_id_multiplier);
    // rows_digest_merge = multiplier_digest * rows_tree_proof.DR
    let individual_digest = rows_tree_pi.individual_digest_target();
    let rows_digest_merge = circuit_hashed_scalar_mul(b, multiplier_digest, individual_digest);

    // Choose the final row digest depending on whether we are in merge case or not:
    // final_digest = extraction_proof.is_merge ? rows_digest_merge : rows_tree_proof.DR
    let final_digest = b.curve_select(
        extraction_pi.is_merge_case(),
        rows_digest_merge,
        individual_digest,
    );

    // Enforce that the data extracted from the blockchain is the same as the data
    // employed to build the rows tree for this node:
    // assert final_digest == extraction_proof.DV
    b.connect_curve_points(final_digest, extraction_pi.value_set_digest());

    // Enforce that if we aren't in merge case, then no cells were accumulated in
    // multiplier digest:
    // assert extraction_proof.is_merge or rows_tree_proof.multiplier_vd == 0
    let curve_zero = b.curve_zero();
    let is_multiplier_vd_zero = b.curve_eq(rows_tree_pi.multiplier_digest_target(), curve_zero);
    let acc = b.or(extraction_pi.is_merge_case(), is_multiplier_vd_zero);
    b.assert_one(acc.target);

    final_digest
}

#[cfg(test)]
pub(crate) mod tests {
    use super::*;
    use crate::row_tree;
    use alloy::primitives::U256;
    use mp2_common::{
        group_hashing::{field_hashed_scalar_mul, weierstrass_to_point},
        keccak::PACKED_HASH_LEN,
        types::CBuilder,
        utils::{FromFields, ToFields},
        C, F,
    };
    use mp2_test::{
        circuit::{run_circuit, UserCircuit},
        utils::random_vector,
    };
    use plonky2::{
        field::types::{Field, Sample},
        hash::hash_types::NUM_HASH_OUT_ELTS,
        iop::{
            target::Target,
            witness::{PartialWitness, WitnessWrite},
        },
    };
    use plonky2_ecgfp5::curve::{curve::Point, scalar_field::Scalar};
    use rand::{rngs::ThreadRng, thread_rng, Rng};
    use std::array;

    pub(crate) type TestPITargets<'a> = crate::extraction::test::PublicInputs<'a, Target>;
    pub(crate) type TestPIField<'a> = crate::extraction::test::PublicInputs<'a, F>;

    /// Generate a random block index public inputs (of current module).
    pub(crate) fn random_block_index_pi(
        rng: &mut ThreadRng,
        min: U256,
        max: U256,
        block_number: U256,
    ) -> Vec<F> {
        let [h_new, h_old, metadata_hash] =
            [0; 3].map(|_| random_vector::<u32>(NUM_HASH_OUT_ELTS).to_fields());
        let [min, max, block_number] = [min, max, block_number].map(|u| u.to_fields());
        let [block_hash, prev_block_hash] =
            [0; 2].map(|_| random_vector::<u32>(PACKED_HASH_LEN).to_fields());
        let new_node_digest = Point::sample(rng).to_weierstrass().to_fields();
        super::PublicInputs::new(
            &h_new,
            &h_old,
            &min,
            &max,
            &block_number,
            &block_hash,
            &prev_block_hash,
            &metadata_hash,
            &new_node_digest,
        )
        .to_vec()
    }

    /// Generate a random rows tree public inputs.
    pub(crate) fn random_rows_tree_pi(rng: &mut ThreadRng, is_merge_case: bool) -> Vec<F> {
        let [min, max] = array::from_fn(|_| rng.gen());
        let multiplier_digest = if is_merge_case {
            Point::rand()
        } else {
            Point::NEUTRAL
        };
        let mulitplier_cnt = rng.gen_range(1..100);

        row_tree::PublicInputs::sample(multiplier_digest, min, max, mulitplier_cnt)
    }

    /// Generate a random extraction public inputs.
    pub(crate) fn random_extraction_pi(
        rng: &mut ThreadRng,
        block_number: U256,
        value_digest: &[F],
        is_merge_case: bool,
    ) -> Vec<F> {
        let [h, ph] = [0; 2].map(|_| random_vector::<u32>(PACKED_HASH_LEN).to_fields());
        let dm = Point::sample(rng).to_weierstrass().to_fields();
        let is_merge = [F::from_canonical_usize(is_merge_case as usize)];

        TestPIField::new(
            &h,
            &ph,
            value_digest,
            &dm,
            &block_number.to_fields(),
            &is_merge,
        )
        .to_vec()
    }

    /// Compute the final digest value.
    pub(crate) fn compute_final_digest(
        is_merge_case: bool,
        rows_tree_pi: &row_tree::PublicInputs<F>,
    ) -> Point {
        let individual_digest = weierstrass_to_point(&rows_tree_pi.individual_digest_point());
        if !is_merge_case {
            return individual_digest;
        }

        // Compute the final row digest from rows_tree_proof for merge case:
        // multiplier_digest = rows_tree_proof.row_id_multiplier * rows_tree_proof.multiplier_vd
        let multiplier_vd = weierstrass_to_point(&rows_tree_pi.multiplier_digest_point());
        let row_id_multiplier = Scalar::from_noncanonical_biguint(rows_tree_pi.row_id_multiplier());
        let multiplier_digest = multiplier_vd * row_id_multiplier;
        // rows_digest_merge = multiplier_digest * rows_tree_proof.DR
        let individual_digest = weierstrass_to_point(&rows_tree_pi.individual_digest_point());
        field_hashed_scalar_mul(multiplier_digest.to_fields(), individual_digest)
    }

    #[derive(Clone, Debug)]
    struct TestFinalDigestCircuit<'a> {
        extraction_pi: &'a [F],
        rows_tree_pi: &'a [F],
    }

    impl UserCircuit<F, D> for TestFinalDigestCircuit<'_> {
        // Extraction PI + rows tree PI
        type Wires = (Vec<Target>, Vec<Target>);

        fn build(b: &mut CBuilder) -> Self::Wires {
            let extraction_pi = b.add_virtual_targets(TestPITargets::TOTAL_LEN);
            let rows_tree_pi = b.add_virtual_targets(row_tree::PublicInputs::<Target>::total_len());

            let final_digest = compute_final_digest_target::<TestPITargets>(
                b,
                &TestPITargets::from_slice(&extraction_pi),
                &row_tree::PublicInputs::from_slice(&rows_tree_pi),
            );

            b.register_curve_public_input(final_digest);

            (extraction_pi, rows_tree_pi)
        }

        fn prove(&self, pw: &mut PartialWitness<F>, wires: &Self::Wires) {
            pw.set_target_arr(&wires.0, self.extraction_pi);
            pw.set_target_arr(&wires.1, self.rows_tree_pi);
        }
    }

    #[test]
    fn test_block_tree_final_digest() {
        test_final_digest(true);
        test_final_digest(false);
    }

    fn test_final_digest(is_merge_case: bool) {
        let rng = &mut thread_rng();

        let rows_tree_pi = &random_rows_tree_pi(rng, is_merge_case);
        let exp_final_digest = compute_final_digest(
            is_merge_case,
            &row_tree::PublicInputs::from_slice(rows_tree_pi),
        );
        let block_number = U256::from_limbs(rng.gen());
        let extraction_pi = &random_extraction_pi(
            rng,
            block_number,
            &exp_final_digest.to_fields(),
            is_merge_case,
        );

        let test_circuit = TestFinalDigestCircuit {
            extraction_pi,
            rows_tree_pi,
        };

        let proof = run_circuit::<F, D, C, _>(test_circuit);
        let final_digest = Point::from_fields(&proof.public_inputs);

        assert_eq!(final_digest, exp_final_digest);
    }
}<|MERGE_RESOLUTION|>--- conflicted
+++ resolved
@@ -4,46 +4,24 @@
 mod parent;
 mod public_inputs;
 
+use std::iter::once;
+
 use crate::{
     extraction::{ExtractionPI, ExtractionPIWrap},
     row_tree,
 };
 pub use api::{CircuitInput, PublicParameters};
-use itertools::Itertools;
 use mp2_common::{
-<<<<<<< HEAD
-    group_hashing::{
-        circuit_hashed_scalar_mul, field_hashed_scalar_mul, weierstrass_to_point,
-        CircuitBuilderGroupHashing,
-    },
-    poseidon::{empty_poseidon_hash, hash_to_int_target, hash_to_int_value, H},
+    group_hashing::{circuit_hashed_scalar_mul, CircuitBuilderGroupHashing},
+    poseidon::{empty_poseidon_hash, hash_to_int_target, H},
     types::CBuilder,
-    utils::{ToFields, ToTargets},
-    CHasher, D, F,
-};
-use plonky2::{
-    field::types::Field,
-    iop::target::Target,
-    plonk::{circuit_builder::CircuitBuilder, config::Hasher},
-};
-use plonky2_ecdsa::gadgets::nonnative::CircuitBuilderNonNative;
-use plonky2_ecgfp5::{
-    curve::{curve::Point, scalar_field::Scalar},
-    gadgets::curve::{CircuitBuilderEcGFp5, CurveTarget},
-};
-use std::iter::once;
-
-=======
-    group_hashing::{circuit_hashed_scalar_mul, CircuitBuilderGroupHashing},
-    poseidon::hash_to_int_target,
-    types::CBuilder,
+    utils::ToTargets,
     CHasher, D, F,
 };
 use plonky2::{iop::target::Target, plonk::circuit_builder::CircuitBuilder};
 use plonky2_ecdsa::gadgets::nonnative::CircuitBuilderNonNative;
 
 use plonky2_ecgfp5::gadgets::curve::{CircuitBuilderEcGFp5, CurveTarget};
->>>>>>> 55a2a141
 pub use public_inputs::PublicInputs;
 
 /// Common function to compute the digest of the block tree which uses a special format using
@@ -59,37 +37,6 @@
     b.curve_scalar_mul(base, &scalar)
 }
 
-<<<<<<< HEAD
-/// Compute the final digest value.
-pub(crate) fn compute_final_digest(
-    is_merge_case: bool,
-    rows_tree_pi: &row_tree::PublicInputs<F>,
-) -> Point {
-    let individual_digest = weierstrass_to_point(&rows_tree_pi.individual_digest_point());
-    if !is_merge_case {
-        return individual_digest;
-    }
-    // Compute the final row digest from rows_tree_proof for merge case:
-    // row_id_multiplier = H2Int(H("") || rows_tree_proof.multiplier_counter)
-    let empty_hash = empty_poseidon_hash();
-    let inputs = empty_hash
-        .to_fields()
-        .into_iter()
-        .chain(once(rows_tree_pi.multiplier_counter()))
-        .collect_vec();
-    let hash = H::hash_no_pad(&inputs);
-    let row_id_multiplier = hash_to_int_value(hash);
-    // multiplier_digest = rows_tree_proof.row_id_multiplier * rows_tree_proof.multiplier_vd
-    let multiplier_vd = weierstrass_to_point(&rows_tree_pi.multiplier_digest_point());
-    let row_id_multiplier = Scalar::from_noncanonical_biguint(row_id_multiplier);
-    let multiplier_digest = multiplier_vd * row_id_multiplier;
-    // rows_digest_merge = multiplier_digest * rows_tree_proof.DR
-    let individual_digest = weierstrass_to_point(&rows_tree_pi.individual_digest_point());
-    field_hashed_scalar_mul(multiplier_digest.to_fields(), individual_digest)
-}
-
-=======
->>>>>>> 55a2a141
 /// Compute the final digest target.
 pub(crate) fn compute_final_digest_target<E>(
     b: &mut CBuilder,
@@ -146,9 +93,11 @@
     use super::*;
     use crate::row_tree;
     use alloy::primitives::U256;
+    use itertools::Itertools;
     use mp2_common::{
         group_hashing::{field_hashed_scalar_mul, weierstrass_to_point},
         keccak::PACKED_HASH_LEN,
+        poseidon::hash_to_int_value,
         types::CBuilder,
         utils::{FromFields, ToFields},
         C, F,
@@ -164,10 +113,11 @@
             target::Target,
             witness::{PartialWitness, WitnessWrite},
         },
+        plonk::config::Hasher,
     };
     use plonky2_ecgfp5::curve::{curve::Point, scalar_field::Scalar};
     use rand::{rngs::ThreadRng, thread_rng, Rng};
-    use std::array;
+    use std::{array, iter::once};
 
     pub(crate) type TestPITargets<'a> = crate::extraction::test::PublicInputs<'a, Target>;
     pub(crate) type TestPIField<'a> = crate::extraction::test::PublicInputs<'a, F>;
@@ -243,11 +193,19 @@
         if !is_merge_case {
             return individual_digest;
         }
-
         // Compute the final row digest from rows_tree_proof for merge case:
+        // row_id_multiplier = H2Int(H("") || rows_tree_proof.multiplier_counter)
+        let empty_hash = empty_poseidon_hash();
+        let inputs = empty_hash
+            .to_fields()
+            .into_iter()
+            .chain(once(rows_tree_pi.multiplier_counter()))
+            .collect_vec();
+        let hash = H::hash_no_pad(&inputs);
+        let row_id_multiplier = hash_to_int_value(hash);
         // multiplier_digest = rows_tree_proof.row_id_multiplier * rows_tree_proof.multiplier_vd
         let multiplier_vd = weierstrass_to_point(&rows_tree_pi.multiplier_digest_point());
-        let row_id_multiplier = Scalar::from_noncanonical_biguint(rows_tree_pi.row_id_multiplier());
+        let row_id_multiplier = Scalar::from_noncanonical_biguint(row_id_multiplier);
         let multiplier_digest = multiplier_vd * row_id_multiplier;
         // rows_digest_merge = multiplier_digest * rows_tree_proof.DR
         let individual_digest = weierstrass_to_point(&rows_tree_pi.individual_digest_point());
