#![feature(generic_const_exprs)]
use anyhow::Result;
use plonky2::{
    field::types::Field,
    iop::witness::{PartialWitness, WitnessWrite},
    plonk::{
        circuit_builder::CircuitBuilder,
        circuit_data::CircuitConfig,
        config::{GenericConfig, PoseidonGoldilocksConfig},
    },
};

pub mod api;
pub mod block_tree;
pub mod cells_tree;
pub mod extraction;
<<<<<<< HEAD
pub mod ivc;
=======
>>>>>>> cacab3ff
pub mod row_tree;

/// An example of using Plonky2 to prove a statement of the form
/// "I know two know numbers A and B such that A + B = C"
fn add_circuit() -> Result<()> {
    const D: usize = 2;
    type C = PoseidonGoldilocksConfig;
    type F = <C as GenericConfig<D>>::F;

    let config = CircuitConfig::standard_recursion_config();
    let mut builder = CircuitBuilder::<F, D>::new(config);

    // The arithmetic circuit.
    let input_a_target = builder.add_virtual_target();
    let input_b_target = builder.add_virtual_target();

    let input_c_target = builder.add(input_a_target, input_b_target);

    // Public inputs are the initial value (provided below) and the result (which is generated).
    builder.register_public_input(input_c_target);

    let mut pw = PartialWitness::new();
    pw.set_target(input_a_target, F::ONE);
    pw.set_target(input_b_target, F::ONE);

    let data = builder.build::<C>();
    let proof = data.prove(pw)?;

    println!("Sum of two numbers: {}", proof.public_inputs[0]);

    data.verify(proof)
}

#[cfg(test)]
mod tests {
    use super::*;

    #[ignore]
    #[test]
    fn it_works_plonky2() {
        let result = add_circuit();
        assert!(result.is_ok());
    }
}<|MERGE_RESOLUTION|>--- conflicted
+++ resolved
@@ -14,10 +14,7 @@
 pub mod block_tree;
 pub mod cells_tree;
 pub mod extraction;
-<<<<<<< HEAD
 pub mod ivc;
-=======
->>>>>>> cacab3ff
 pub mod row_tree;
 
 /// An example of using Plonky2 to prove a statement of the form
