//! Database creation integration test

// Used to fix the error: failed to evaluate generic const expression `PAD_LEN(NODE_LEN)`.
#![feature(generic_const_exprs)]

use common::{TestCase, TestContext};
use log::info;
<<<<<<< HEAD
use mp2_common::eth::{left_pad32, StorageSlot};
use mp2_test::{eth::get_mainnet_url, log::init_logging};
use mp2_v1::api::ProofWithVK;
=======
>>>>>>> 16c60018

mod common;

#[tokio::test]
async fn db_creation_integrated_tests() {
<<<<<<< HEAD
    env_logger::init();
    // we generate the ctx/pparams only once for the whole execution to easy the storage load on CI
    let rpc_url = get_mainnet_url();
    let ctx = &mut TestContext::new(&rpc_url).await.unwrap();

    test_db_creation_for_single_variables(ctx).await;
    test_db_creation_for_mapping_variables(ctx).await;
    test_db_creation_for_length_extraction(ctx).await;
    test_contract_and_block_extraction(ctx).await;
}

/// Test the database creation for single variables.
async fn test_db_creation_for_single_variables(ctx: &mut TestContext) {
    info!("Start to test Database Creation for single variables");

    // Initialize the test context.
    ctx.set_rpc(&get_mainnet_url());
    info!("Initialized the test context");

    // Generate the proof of Values Extraction (C.1).
    let _proof = prove_single_values_extraction(&ctx).await;
    info!("Generated Values Extraction (C.1) proof");

    // TODO: add further steps of database creation.

    info!("Finish testing Database Creation for single variables");
}

/// Test the database creation for mapping variables.
async fn test_db_creation_for_mapping_variables(ctx: &mut TestContext) {
    info!("Start to test Database Creation for mapping variables");

    // Initialize the test context.
    ctx.set_rpc(&get_mainnet_url());
    info!("Initialized the test context");

    // Generate the proof of Values Extraction (C.1).
    let _proof = prove_mapping_values_extraction(&ctx).await;
    info!("Generated Values Extraction (C.1) proof");

    // TODO: add further steps of database creation.

    info!("Finish testing Database Creation for single variables");
}

/// Test the database creation for length extraction.
async fn test_db_creation_for_length_extraction(ctx: &mut TestContext) {
    info!("Start to test Database Creation for length extraction");

    // Initialize the test context.
    ctx.set_rpc(&get_mainnet_url());
    info!("Initialized the test context");

    // Generate the proof of Values Extraction (C.2).
    let _proof = prove_length_extraction(&ctx).await;
    info!("Generated Length Extraction (C.2) proof");

    info!("Finish testing Database Creation for length extraction");
}

/// Test the database creation for contract extraction (C.3).
async fn test_contract_and_block_extraction(ctx: &mut TestContext) {
    info!("Start to test Database Creation for contract extraction");

    // Generate the Contract Extraction (C.3) proofs.
    let _proof = prove_contract_extraction(&ctx).await;
    info!("Generated Contract Extraction (C.3) proof");
    let block_proof = ctx.prove_block_extraction().await.unwrap();
    info!("Generated Block Extraction (C.4) proof");
    // TODO: check both proofs match (or do it at subsequent step)
    info!("Finish testing Database Creation for contract + block extraction");
}

/// Generate the Values Extraction (C.1) proof for single variables.
async fn prove_single_values_extraction(ctx: &TestContext) -> ProofWithVK {
    // Pudgy Penguins simple slots:
    // slot-0: <https://github.com/OpenZeppelin/openzeppelin-contracts/blob/master/contracts/token/ERC721/ERC721.sol#L23>
    // slot-1: <https://github.com/OpenZeppelin/openzeppelin-contracts/blob/master/contracts/token/ERC721/ERC721.sol#L26>
    // slot-8: <https://github.com/OpenZeppelin/openzeppelin-contracts/blob/master/contracts/token/ERC721/extensions/ERC721Enumerable.sol#L21>
    // slot-10: <https://github.com/OpenZeppelin/openzeppelin-contracts/blob/master/contracts/access/Ownable.sol#L21>
    const TEST_SLOTS: [u8; 4] = [0, 1, 8, 10];

    ctx.prove_single_values_extraction(PUDGY_PENGUINS_ADDRESS, &TEST_SLOTS)
        .await
}

/// Generate the Values Extraction (C.1) proof for mapping variables.
async fn prove_mapping_values_extraction(ctx: &TestContext) -> ProofWithVK {
    // Extract from
    // <https://github.com/OpenZeppelin/openzeppelin-contracts/blob/master/contracts/token/ERC721/ERC721.sol>.
    // Assume it's using ERC731Enumerable that inherits ERC721.
    const TEST_SLOT: u8 = 2;

    // Pudgy Penguins holders <https://dune.com/queries/2450476/4027653>
    // 0x188b264aa1456b869c3a92eeed32117ebb835f47: <https://opensea.io/assets/ethereum/0xbd3531da5cf5857e7cfaa92426877b022e612cf8/1116>
    // 0x29469395eaf6f95920e59f858042f0e28d98a20b: <https://opensea.io/assets/ethereum/0xbd3531da5cf5857e7cfaa92426877b022e612cf8/1191>
    // 0x3f22fc93143790a1bd11c37c65a0a0f7e7875ea2: <https://opensea.io/assets/ethereum/0xbd3531da5cf5857e7cfaa92426877b022e612cf8/4291>
    // 0x9020974187aaccc6bd94fb3c952f029215b4fa9f: <https://opensea.io/assets/ethereum/0xbd3531da5cf5857e7cfaa92426877b022e612cf8/6960>
    // 0x4182a46c61c3ee40e61304f8b419f813eeced3b4: <https://opensea.io/assets/ethereum/0xbd3531da5cf5857e7cfaa92426877b022e612cf8/7655>
    // 0xfdd6cc8f6849e82f5e0102057fa74941024d11b6: <https://opensea.io/assets/ethereum/0xbd3531da5cf5857e7cfaa92426877b022e612cf8/8562>
    const NFT_IDS: [u32; 6] = [1116, 1191, 4291, 6960, 7655, 8562];

    let mapping_keys = NFT_IDS
        .iter()
        .map(|id| left_pad32(&id.to_be_bytes()).to_vec())
        .collect();

    ctx.prove_mapping_values_extraction(PUDGY_PENGUINS_ADDRESS, TEST_SLOT, mapping_keys)
        .await
}

/// Generate the Length Extraction (C.2) proof.
async fn prove_length_extraction(ctx: &TestContext) -> ProofWithVK {
    // Pudgy Penguins simple slots:
    // slot-8: <https://github.com/OpenZeppelin/openzeppelin-contracts/blob/master/contracts/token/ERC721/extensions/ERC721Enumerable.sol#L21>
    const TEST_SLOTS: [u8; 1] = [8];
    const VARIABLE_SLOT: u8 = 0xfa;

    ctx.prove_length_extraction(PUDGY_PENGUINS_ADDRESS, &TEST_SLOTS, VARIABLE_SLOT)
        .await
}

/// Generate the Contract Extraction (C.3) proof.
async fn prove_contract_extraction(ctx: &TestContext) -> ProofWithVK {
    // Pudgy Penguins simple slots:
    // slot-0: <https://github.com/OpenZeppelin/openzeppelin-contracts/blob/master/contracts/token/ERC721/ERC721.sol#L23>
    const TEST_SLOT: usize = 0;

    let slot = StorageSlot::Simple(TEST_SLOT);
    ctx.prove_contract_extraction(PUDGY_PENGUINS_ADDRESS, slot)
        .await
=======
    // Create the test context for mainnet.
    // let ctx = &mut TestContext::new_mainet();

    // Create the test context for the local node.
    let ctx = &mut TestContext::new_local_node().await;

    // Build the parameters.
    ctx.build_params();

    // Prove for each test case.
    for t in &ctx.cases {
        let _proof = ctx
            .prove_single_values_extraction(&t.contract_address, &t.values_extraction_single.slots)
            .await;
        info!("Generated Values Extraction (C.1) proof for single variables");

        let _proof = ctx
            .prove_mapping_values_extraction(
                &t.contract_address,
                t.values_extraction_mapping.slot,
                t.values_extraction_mapping.mapping_keys.clone(),
            )
            .await;
        info!("Generated Values Extraction (C.1) proof for mapping variables");

        let _proof = ctx
            .prove_length_extraction(
                &t.contract_address,
                t.length_extraction.slot,
                t.length_extraction.value,
            )
            .await;
        info!("Generated Length Extraction (C.2) proof");

        let _proof = ctx
            .prove_contract_extraction(&t.contract_address, t.contract_extraction.slot.clone())
            .await;
        info!("Generated Contract Extraction (C.3) proof");
    }
>>>>>>> 16c60018
}<|MERGE_RESOLUTION|>--- conflicted
+++ resolved
@@ -5,150 +5,11 @@
 
 use common::{TestCase, TestContext};
 use log::info;
-<<<<<<< HEAD
-use mp2_common::eth::{left_pad32, StorageSlot};
-use mp2_test::{eth::get_mainnet_url, log::init_logging};
-use mp2_v1::api::ProofWithVK;
-=======
->>>>>>> 16c60018
 
 mod common;
 
 #[tokio::test]
 async fn db_creation_integrated_tests() {
-<<<<<<< HEAD
-    env_logger::init();
-    // we generate the ctx/pparams only once for the whole execution to easy the storage load on CI
-    let rpc_url = get_mainnet_url();
-    let ctx = &mut TestContext::new(&rpc_url).await.unwrap();
-
-    test_db_creation_for_single_variables(ctx).await;
-    test_db_creation_for_mapping_variables(ctx).await;
-    test_db_creation_for_length_extraction(ctx).await;
-    test_contract_and_block_extraction(ctx).await;
-}
-
-/// Test the database creation for single variables.
-async fn test_db_creation_for_single_variables(ctx: &mut TestContext) {
-    info!("Start to test Database Creation for single variables");
-
-    // Initialize the test context.
-    ctx.set_rpc(&get_mainnet_url());
-    info!("Initialized the test context");
-
-    // Generate the proof of Values Extraction (C.1).
-    let _proof = prove_single_values_extraction(&ctx).await;
-    info!("Generated Values Extraction (C.1) proof");
-
-    // TODO: add further steps of database creation.
-
-    info!("Finish testing Database Creation for single variables");
-}
-
-/// Test the database creation for mapping variables.
-async fn test_db_creation_for_mapping_variables(ctx: &mut TestContext) {
-    info!("Start to test Database Creation for mapping variables");
-
-    // Initialize the test context.
-    ctx.set_rpc(&get_mainnet_url());
-    info!("Initialized the test context");
-
-    // Generate the proof of Values Extraction (C.1).
-    let _proof = prove_mapping_values_extraction(&ctx).await;
-    info!("Generated Values Extraction (C.1) proof");
-
-    // TODO: add further steps of database creation.
-
-    info!("Finish testing Database Creation for single variables");
-}
-
-/// Test the database creation for length extraction.
-async fn test_db_creation_for_length_extraction(ctx: &mut TestContext) {
-    info!("Start to test Database Creation for length extraction");
-
-    // Initialize the test context.
-    ctx.set_rpc(&get_mainnet_url());
-    info!("Initialized the test context");
-
-    // Generate the proof of Values Extraction (C.2).
-    let _proof = prove_length_extraction(&ctx).await;
-    info!("Generated Length Extraction (C.2) proof");
-
-    info!("Finish testing Database Creation for length extraction");
-}
-
-/// Test the database creation for contract extraction (C.3).
-async fn test_contract_and_block_extraction(ctx: &mut TestContext) {
-    info!("Start to test Database Creation for contract extraction");
-
-    // Generate the Contract Extraction (C.3) proofs.
-    let _proof = prove_contract_extraction(&ctx).await;
-    info!("Generated Contract Extraction (C.3) proof");
-    let block_proof = ctx.prove_block_extraction().await.unwrap();
-    info!("Generated Block Extraction (C.4) proof");
-    // TODO: check both proofs match (or do it at subsequent step)
-    info!("Finish testing Database Creation for contract + block extraction");
-}
-
-/// Generate the Values Extraction (C.1) proof for single variables.
-async fn prove_single_values_extraction(ctx: &TestContext) -> ProofWithVK {
-    // Pudgy Penguins simple slots:
-    // slot-0: <https://github.com/OpenZeppelin/openzeppelin-contracts/blob/master/contracts/token/ERC721/ERC721.sol#L23>
-    // slot-1: <https://github.com/OpenZeppelin/openzeppelin-contracts/blob/master/contracts/token/ERC721/ERC721.sol#L26>
-    // slot-8: <https://github.com/OpenZeppelin/openzeppelin-contracts/blob/master/contracts/token/ERC721/extensions/ERC721Enumerable.sol#L21>
-    // slot-10: <https://github.com/OpenZeppelin/openzeppelin-contracts/blob/master/contracts/access/Ownable.sol#L21>
-    const TEST_SLOTS: [u8; 4] = [0, 1, 8, 10];
-
-    ctx.prove_single_values_extraction(PUDGY_PENGUINS_ADDRESS, &TEST_SLOTS)
-        .await
-}
-
-/// Generate the Values Extraction (C.1) proof for mapping variables.
-async fn prove_mapping_values_extraction(ctx: &TestContext) -> ProofWithVK {
-    // Extract from
-    // <https://github.com/OpenZeppelin/openzeppelin-contracts/blob/master/contracts/token/ERC721/ERC721.sol>.
-    // Assume it's using ERC731Enumerable that inherits ERC721.
-    const TEST_SLOT: u8 = 2;
-
-    // Pudgy Penguins holders <https://dune.com/queries/2450476/4027653>
-    // 0x188b264aa1456b869c3a92eeed32117ebb835f47: <https://opensea.io/assets/ethereum/0xbd3531da5cf5857e7cfaa92426877b022e612cf8/1116>
-    // 0x29469395eaf6f95920e59f858042f0e28d98a20b: <https://opensea.io/assets/ethereum/0xbd3531da5cf5857e7cfaa92426877b022e612cf8/1191>
-    // 0x3f22fc93143790a1bd11c37c65a0a0f7e7875ea2: <https://opensea.io/assets/ethereum/0xbd3531da5cf5857e7cfaa92426877b022e612cf8/4291>
-    // 0x9020974187aaccc6bd94fb3c952f029215b4fa9f: <https://opensea.io/assets/ethereum/0xbd3531da5cf5857e7cfaa92426877b022e612cf8/6960>
-    // 0x4182a46c61c3ee40e61304f8b419f813eeced3b4: <https://opensea.io/assets/ethereum/0xbd3531da5cf5857e7cfaa92426877b022e612cf8/7655>
-    // 0xfdd6cc8f6849e82f5e0102057fa74941024d11b6: <https://opensea.io/assets/ethereum/0xbd3531da5cf5857e7cfaa92426877b022e612cf8/8562>
-    const NFT_IDS: [u32; 6] = [1116, 1191, 4291, 6960, 7655, 8562];
-
-    let mapping_keys = NFT_IDS
-        .iter()
-        .map(|id| left_pad32(&id.to_be_bytes()).to_vec())
-        .collect();
-
-    ctx.prove_mapping_values_extraction(PUDGY_PENGUINS_ADDRESS, TEST_SLOT, mapping_keys)
-        .await
-}
-
-/// Generate the Length Extraction (C.2) proof.
-async fn prove_length_extraction(ctx: &TestContext) -> ProofWithVK {
-    // Pudgy Penguins simple slots:
-    // slot-8: <https://github.com/OpenZeppelin/openzeppelin-contracts/blob/master/contracts/token/ERC721/extensions/ERC721Enumerable.sol#L21>
-    const TEST_SLOTS: [u8; 1] = [8];
-    const VARIABLE_SLOT: u8 = 0xfa;
-
-    ctx.prove_length_extraction(PUDGY_PENGUINS_ADDRESS, &TEST_SLOTS, VARIABLE_SLOT)
-        .await
-}
-
-/// Generate the Contract Extraction (C.3) proof.
-async fn prove_contract_extraction(ctx: &TestContext) -> ProofWithVK {
-    // Pudgy Penguins simple slots:
-    // slot-0: <https://github.com/OpenZeppelin/openzeppelin-contracts/blob/master/contracts/token/ERC721/ERC721.sol#L23>
-    const TEST_SLOT: usize = 0;
-
-    let slot = StorageSlot::Simple(TEST_SLOT);
-    ctx.prove_contract_extraction(PUDGY_PENGUINS_ADDRESS, slot)
-        .await
-=======
     // Create the test context for mainnet.
     // let ctx = &mut TestContext::new_mainet();
 
@@ -156,7 +17,7 @@
     let ctx = &mut TestContext::new_local_node().await;
 
     // Build the parameters.
-    ctx.build_params();
+    ctx.build_params().unwrap();
 
     // Prove for each test case.
     for t in &ctx.cases {
@@ -187,6 +48,10 @@
             .prove_contract_extraction(&t.contract_address, t.contract_extraction.slot.clone())
             .await;
         info!("Generated Contract Extraction (C.3) proof");
+
+        let _proof = ctx.prove_block_extraction().await.unwrap();
+        info!("Generated Block Extraction (C.4) proof");
+        // TODO: check both proofs match (or do it at subsequent step)
+        info!("Finish testing Database Creation for contract + block extraction");
     }
->>>>>>> 16c60018
 }