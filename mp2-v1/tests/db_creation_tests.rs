--- conflicted
+++ resolved
@@ -1,20 +1,6 @@
 //! Database creation integration test
 // Used to fix the error: failed to evaluate generic const expression `PAD_LEN(NODE_LEN)`.
 #![feature(generic_const_exprs)]
-<<<<<<< HEAD
-use common::{
-    proof_storage::{ProofKey, TableID},
-    TestCase, TestContext,
-};
-use ethers::types::Address;
-use log::info;
-use mp2_common::{
-    poseidon::empty_poseidon_hash,
-    proof::{serialize_proof, ProofWithVK},
-};
-use mp2_v1::values_extraction::compute_block_id;
-use std::{collections::HashMap, str::FromStr};
-=======
 use std::str::FromStr;
 
 use alloy::{
@@ -23,13 +9,15 @@
     providers::{Provider, ProviderBuilder},
 };
 use anyhow::Result;
-use common::{proof_storage::TableID, TestCase, TestContext};
+use common::{
+    proof_storage::{ProofKey, TableID},
+    TestCase, TestContext,
+};
 use log::info;
 use mp2_common::{
     eth::BlockUtil,
     proof::{serialize_proof, ProofWithVK},
 };
->>>>>>> 627fe2bb
 use test_log::test;
 use verifiable_db::extraction;
 
@@ -50,11 +38,7 @@
     info!("Generated Values Extraction (C.1) proof for single variables");
 
     // final extraction for single variables
-<<<<<<< HEAD
     let extraction_proof = ctx
-=======
-    let _ = ctx
->>>>>>> 627fe2bb
         .prove_final_extraction(
             contract_proof.serialize().unwrap(),
             single_values_proof.serialize().unwrap(),
@@ -62,18 +46,14 @@
             false,
             None,
         )
-<<<<<<< HEAD
         .await
         .unwrap();
     storage
         .store_proof(
-            ProofKey::Extraction(ctx.block_number.as_number().unwrap().as_usize()),
+            ProofKey::Extraction(ctx.block_number.as_number().unwrap() as usize),
             extraction_proof.serialize().unwrap(),
         )
         .unwrap();
-=======
-        .await;
->>>>>>> 627fe2bb
     info!("Generated Final Extraction (C.5.1) proof for single variables");
 
     let row = ctx
