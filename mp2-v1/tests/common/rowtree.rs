--- conflicted
+++ resolved
@@ -233,14 +233,9 @@
                         value,
                         multiplier,
                         // TODO: row_unique_data
-<<<<<<< HEAD
                         HashOut::rand().into(),
                         left_proof,
                         right_proof,
-=======
-                        HashOut::rand(),
-                        (left_proof, right_proof),
->>>>>>> 55a2a141
                         cell_tree_proof,
                     )
                     .unwrap(),
