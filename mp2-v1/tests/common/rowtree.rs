--- conflicted
+++ resolved
@@ -147,11 +147,7 @@
                     hex::encode(row.cell_root_hash.unwrap().0)
                 );
                 let inputs = CircuitInput::RowsTree(
-<<<<<<< HEAD
-                    verifiable_db::row_tree::CircuitInput::leaf_multiplier(
-=======
                     verifiable_db::row_tree::CircuitInput::leaf(
->>>>>>> 83a12f69
                         id,
                         value,
                         multiplier,
@@ -186,7 +182,7 @@
                     .expect("UT guarantees proving in order");
 
                 let inputs = CircuitInput::RowsTree(
-                    verifiable_db::row_tree::CircuitInput::partial_multiplier(
+                    verifiable_db::row_tree::CircuitInput::partial(
                         id,
                         value,
                         multiplier,
@@ -229,7 +225,7 @@
                     .get_proof_exact(&ProofKey::Row(right_proof_key.clone()))
                     .expect("UT guarantees proving in order");
                 let inputs = CircuitInput::RowsTree(
-                    verifiable_db::row_tree::CircuitInput::full_multiplier(
+                    verifiable_db::row_tree::CircuitInput::full(
                         id,
                         value,
                         multiplier,
