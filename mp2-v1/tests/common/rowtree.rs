use alloy::primitives::U256;
use log::debug;
use mp2_common::{proof::ProofWithVK, types::MAPPING_KEY_LEN};
use mp2_v1::{
    api::{self, CircuitInput},
    indexing::{
        block::BlockPrimaryIndex,
        cell::Cell,
        index::IndexNode,
        row::{RowPayload, RowTree, RowTreeKey, ToNonce},
    },
    values_extraction::{
        row_unique_data_for_mapping_leaf, row_unique_data_for_mapping_of_mappings_leaf,
        row_unique_data_for_single_leaf,
    },
};
use plonky2::plonk::config::GenericHashOut;
use ryhope::{
    storage::{
        pgsql::PgsqlStorage,
        updatetree::{Next, UpdateTree},
        RoEpochKvStorage,
    },
    MerkleTreeKvDb,
};
<<<<<<< HEAD
use serde::{Deserialize, Serialize};
use verifiable_db::{cells_tree, row_tree::extract_hash_from_proof};
=======
use verifiable_db::{
    cells_tree,
    row_tree::{self, extract_hash_from_proof},
};
>>>>>>> d981c7a4

use crate::common::{row_tree_proof_to_hash, table::TableRowUniqueID};

use super::{
    proof_storage::{CellProofIdentifier, ProofKey, ProofStorage, RowProofIdentifier},
    table::{RowUpdateResult, Table},
    TestContext,
};

pub type RowTreeKeyNonce = Vec<u8>;

/// Simply a struct useful to transmit around when dealing with the secondary index value, since
/// the unique nonce must be kept around as well. It is not saved anywhere nor proven.
#[derive(Serialize, Deserialize, PartialEq, Eq, Default, Debug, Clone, Hash)]
pub struct SecondaryIndexCell(Cell, RowTreeKeyNonce);
impl SecondaryIndexCell {
    pub fn new_from<T: ToNonce>(c: Cell, nonce: T) -> Self {
        Self(c, nonce.to_nonce())
    }

    pub fn cell(&self) -> Cell {
        self.0.clone()
    }
    pub fn rest(&self) -> RowTreeKeyNonce {
        self.1.clone()
    }
}

impl From<SecondaryIndexCell> for RowTreeKey {
    fn from(value: SecondaryIndexCell) -> Self {
        RowTreeKey {
            value: value.0.value(),
            rest: value.1,
        }
    }
}

impl From<&SecondaryIndexCell> for RowTreeKey {
    fn from(value: &SecondaryIndexCell) -> Self {
        RowTreeKey {
            value: value.0.value(),
            rest: value.1.clone(),
        }
    }
}

pub type RowStorage = PgsqlStorage<RowTree, RowPayload<BlockPrimaryIndex>>;
pub type MerkleRowTree = MerkleTreeKvDb<RowTree, RowPayload<BlockPrimaryIndex>, RowStorage>;

impl TestContext {
    /// Given a row tree (i.e. secondary index tree) and its update tree, prove
    /// it.
    pub async fn prove_row_tree(
        &mut self,
        // required to fetch the right row tree proofs during the update, since the key
        // itself is not enough, since there might be multiple proofs with the same key but not
        // for the same block (i.e. not the same data)
        primary: BlockPrimaryIndex,
        table: &Table,
        ut: UpdateTree<RowTreeKey>,
    ) -> anyhow::Result<RowProofIdentifier<BlockPrimaryIndex>> {
        debug!("PROVE_ROW_TREE -- BEGIN for block {}", primary);
        let t = &table.row;
        let mut workplan = ut.into_workplan();
        while let Some(Next::Ready(wk)) = workplan.next() {
            let k = wk.k();
            let (context, row) = t.fetch_with_context(k).await?.unwrap();
            let id = row.secondary_index_column;
            // Sec. index value
            let value = row.secondary_index_value();
            let column_info = table.columns.column_info(id);
            let multiplier = column_info.multiplier;
            let row_unique_data = match table.row_unique_id {
                TableRowUniqueID::Single => row_unique_data_for_single_leaf(),
                TableRowUniqueID::Mapping(key_column_id) => {
                    let mapping_key: [_; MAPPING_KEY_LEN] = row
                        .column_value(key_column_id)
                        .unwrap_or_else(|| {
                            panic!("Cannot fetch the mapping key: key_column_id = {key_column_id}")
                        })
                        .to_be_bytes();
                    debug!(
                        "FETCHED mapping key to compute row_unique_data: mapping_key = {:?}",
                        hex::encode(mapping_key),
                    );
                    row_unique_data_for_mapping_leaf(&mapping_key)
                }
                TableRowUniqueID::MappingOfMappings(outer_key_column_id, inner_key_column_id) => {
                    let [outer_mapping_key, inner_mapping_key]: [[_; MAPPING_KEY_LEN]; 2] = [outer_key_column_id, inner_key_column_id].map(|key_column_id| {
                        row.column_value(key_column_id)
                        .unwrap_or_else(|| {
                            panic!("Cannot fetch the key of mapping of mappings: key_column_id = {key_column_id}")
                        })
                        .to_be_bytes()
                    });
                    debug!(
                        "FETCHED mapping of mappings keys to compute row_unique_data: outer_key = {:?}, inner_key = {:?}",
                        hex::encode(outer_mapping_key),
                        hex::encode(inner_mapping_key),
                    );

                    row_unique_data_for_mapping_of_mappings_leaf(
                        &outer_mapping_key,
                        &inner_mapping_key,
                    )
                }
            };
            // NOTE remove that when playing more with sec. index
            assert!(!multiplier, "secondary index should be individual type");
            // find where the root cells proof has been stored. This comes from looking up the
            // column id, then searching for the cell info in the row payload about this
            // identifier. We now have the primary index for which the cells proof have been
            // generated.
            let cell_root_primary = row.fetch_cell_root_info().unwrap().primary;
            let cell_proof_key = CellProofIdentifier {
                table: table.public_name.clone(),
                primary: cell_root_primary,
                tree_key: row.cell_root_key.unwrap(),
                secondary: k.clone(), // the cells proofs is already stored under the new key, even in the
                                      // case of a fresh row, see celltree.rs for more info, see
                                      // celltree.rs for more info
            };
            let cell_tree_proof = self
                .storage
                .get_proof_exact(&ProofKey::Cell(cell_proof_key))
                .expect("should find cell root proof");
            debug!(
                "After fetching cell proof for row key {:?} & primary {}",
                k, primary
            );
            let cell_root_hash_from_proof = cells_tree::extract_hash_from_proof(&cell_tree_proof)
                .unwrap()
                .to_bytes();
            let cell_root_hash_from_row = row.cell_root_hash;
            assert_eq!(
                hex::encode(cell_root_hash_from_proof.clone()),
                hex::encode(cell_root_hash_from_row.unwrap().0),
                "cell root proof from proof vs row is different - cell root info = {:?}, row {:?}",
                row.fetch_cell_root_info(),
                row.cells,
            );

            let cells_tree_proof_with_vk = ProofWithVK::deserialize(&cell_tree_proof)?;
            let cells_tree_pi = cells_tree::PublicInputs::from_slice(
                &cells_tree_proof_with_vk.proof().public_inputs,
            );
            debug!(
                " Cell Root SPLIT digest:\n\tindividual_value {:?}\n\tmultiplier_value {:?}",
                cells_tree_pi.individual_values_digest_point(),
                cells_tree_pi.multiplier_values_digest_point(),
            );

            let proof = if context.is_leaf() {
                // Prove a leaf
                println!(
                    " \n PROVING ROW --> id {:?}, value {:?}, cell_tree_proof hash {:?} - vs row.cell_root_hash {:?}",
                    id,
                    value,
                    hex::encode(cell_root_hash_from_proof.clone()),
                    hex::encode(row.cell_root_hash.unwrap().0)
                );
                let inputs = CircuitInput::RowsTree(
                    verifiable_db::row_tree::CircuitInput::leaf(
                        id,
                        value,
                        multiplier,
                        row_unique_data,
                        cell_tree_proof,
                    )
                    .unwrap(),
                );
                debug!("Before proving leaf node row tree key {:?}", k);
                let proof = self
                    .b
                    .bench("indexing::row_tree::leaf", || {
                        api::generate_proof(self.params(), inputs)
                    })
                    .expect("while proving leaf");
                let pproof = ProofWithVK::deserialize(&proof).unwrap();
                let pi = verifiable_db::row_tree::PublicInputs::from_slice(
                    &pproof.proof().public_inputs,
                );
                debug!(
                    "FINISH proving row leaf -->\n\tid = {:?}\n\tindividual digest = {:?}\n\tmultiplier digest = {:?}",
                    id,
                    pi.individual_digest_point(),
                    pi.multiplier_digest_point(),
                );
                proof
            } else if context.is_partial() {
                let child_key = context
                    .left
                    .as_ref()
                    .or(context.right.as_ref())
                    .cloned()
                    .unwrap();
                let child_row = table.row.try_fetch(&child_key).await?.unwrap();

                let proof_key = RowProofIdentifier {
                    table: table.public_name.clone(),
                    primary: child_row.primary_index_value(),
                    tree_key: child_key,
                };
                // Prove a partial node
                let child_proof = self
                    .storage
                    .get_proof_exact(&ProofKey::Row(proof_key.clone()))
                    .expect("UT guarantees proving in order");
                {
                    let child_pi = ProofWithVK::deserialize(&child_proof).unwrap();
                    let child_pi =
                        row_tree::PublicInputs::from_slice(&child_pi.proof().public_inputs);
                    debug!(
                        "BEFORE proving row partial node -->\n\tis_mulitplier = {}\n\tchild_individual_digest = {:?}",
                        multiplier,
                        child_pi.individual_digest_point(),
                    );
                }

                let inputs = CircuitInput::RowsTree(
                    verifiable_db::row_tree::CircuitInput::partial(
                        id,
                        value,
                        multiplier,
                        context.left.is_some(),
                        row_unique_data,
                        child_proof,
                        cell_tree_proof,
                    )
                    .unwrap(),
                );

                debug!("Before proving partial node row tree key");
                self.b
                    .bench("indexing::row_tree::partial", || {
                        api::generate_proof(self.params(), inputs)
                    })
                    .expect("while proving partial node")
            } else {
                let left_key = context.left.unwrap();
                let left_row = table.row.try_fetch(&left_key).await?.unwrap();
                let left_proof_key = RowProofIdentifier {
                    table: table.public_name.clone(),
                    primary: left_row.primary_index_value(),
                    tree_key: left_key,
                };
                let right_key = context.right.unwrap();
                let right_row = table.row.try_fetch(&right_key).await?.unwrap();
                let right_proof_key = RowProofIdentifier {
                    table: table.public_name.clone(),
                    primary: right_row.primary_index_value(),
                    tree_key: right_key,
                };

                // Prove a full node: fetch the row proofs of the children
                let left_proof = self
                    .storage
                    .get_proof_exact(&ProofKey::Row(left_proof_key.clone()))
                    .expect("UT guarantees proving in order");
                let right_proof = self
                    .storage
                    .get_proof_exact(&ProofKey::Row(right_proof_key.clone()))
                    .expect("UT guarantees proving in order");
                let inputs = CircuitInput::RowsTree(
                    verifiable_db::row_tree::CircuitInput::full(
                        id,
                        value,
                        multiplier,
                        row_unique_data,
                        left_proof,
                        right_proof,
                        cell_tree_proof,
                    )
                    .unwrap(),
                );
                debug!("Before proving full node row tree key {:?}", k);
                self.b
                    .bench("indexing::row_tree::full", || {
                        api::generate_proof(self.params(), inputs)
                    })
                    .expect("while proving full node")
            };
            let new_proof_key = RowProofIdentifier {
                table: table.public_name.clone(),
                // we save the new proof under the new row key
                primary,
                tree_key: k.clone(),
            };

            self.storage
                .store_proof(ProofKey::Row(new_proof_key.clone()), proof.clone())
                .expect("storing should work");

            debug!(
                "Finished row tree key proving {k:?} - stored under proof key {:?} with hash {:?}",
                new_proof_key,
                hex::encode(extract_hash_from_proof(&proof).unwrap().to_bytes())
            );
            workplan.done(&wk).unwrap();
        }
        let root = t.root().await?.unwrap();
        let row = table.row.try_fetch(&root).await?.unwrap();
        let root_proof_key = RowProofIdentifier {
            table: table.public_name.clone(),
            primary: row.primary_index_value(),
            tree_key: root,
        };

        let p = self
            .storage
            .get_proof_exact(&ProofKey::Row(root_proof_key.clone()))
            .expect("row tree root proof absent");

        let pproof = ProofWithVK::deserialize(&p).unwrap();
        let pi = verifiable_db::row_tree::PublicInputs::from_slice(&pproof.proof().public_inputs);
        debug!(
            "[--] FINAL MERKLE DIGEST VALUE --> {:?} ",
            pi.individual_digest_point()
        );
        if root_proof_key.primary != primary {
            debug!("[--] NO UPDATES on row this turn? row.root().primary = {} vs new primary proving step {}",root_proof_key.primary,primary);
        };

        debug!("PROVE_ROW_TREE -- END for block {}", primary);
        Ok(root_proof_key)
    }

    /// Build and prove the row tree from the [`Row`]s and the secondary index
    /// data (which **must be absent** from the rows).
    /// Returns the identifier of the root proof and the hash of the updated row tree
    /// NOTE:we are simplifying a bit here as we assume the construction of the index tree
    /// is from (a) the block and (b) only one by one, i.e. there is only one IndexNode to return
    /// that have to be inserted. For CSV case, it should return a vector of new inserted nodes.
    pub async fn prove_update_row_tree(
        &mut self,
        primary: BlockPrimaryIndex,
        table: &Table,
        update: RowUpdateResult,
    ) -> anyhow::Result<IndexNode<BlockPrimaryIndex>> {
        let root_proof_key = self.prove_row_tree(primary, table, update.updates).await?;
        let row_tree_proof = self
            .storage
            .get_proof_exact(&ProofKey::Row(root_proof_key.clone()))
            .unwrap();
        let root_row = table.row.root_data().await?.unwrap();
        let tree_hash = root_row.hash;
        let proved_hash = row_tree_proof_to_hash(&row_tree_proof);

        assert_eq!(
            hex::encode(tree_hash.0), hex::encode(proved_hash.0),
            "mismatch between row tree root hash as computed by ryhope and mp2 (row.id {:?}, value {:?} , row.cell_hash {:?})",
            root_row.secondary_index_column, root_row.secondary_index_value(),hex::encode(root_row.cell_root_hash.unwrap().0)

        );
        Ok(IndexNode {
            identifier: table.columns.primary_column().identifier(),
            value: U256::from(primary).into(),
            row_tree_root_key: root_proof_key.tree_key,
            row_tree_hash: table.row.root_data().await?.unwrap().hash,
            row_tree_root_primary: root_proof_key.primary,
            ..Default::default()
        })
    }
}<|MERGE_RESOLUTION|>--- conflicted
+++ resolved
@@ -1,4 +1,5 @@
 use alloy::primitives::U256;
+use anyhow::anyhow;
 use log::debug;
 use mp2_common::{proof::ProofWithVK, types::MAPPING_KEY_LEN};
 use mp2_v1::{
@@ -10,8 +11,8 @@
         row::{RowPayload, RowTree, RowTreeKey, ToNonce},
     },
     values_extraction::{
-        row_unique_data_for_mapping_leaf, row_unique_data_for_mapping_of_mappings_leaf,
-        row_unique_data_for_single_leaf,
+        row_unique_data, row_unique_data_for_mapping_leaf,
+        row_unique_data_for_mapping_of_mappings_leaf, row_unique_data_for_single_leaf,
     },
 };
 use plonky2::plonk::config::GenericHashOut;
@@ -23,15 +24,11 @@
     },
     MerkleTreeKvDb,
 };
-<<<<<<< HEAD
 use serde::{Deserialize, Serialize};
-use verifiable_db::{cells_tree, row_tree::extract_hash_from_proof};
-=======
 use verifiable_db::{
     cells_tree,
     row_tree::{self, extract_hash_from_proof},
 };
->>>>>>> d981c7a4
 
 use crate::common::{row_tree_proof_to_hash, table::TableRowUniqueID};
 
@@ -104,9 +101,9 @@
             let value = row.secondary_index_value();
             let column_info = table.columns.column_info(id);
             let multiplier = column_info.multiplier;
-            let row_unique_data = match table.row_unique_id {
+            let row_unique_data = match &table.row_unique_id {
                 TableRowUniqueID::Single => row_unique_data_for_single_leaf(),
-                TableRowUniqueID::Mapping(key_column_id) => {
+                &TableRowUniqueID::Mapping(key_column_id) => {
                     let mapping_key: [_; MAPPING_KEY_LEN] = row
                         .column_value(key_column_id)
                         .unwrap_or_else(|| {
@@ -119,7 +116,7 @@
                     );
                     row_unique_data_for_mapping_leaf(&mapping_key)
                 }
-                TableRowUniqueID::MappingOfMappings(outer_key_column_id, inner_key_column_id) => {
+                &TableRowUniqueID::MappingOfMappings(outer_key_column_id, inner_key_column_id) => {
                     let [outer_mapping_key, inner_mapping_key]: [[_; MAPPING_KEY_LEN]; 2] = [outer_key_column_id, inner_key_column_id].map(|key_column_id| {
                         row.column_value(key_column_id)
                         .unwrap_or_else(|| {
@@ -137,6 +134,18 @@
                         &outer_mapping_key,
                         &inner_mapping_key,
                     )
+                }
+                TableRowUniqueID::OffChain(primary_key_columns) => {
+                    let column_values = primary_key_columns
+                        .iter()
+                        .map(|&id| {
+                            Ok(row
+                                .column_value(id)
+                                .ok_or(anyhow!("Primary key column {id} not found in the row"))?
+                                .to_be_bytes_trimmed_vec())
+                        })
+                        .collect::<anyhow::Result<Vec<_>>>()?;
+                    row_unique_data(column_values.iter().map(|v| v.as_slice()))
                 }
             };
             // NOTE remove that when playing more with sec. index
