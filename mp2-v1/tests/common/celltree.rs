--- conflicted
+++ resolved
@@ -69,14 +69,7 @@
                         cell.identifier(),
                         cell.value(),
                         column.multiplier,
-<<<<<<< HEAD
-                    ),
-                );
-=======
-                        // TODO:
-                        HashOut::rand(),
                     ));
->>>>>>> 322280bf
                 self.b.bench("indexing::cell_tree::leaf", || {
                     api::generate_proof(self.params(), inputs)
                 })
@@ -100,11 +93,6 @@
                         cell.identifier(),
                         cell.value(),
                         column.multiplier,
-<<<<<<< HEAD
-=======
-                        // TODO:
-                        HashOut::rand(),
->>>>>>> 322280bf
                         left_proof.clone(),
                     ));
                 debug!(
@@ -159,11 +147,6 @@
                         cell.identifier(),
                         cell.value(),
                         column.multiplier,
-<<<<<<< HEAD
-=======
-                        // TODO:
-                        HashOut::rand(),
->>>>>>> 322280bf
                         [left_proof, right_proof],
                     ));
 
