--- conflicted
+++ resolved
@@ -69,14 +69,9 @@
                         cell.identifier(),
                         cell.value(),
                         column.multiplier,
-<<<<<<< HEAD
-                        // TODO: Check mpt_metadata = cell.hash?
+                        // TODO:
                         HashOut::rand(),
-                    ),
-                );
-=======
                     ));
->>>>>>> d6cd3ad2
                 self.b.bench("indexing::cell_tree::leaf", || {
                     api::generate_proof(self.params(), inputs)
                 })
@@ -100,7 +95,7 @@
                         cell.identifier(),
                         cell.value(),
                         column.multiplier,
-                        // TODO: Check mpt_metadata = cell.hash?
+                        // TODO:
                         HashOut::rand(),
                         left_proof.clone(),
                     ));
@@ -156,7 +151,7 @@
                         cell.identifier(),
                         cell.value(),
                         column.multiplier,
-                        // TODO: Check mpt_metadata = cell.hash?
+                        // TODO:
                         HashOut::rand(),
                         [left_proof, right_proof],
                     ));
