--- conflicted
+++ resolved
@@ -308,13 +308,8 @@
             "mismatch between cell tree root hash as computed by ryhope and mp2",
         );
 
-<<<<<<< HEAD
-        RowPayload {
+        Ok(RowPayload {
             secondary_index_column: table.columns.secondary_column().identifier(),
-=======
-        Ok(RowPayload {
-            secondary_index_column: table.columns.secondary_column().identifier,
->>>>>>> de716a72
             cell_root_key: Some(root_key),
             cell_root_hash: Some(tree_hash),
             cell_root_column: Some(
