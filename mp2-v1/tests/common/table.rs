use anyhow::{ensure, Context, Result};
use bb8::Pool;
use bb8_postgres::{tokio_postgres::NoTls, PostgresConnectionManager};
use futures::{
    stream::{self, StreamExt},
    FutureExt,
};
use itertools::Itertools;
use log::debug;
<<<<<<< HEAD
use mp2_v1::{
    indexing::{
        block::{BlockPrimaryIndex, BlockTreeKey},
        cell::{self, Cell, CellTreeKey, MerkleCell, MerkleCellTree},
        index::IndexNode,
        row::{CellCollection, Row, RowTreeKey},
        ColumnID,
    },
    values_extraction::gadgets::column_info::ColumnInfo,
=======
use mp2_v1::indexing::{
    block::{BlockPrimaryIndex, BlockTreeKey},
    cell::{self, Cell, CellTreeKey, MerkleCell, MerkleCellTree},
    index::IndexNode,
    row::{CellCollection, Row, RowTreeKey},
    ColumnID,
>>>>>>> e13b75eb
};
use parsil::symbols::{ColumnKind, ContextProvider, ZkColumn, ZkTable};
use plonky2::field::types::PrimeField64;
use ryhope::{
    storage::{
        pgsql::{SqlServerConnection, SqlStorageSettings},
        updatetree::UpdateTree,
        EpochKvStorage, RoEpochKvStorage, TreeTransactionalStorage,
    },
    tree::scapegoat::Alpha,
    Epoch, InitSettings,
};
use serde::{Deserialize, Serialize};
use std::{hash::Hash, iter::once};
use verifiable_db::query::computational_hash_ids::ColumnIDs;

use super::{
    cases::query::{
        MAX_NUM_COLUMNS, MAX_NUM_ITEMS_PER_OUTPUT, MAX_NUM_OUTPUTS, MAX_NUM_PREDICATE_OPS,
        MAX_NUM_RESULT_OPS,
    },
    index_tree::MerkleIndexTree,
    rowtree::MerkleRowTree,
    ColumnIdentifier,
};

pub type TableID = String;

#[derive(Serialize, Deserialize, Clone, Debug)]
pub enum IndexType {
    Primary,
    Secondary,
    None,
}

impl IndexType {
    pub fn is_primary(&self) -> bool {
        matches!(self, IndexType::Primary)
    }
}

#[derive(Serialize, Deserialize, Clone, Debug)]
pub struct TableColumn {
    pub name: String,
    pub info: ColumnInfo,
    pub index: IndexType,
    /// multiplier means if this columns come from a "merged" table, then it either come from a
    /// table a or table b. One of these table is the "multiplier" table, the other is not.
    pub multiplier: bool,
}

impl TableColumn {
    pub fn identifier(&self) -> ColumnID {
        self.info.identifier().to_canonical_u64()
    }
}

/// Table Row unique ID is used to compute the unique data of a row when proving for the cells.
/// It corresponds to the different types of storage slot as:
/// Single slot - row_unique_data_for_single_leaf()
/// Mapping slot - row_unique_data_for_mapping_leaf(mapping_key)
/// Mapping of mappings slot - row_unique_data_for_mapping_of_mappings_leaf(outer_mapping_key, inner_mapping_key)
/// We save the column IDs for fetching the cell value to compute this row unique data.
#[derive(Clone, Debug, Serialize, Deserialize)]
pub enum TableRowUniqueID {
    Single,
    Mapping(ColumnID),
    MappingOfMappings(ColumnID, ColumnID),
}

#[derive(Clone, Debug, Serialize, Deserialize)]
pub struct TableColumns {
    pub primary: TableColumn,
    pub secondary: TableColumn,
    pub rest: Vec<TableColumn>,
}
impl TableColumns {
    pub fn primary_column(&self) -> TableColumn {
        self.primary.clone()
    }
    pub fn secondary_column(&self) -> TableColumn {
        self.secondary.clone()
    }
    pub fn non_indexed_columns(&self) -> Vec<TableColumn> {
        self.rest.clone()
    }
    pub fn column_id_of_cells_index(&self, key: CellTreeKey) -> Option<ColumnID> {
        self.rest.get(key - 1).map(|tc| tc.identifier())
    }
    pub fn column_info(&self, identifier: ColumnIdentifier) -> TableColumn {
        self.rest
            .iter()
            .chain(once(&self.secondary))
<<<<<<< HEAD
            .find(|c| c.identifier() == identifier)
            .expect(&format!("can't find cell from identifier {}", identifier))
=======
            .find(|c| c.identifier == identifier)
            .unwrap_or_else(|| panic!("can't find cell from identifier {}", identifier))
>>>>>>> e13b75eb
            .clone()
    }
    pub fn ordered_cells(
        &self,
        mut rest_cells: Vec<MerkleCell<BlockPrimaryIndex>>,
    ) -> Vec<MerkleCell<BlockPrimaryIndex>> {
        rest_cells.sort_by_key(|c| self.cells_tree_index_of(c.identifier()));
        rest_cells
    }
    // Returns the index of the column identifier in the index tree, ie. the order of columns  in
    // the cells tree
    // NOTE this assumes we keep all the values in the Row JSON payload which makes more sense
    pub fn cells_tree_index_of(&self, identifier: ColumnIdentifier) -> usize {
        match identifier {
            // TODO this will be problematic in the CSV case
            _ if identifier == self.primary.identifier() => panic!(
                "should not call the position on primary index since should not be included in cells tree: {} == {}",
                identifier,
                self.primary.identifier(),
            ),
            _ if identifier == self.secondary.identifier() => panic!(
                "should not call the position on secondary index since should not be included in cells tree: {} == {}",
                identifier,
                self.secondary.identifier(),
            ),
            _ => self
                .rest
                .iter()
                .enumerate()
                .find(|(_, c)| c.identifier() == identifier)
                // + 1 because sbbst starts at 1 not zero
                .map(|(i, _)| i+1)
                .expect("can't find index of identfier"),
        }
    }
    pub fn self_assert(&self) {
        for column in self.non_indexed_columns() {
            let idx = self.cells_tree_index_of(column.identifier());
            let id = self.column_id_of_cells_index(idx).unwrap();
            assert!(column.identifier() == id);
        }
    }
}

impl From<&TableColumns> for ColumnIDs {
    fn from(columns: &TableColumns) -> Self {
        ColumnIDs::new(
            columns.primary.identifier(),
            columns.secondary.identifier(),
            columns
                .non_indexed_columns()
                .into_iter()
                .map(|column| column.identifier())
                .collect_vec(),
        )
    }
}

pub type DBPool = Pool<PostgresConnectionManager<NoTls>>;
async fn new_db_pool(db_url: &str) -> Result<DBPool> {
    let db_manager = PostgresConnectionManager::new_from_stringlike(db_url, NoTls)
        .with_context(|| format!("while connecting to postgreSQL with `{}`", db_url))?;

    let db_pool = DBPool::builder()
        .build(db_manager)
        .await
        .context("while creating the db_pool")?;
    Ok(db_pool)
}

pub struct Table {
    pub(crate) genesis_block: BlockPrimaryIndex,
    pub(crate) public_name: TableID,
    pub(crate) columns: TableColumns,
    pub(crate) row_unique_id: TableRowUniqueID,
    // NOTE: there is no cell tree because it's small and can be reconstructed
    // on the fly very quickly. Otherwise, we would need to store one cell tree per row
    // and that means one sql table per row which would be untenable.
    // Instead, we construct the tree from the mapping identifier -> tree key from
    // the columns information
    pub(crate) row: MerkleRowTree,
    pub(crate) index: MerkleIndexTree,
    pub(crate) db_pool: DBPool,
}

fn row_table_name(name: &str) -> String {
    format!("row_{}", name)
}
fn index_table_name(name: &str) -> String {
    format!("index_{}", name)
}

impl Table {
    pub async fn load(
        public_name: String,
        columns: TableColumns,
        row_unique_id: TableRowUniqueID,
    ) -> Result<Self> {
        let db_url = std::env::var("DB_URL").unwrap_or("host=localhost dbname=storage".to_string());
        let row_tree = MerkleRowTree::new(
            InitSettings::MustExist,
            SqlStorageSettings {
                table: row_table_name(&public_name),
                source: SqlServerConnection::NewConnection(db_url.clone()),
            },
        )
        .await
        .unwrap();
        let index_tree = MerkleIndexTree::new(
            InitSettings::MustExist,
            SqlStorageSettings {
                source: SqlServerConnection::NewConnection(db_url.clone()),
                table: index_table_name(&public_name),
            },
        )
        .await
        .unwrap();
        let genesis = index_tree.storage_state().await.shift;
        columns.self_assert();

        Ok(Self {
            db_pool: new_db_pool(&db_url).await?,
            columns,
            row_unique_id,
            genesis_block: genesis as BlockPrimaryIndex,
            public_name,
            row: row_tree,
            index: index_tree,
        })
    }

    pub fn row_table_name(&self) -> String {
        row_table_name(&self.public_name)
    }

    pub async fn new(
        genesis_block: u64,
        root_table_name: String,
        columns: TableColumns,
        row_unique_id: TableRowUniqueID,
    ) -> Self {
        let db_url = std::env::var("DB_URL").unwrap_or("host=localhost dbname=storage".to_string());
        let db_settings_index = SqlStorageSettings {
            source: SqlServerConnection::NewConnection(db_url.clone()),
            table: index_table_name(&root_table_name),
        };
        let db_settings_row = SqlStorageSettings {
            source: SqlServerConnection::NewConnection(db_url.clone()),
            table: row_table_name(&root_table_name),
        };

        let row_tree = ryhope::new_row_tree(
            genesis_block as Epoch,
            Alpha::new(0.8),
            db_settings_row,
            true,
        )
        .await
        .unwrap();
        let index_tree = ryhope::new_index_tree(genesis_block as Epoch, db_settings_index, true)
            .await
            .unwrap();

        columns.self_assert();
        Self {
            db_pool: new_db_pool(&db_url)
                .await
                .expect("unable to create db pool"),
            columns,
            row_unique_id,
            genesis_block: genesis_block as BlockPrimaryIndex,
            public_name: root_table_name,
            row: row_tree,
            index: index_tree,
        }
    }

    // Function to call each time we need to build the index tree, i.e. for each row and
    // at each update for each row. Reason is we don't store it in memory since it's
    // very fast to recompute.
    pub async fn construct_cell_tree(
        &self,
        cells: &CellCollection<BlockPrimaryIndex>,
    ) -> MerkleCellTree<BlockPrimaryIndex> {
        let mut cell_tree = cell::new_tree().await;
        // we fetch the info from the column ids, and construct the cells of the tree
        let rest_cells = self
            .columns
            .non_indexed_columns()
            .iter()
            .map(|tc| tc.identifier())
            .filter_map(|id| cells.find_by_column(id).map(|info| (id, info)))
            .map(|(id, info)| cell::MerkleCell::new(id, info.value, info.primary))
            .collect::<Vec<_>>();
        // because of lifetime issues in async
        let columns = self.columns.clone();
        let rest_cells = columns.ordered_cells(rest_cells);
        // the first time we actually create the cells tree, there is nothing
        if !rest_cells.is_empty() {
            let _ = cell_tree
                .in_transaction(|t| {
                    async move {
                        // if there is no cell, this loop wont run
                        for cell in rest_cells {
                            // here we don't put i+2 (primary + secondary) since only those values are in the cells tree
                            // but we put + 1 because sbbst starts at +1
                            let idx = columns.cells_tree_index_of(cell.identifier());
                            t.store(idx, cell).await?;
                        }
                        Ok(())
                    }
                    .boxed()
                })
                .await
                .expect("can't update cell tree");
        }
        cell_tree
    }

    // Call this function first on all the cells tree that change from one update to another
    // Then prove the updates. Once done, you can call `apply_row_update` to update the row trees
    // and then once done you can call `apply_index_update`
    pub async fn apply_cells_update(
        &mut self,
        update: CellsUpdate<BlockPrimaryIndex>,
        update_type: TreeUpdateType,
    ) -> Result<CellsUpdateResult<BlockPrimaryIndex>> {
        // fetch previous row or return 0 cells in case of init
        let previous_cells = self
            .row
            .try_fetch(&update.previous_row_key)
            .await
            .map(|row_node| row_node.cells)
            // if it happens, it must be because of init time
            .or_else(|| Some(CellCollection::default()))
            .unwrap();
        // reconstruct the _current_ cell tree before update
        // note we ignore the update plan here since we assume it already has been proven
        // or is empty
        println!(
            "BEFORE construct cell tree - previous_cells {:?}",
            previous_cells
        );
        let mut cell_tree = self.construct_cell_tree(&previous_cells).await;
        println!(
            "BEFORE update cell tree -> going over {} new updated cells",
            update.updated_cells.len()
        );
        // apply updates and save the update plan for the new values
        // clone for lifetime issues with async
        let columns = self.columns.clone();
        let merkle_cells = update
            .updated_cells
            .iter()
            .map(|c| cell::MerkleCell::new(c.identifier(), c.value(), update.primary))
            .collect_vec();
        let merkle_cells = self.columns.ordered_cells(merkle_cells);
        let cell_update = cell_tree
            .in_transaction(|t| {
                async move {
                    for merkle_cell in merkle_cells {
                        println!(
                            " --- TREE: inserting rest-cell: (index {}) : {:?}",
                            columns.cells_tree_index_of(merkle_cell.identifier()),
                            merkle_cell
                        );
                        let cell_key = columns.cells_tree_index_of(merkle_cell.identifier());
                        match update_type {
                            TreeUpdateType::Update => t.update(cell_key, merkle_cell).await?,
                            // This should only happen at init time or at creation of a new row
                            TreeUpdateType::Insertion => t.store(cell_key, merkle_cell).await?,
                        }
                    }
                    Ok(())
                }
                .boxed()
            })
            .await
            .expect("can't apply cells update");
        println!(
            "Cell trees root hash after updates (impacted key {:?}): {:?}",
            cell_update.impacted_keys(),
            hex::encode(&cell_tree.root_data().await.unwrap().hash[..])
        );
        Ok(CellsUpdateResult {
            previous_row_key: update.previous_row_key,
            new_row_key: update.new_row_key,
            to_update: cell_update,
            latest: cell_tree,
        })
    }

    // apply the transformation directly to the row tree to get the update plan and the new
    pub async fn apply_row_update(
        &mut self,
        new_primary: BlockPrimaryIndex,
        updates: Vec<TreeRowUpdate>,
    ) -> Result<RowUpdateResult> {
        let current_epoch = self.row.current_epoch();
        let out = self
            .row
            .in_transaction(|t| {
                async move {
                    // apply all the updates and then look at the touched ones to update to the new
                    // primary
                    for update in updates {
                        debug!("Apply update to row tree: {:?}", update);
                        match update {
                            TreeRowUpdate::Update(row) => {
                                t.update(row.k.clone(), row.payload.clone()).await?;
                            }
                            TreeRowUpdate::Deletion(row_key) => match t.try_fetch(&row_key).await {
                                // sanity check
                                Some(_) => {
                                    t.remove(row_key.clone()).await?;
                                }
                                None => panic!("can't delete a row key that does not exist"),
                            },
                            TreeRowUpdate::Insertion(row) => {
                                t.store(row.k.clone(), row.payload.clone()).await?;
                            }
                        }
                    }
                    let dirties = t.touched().await;
                    // we now update the primary value of all nodes affected by the update.
                    // Because nodes are proven from bottom up, all the parents of leaves will already
                    // be able to fetch the latest children proof at the latest primary thanks to this
                    // update.
                    let filtered_rows = stream::iter(dirties.into_iter())
                        .then(|row_key| async {
                            let mut row_payload = t.fetch(&row_key).await;
                            let mut cell_info = row_payload
                                .cells
                                .find_by_column(row_payload.secondary_index_column)
                                .unwrap()
                                .clone();
                            cell_info.primary = new_primary;
                            row_payload.cells.update_column(
                                row_payload.secondary_index_column,
                                cell_info.clone(),
                            );
                            Row {
                                k: row_key,
                                payload: row_payload,
                            }
                        })
                        .collect::<Vec<_>>()
                        .await;
                    for row in filtered_rows {
                        t.update(row.k, row.payload).await?;
                    }
                    Ok(())
                }
                .boxed()
            })
            .await
            .map(|plan| RowUpdateResult { updates: plan });
        {
            // debugging
            println!("\n+++++++++++++++++++++++++++++++++\n");
            let root = self.row.root_data().await.unwrap();
            let new_epoch = self.row.current_epoch();
            assert!(
                current_epoch != new_epoch,
                "new epoch {} vs previous epoch {}",
                new_epoch,
                current_epoch
            );
            println!(
                " ++ After row update, row cell tree root tree proof hash = {:?}",
                hex::encode(root.cell_root_hash.unwrap().0)
            );
            self.row.print_tree().await;
            println!("\n+++++++++++++++++++++++++++++++++\n");
        }
        out
    }

    // apply the transformation on the index tree and returns the new nodes to prove
    // NOTE: hardcode for block since only block can use sbbst
    pub async fn apply_index_update(
        &mut self,
        updates: IndexUpdate<BlockPrimaryIndex>,
    ) -> Result<IndexUpdateResult<BlockTreeKey>> {
        let plan = self
            .index
            .in_transaction(|t| {
                async move {
                    t.store(updates.added_index.0, updates.added_index.1)
                        .await?;
                    Ok(())
                }
                .boxed()
            })
            .await?;
        Ok(IndexUpdateResult { plan })
    }
}

#[derive(Debug, Clone)]
pub struct IndexUpdate<PrimaryIndex> {
    // TODO: at the moment we only append one by one the block.
    // Depending on how we do things for CSV, this might be a vector
    pub added_index: (PrimaryIndex, IndexNode<PrimaryIndex>),
    // TODO for CSV modification and deletion ?
}

#[derive(Clone)]
pub struct IndexUpdateResult<PrimaryIndex: Clone + PartialEq + Eq + Hash> {
    pub plan: UpdateTree<PrimaryIndex>,
}

/// NOTE this hardcoding is ok for now but will have to change once we move to CSV types of data.
#[derive(Debug, Clone)]
pub enum TreeRowUpdate {
    Insertion(Row<BlockPrimaryIndex>),
    Update(Row<BlockPrimaryIndex>),
    Deletion(RowTreeKey),
}

#[derive(Clone)]
pub struct RowUpdateResult {
    // There is only a single row key for a table that we update continuously
    // so no need to track all the rows that have been updated in the result
    // The tree already have this information by now.
    pub updates: UpdateTree<RowTreeKey>,
}

#[derive(Debug, Clone)]
pub struct CellsUpdate<PrimaryIndex> {
    /// Row key where to fetch the previous cells existing. In case  of
    /// a secondary index value changing, that means a deletion + insertion.
    /// So tree logic should fetch the cells from the to-be-deleted row first
    ///     * In case there is no update of secondary index value, this value is
    /// just equal to the row key under which the cells must be updated
    ///     * In case there is no previous row key, which happens at initialization time
    /// then it can be the `RowTreeKey::default()` one.
    pub previous_row_key: RowTreeKey,
    /// the key under which the new cells are going to be stored. Can be
    /// the same as previous_row_key if the secondary index value did
    /// not change
    pub new_row_key: RowTreeKey,
    // this must NOT contain the secondary index cell. Otherwise, in case the secondary index cell values
    // did not change, we would not be able to separate the rest from the secondary index cell.
    // NOTE: In the case of initialization time, this contains the initial cells of the row
    pub updated_cells: Vec<Cell>,
    /// Primary index associated with the proving of these cells. This is necessary to associate
    /// the actual _proofs_ of each cell to an unique storage location. This primary is stored
    /// within each cell of the cells tree, allowing for cells to evolve independently.
    pub primary: PrimaryIndex,
}

// Contains the data necessary to start proving the update of the cells tree
// and including the new information in the respective rows.
// For example one needs to setup the location of the proof, the root hash of the new cells tree.
// Once that is done, one can call `apply_row_update`
pub struct CellsUpdateResult<
    PrimaryIndex: std::fmt::Debug
        + PartialEq
        + Eq
        + Default
        + Clone
        + Sized
        + Sync
        + Send
        + Serialize
        + for<'a> Deserialize<'a>,
> {
    pub previous_row_key: RowTreeKey,
    pub new_row_key: RowTreeKey,
    // give the tree here since we don't really store it so it's easier down the line to pass it
    // around
    pub latest: MerkleCellTree<PrimaryIndex>,
    pub to_update: UpdateTree<CellTreeKey>,
}

impl<PrimaryIndex> CellsUpdateResult<PrimaryIndex>
where
    PrimaryIndex: std::fmt::Debug
        + PartialEq
        + Eq
        + Default
        + Clone
        + Sized
        + Sync
        + Send
        + Serialize
        + for<'a> Deserialize<'a>,
{
    pub fn is_new_row(&self) -> bool {
        self.previous_row_key == Default::default()
    }
    pub fn is_same_row(&self) -> bool {
        self.previous_row_key == self.new_row_key
    }
    pub fn is_moving_row(&self) -> bool {
        !(self.is_new_row() || self.is_same_row())
    }
}

pub enum TreeUpdateType {
    Insertion,
    Update,
}

impl Table {
    fn to_zktable(&self) -> Result<ZkTable> {
        let zk_columns = self.columns.to_zkcolumns();
        Ok(ZkTable {
            // NOTE : we always look data in the row table
            zktable_name: self.row_table_name(),
            user_facing_name: self.public_name.clone(),
            columns: zk_columns,
        })
    }
}

impl TableColumns {
    pub fn to_zkcolumns(&self) -> Vec<ZkColumn> {
        once(&self.primary_column())
            .chain(once(&self.secondary_column()))
            .chain(self.rest.iter())
            .map(|c| c.to_zkcolumn())
            .collect()
    }
}

impl TableColumn {
    pub fn to_zkcolumn(&self) -> ZkColumn {
        ZkColumn {
            id: self.identifier(),
            kind: match self.index {
                IndexType::Primary => ColumnKind::PrimaryIndex,
                IndexType::Secondary => ColumnKind::SecondaryIndex,
                IndexType::None => ColumnKind::Standard,
            },
            name: self.name.clone(),
        }
    }
}

impl ContextProvider for Table {
    fn fetch_table(&self, table_name: &str) -> Result<ZkTable> {
        <&Self as ContextProvider>::fetch_table(&self, table_name)
    }

    const MAX_NUM_COLUMNS: usize = <&Self as ContextProvider>::MAX_NUM_COLUMNS;

    const MAX_NUM_PREDICATE_OPS: usize = <&Self as ContextProvider>::MAX_NUM_PREDICATE_OPS;

    const MAX_NUM_RESULT_OPS: usize = <&Self as ContextProvider>::MAX_NUM_RESULT_OPS;

    const MAX_NUM_ITEMS_PER_OUTPUT: usize = <&Self as ContextProvider>::MAX_NUM_ITEMS_PER_OUTPUT;

    const MAX_NUM_OUTPUTS: usize = <&Self as ContextProvider>::MAX_NUM_OUTPUTS;
}

impl ContextProvider for &Table {
    fn fetch_table(&self, table_name: &str) -> Result<ZkTable> {
        ensure!(
            self.public_name == table_name,
            "names differ table {} vs requested {}",
            self.row_table_name(),
            table_name
        );
        self.to_zktable()
    }

    const MAX_NUM_COLUMNS: usize = MAX_NUM_COLUMNS;

    const MAX_NUM_PREDICATE_OPS: usize = MAX_NUM_PREDICATE_OPS;

    const MAX_NUM_RESULT_OPS: usize = MAX_NUM_RESULT_OPS;

    const MAX_NUM_ITEMS_PER_OUTPUT: usize = MAX_NUM_ITEMS_PER_OUTPUT;

    const MAX_NUM_OUTPUTS: usize = MAX_NUM_OUTPUTS;
}<|MERGE_RESOLUTION|>--- conflicted
+++ resolved
@@ -7,7 +7,6 @@
 };
 use itertools::Itertools;
 use log::debug;
-<<<<<<< HEAD
 use mp2_v1::{
     indexing::{
         block::{BlockPrimaryIndex, BlockTreeKey},
@@ -17,14 +16,6 @@
         ColumnID,
     },
     values_extraction::gadgets::column_info::ColumnInfo,
-=======
-use mp2_v1::indexing::{
-    block::{BlockPrimaryIndex, BlockTreeKey},
-    cell::{self, Cell, CellTreeKey, MerkleCell, MerkleCellTree},
-    index::IndexNode,
-    row::{CellCollection, Row, RowTreeKey},
-    ColumnID,
->>>>>>> e13b75eb
 };
 use parsil::symbols::{ColumnKind, ContextProvider, ZkColumn, ZkTable};
 use plonky2::field::types::PrimeField64;
@@ -118,13 +109,8 @@
         self.rest
             .iter()
             .chain(once(&self.secondary))
-<<<<<<< HEAD
             .find(|c| c.identifier() == identifier)
-            .expect(&format!("can't find cell from identifier {}", identifier))
-=======
-            .find(|c| c.identifier == identifier)
             .unwrap_or_else(|| panic!("can't find cell from identifier {}", identifier))
->>>>>>> e13b75eb
             .clone()
     }
     pub fn ordered_cells(
