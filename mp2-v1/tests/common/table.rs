use alloy::primitives::{Address, U256};
use anyhow::{ensure, Context, Result};
use bb8::Pool;
use bb8_postgres::{tokio_postgres::NoTls, PostgresConnectionManager};
use futures::{
    stream::{self, StreamExt},
    FutureExt,
};
use itertools::Itertools;
use log::debug;
use mp2_common::F;
use mp2_v1::indexing::{
    block::BlockPrimaryIndex,
    cell::{self, Cell, CellTreeKey, MerkleCellTree},
    index::IndexNode,
    row::{CellCollection, Row, RowTreeKey},
    ColumnID,
};
use parsil::{
    executor::TranslatedQuery,
    symbols::{ColumnKind, ContextProvider, ZkColumn, ZkTable},
};
use plonky2::field::types::Field;
use ryhope::{
    storage::{
        pgsql::{SqlServerConnection, SqlStorageSettings},
        updatetree::UpdateTree,
        EpochKvStorage, RoEpochKvStorage, TreeTransactionalStorage,
    },
    tree::{
        sbbst,
        scapegoat::{self, Alpha},
    },
    Epoch, InitSettings,
};
use serde::{Deserialize, Serialize};
use std::{hash::Hash, iter::once};
use tokio_postgres::{row::Row as PsqlRow, types::ToSql};
use verifiable_db::query::{
    computational_hash_ids::PlaceholderIdentifier,
    universal_circuit::universal_circuit_inputs::{ColumnCell, Placeholders},
};

use super::{
    cases::query::SqlReturn, index_tree::MerkleIndexTree, rowtree::MerkleRowTree, ColumnIdentifier,
};

pub type TableID = String;

#[derive(Serialize, Deserialize, Clone, Debug)]
pub enum IndexType {
    Primary,
    Secondary,
    None,
}

impl IndexType {
    pub fn is_primary(&self) -> bool {
        matches!(self, IndexType::Primary)
    }
}

#[derive(Serialize, Deserialize, Clone, Debug)]
pub struct TableColumn {
    pub name: String,
    pub identifier: ColumnID,
    pub index: IndexType,
}

#[derive(Clone, Debug, Serialize, Deserialize)]
pub struct TableColumns {
    pub primary: TableColumn,
    pub secondary: TableColumn,
    pub rest: Vec<TableColumn>,
}
impl TableColumns {
    pub fn primary_column(&self) -> TableColumn {
        self.primary.clone()
    }
    pub fn secondary_column(&self) -> TableColumn {
        self.secondary.clone()
    }
    pub fn non_indexed_columns(&self) -> Vec<TableColumn> {
        self.rest.clone()
    }
    pub fn column_id_of_cells_index(&self, key: CellTreeKey) -> Option<ColumnID> {
        self.rest.get(key - 1).map(|tc| tc.identifier)
    }
    // Returns the index of the column identifier in the index tree, ie. the order of columns  in
    // the cells tree
    // NOTE this assumes we keep all the values in the Row JSON payload which makes more sense
    pub fn cells_tree_index_of(&self, identifier: ColumnIdentifier) -> usize {
        match identifier {
            // TODO this will be problematic in the CSV case
            _ if identifier == self.primary.identifier => panic!(
                "should not call the position on primary index since should not be included in cells tree"
            ),
            _ if identifier == self.secondary.identifier => panic!(
                "should not call the position on secondary index since should not be included in cells tree"
            ),
            _ => self
                .rest
                .iter()
                .enumerate()
                .find(|(_, c)| c.identifier == identifier)
                // + 1 because sbbst starts at 1 not zero
                .map(|(i, _)| i+1)
                .expect("can't find index of identfier"),
        }
    }
    pub fn self_assert(&self) {
        for column in self.non_indexed_columns() {
            let idx = self.cells_tree_index_of(column.identifier);
            let id = self.column_id_of_cells_index(idx).unwrap();
            assert!(column.identifier == id);
        }
    }
}

pub type DBPool = Pool<PostgresConnectionManager<NoTls>>;
async fn new_db_pool(db_url: &str) -> Result<DBPool> {
    let db_manager = PostgresConnectionManager::new_from_stringlike(db_url, NoTls)
        .with_context(|| format!("while connecting to postgreSQL with `{}`", db_url))?;

    let db_pool = DBPool::builder()
        .build(db_manager)
        .await
        .context("while creating the db_pool")?;
    Ok(db_pool)
}
pub struct Table {
    pub(crate) genesis_block: BlockPrimaryIndex,
    pub(crate) name: TableID,
    pub(crate) columns: TableColumns,
    // NOTE: there is no cell tree because it's small and can be reconstructed
    // on the fly very quickly. Otherwise, we would need to store one cell tree per row
    // and that means one sql table per row which would be untenable.
    // Instead, we construct the tree from the mapping identifier -> tree key from
    // the columns information
    pub(crate) row: MerkleRowTree,
    pub(crate) index: MerkleIndexTree,
    pub(crate) db_pool: DBPool,
}

fn row_table_name(name: &str) -> String {
    format!("row_{}", name)
}
fn index_table_name(name: &str) -> String {
    format!("index_{}", name)
}

impl Table {
    pub async fn load(table_name: String, columns: TableColumns) -> Result<Self> {
        let db_url = std::env::var("DB_URL").unwrap_or("host=localhost dbname=storage".to_string());
        let row_tree = MerkleRowTree::new(
            InitSettings::MustExist,
            SqlStorageSettings {
                table: row_table_name(&table_name),
                source: SqlServerConnection::NewConnection(db_url.clone()),
            },
        )
        .await
        .unwrap();
        let index_tree = MerkleIndexTree::new(
            InitSettings::MustExist,
            SqlStorageSettings {
                source: SqlServerConnection::NewConnection(db_url.clone()),
                table: index_table_name(&table_name),
            },
        )
        .await
        .unwrap();
        let genesis = index_tree.storage_state().await.shift;
        columns.self_assert();

        Ok(Self {
            db_pool: new_db_pool(&db_url).await?,
            columns,
            genesis_block: genesis as BlockPrimaryIndex,
            name: table_name,
            row: row_tree,
            index: index_tree,
        })
    }
    pub fn row_table_name(&self) -> String {
        row_table_name(&self.name)
    }

    pub async fn new(genesis_block: u64, table_name: String, columns: TableColumns) -> Self {
        let db_url = std::env::var("DB_URL").unwrap_or("host=localhost dbname=storage".to_string());
        let db_settings_index = SqlStorageSettings {
            source: SqlServerConnection::NewConnection(db_url.clone()),
            table: index_table_name(&table_name),
        };
        let db_settings_row = SqlStorageSettings {
            source: SqlServerConnection::NewConnection(db_url.clone()),
            table: row_table_name(&table_name),
        };

        let row_tree = ryhope::new_row_tree(
            genesis_block as Epoch,
            Alpha::new(0.8),
            db_settings_row,
            true,
        )
        .await
        .unwrap();
        let index_tree = ryhope::new_index_tree(genesis_block as Epoch, db_settings_index, true)
            .await
            .unwrap();

        columns.self_assert();
        Self {
            db_pool: new_db_pool(&db_url)
                .await
                .expect("unable to create db pool"),
            columns,
            genesis_block: genesis_block as BlockPrimaryIndex,
            name: table_name,
            row: row_tree,
            index: index_tree,
        }
    }

    // Function to call each time we need to build the index tree, i.e. for each row and
    // at each update for each row. Reason is we don't store it in memory since it's
    // very fast to recompute.
    pub async fn construct_cell_tree(
        &self,
        cells: &CellCollection<BlockPrimaryIndex>,
    ) -> MerkleCellTree<BlockPrimaryIndex> {
        let mut cell_tree = cell::new_tree().await;
        // we fetch the info from the column ids, and construct the cells of the tree
        let rest_cells = self
            .columns
            .non_indexed_columns()
            .iter()
            .map(|tc| tc.identifier)
            .filter_map(|id| cells.find_by_column(id).map(|info| (id, info)))
            .map(|(id, info)| cell::MerkleCell::new(id, info.value, info.primary))
            .collect::<Vec<_>>();
        // because of lifetime issues in async
        let columns = self.columns.clone();
        // the first time we actually create the cells tree, there is nothing
        if !rest_cells.is_empty() {
            let _ = cell_tree
                .in_transaction(|t| {
                    async move {
                        // if there is no cell, this loop wont run
                        for cell in rest_cells {
                            // here we don't put i+2 (primary + secondary) since only those values are in the cells tree
                            // but we put + 1 because sbbst starts at +1
                            let idx = columns.cells_tree_index_of(cell.identifier());
                            t.store(idx, cell).await?;
                        }
                        Ok(())
                    }
                    .boxed()
                })
                .await
                .expect("can't update cell tree");
        }
        cell_tree
    }

    // Call this function first on all the cells tree that change from one update to another
    // Then prove the updates. Once done, you can call `apply_row_update` to update the row trees
    // and then once done you can call `apply_index_update`
    pub async fn apply_cells_update(
        &mut self,
        update: CellsUpdate<BlockPrimaryIndex>,
        update_type: TreeUpdateType,
    ) -> Result<CellsUpdateResult<BlockPrimaryIndex>> {
        // fetch previous row or return 0 cells in case of init
        let previous_cells = self
            .row
            .try_fetch(&update.previous_row_key)
            .await
            .map(|row_node| row_node.cells)
            // if it happens, it must be because of init time
            .or_else(|| Some(CellCollection::default()))
            .unwrap();
        // reconstruct the _current_ cell tree before update
        // note we ignore the update plan here since we assume it already has been proven
        // or is empty
        println!(
            "BEFORE construct cell tree - previous_cells {:?}",
            previous_cells
        );
        let mut cell_tree = self.construct_cell_tree(&previous_cells).await;
        println!(
            "BEFORE update cell tree -> going over {} new updated cells",
            update.updated_cells.len()
        );
        // apply updates and save the update plan for the new values
        // clone for lifetime issues with async
        let columns = self.columns.clone();
        let cell_update = cell_tree
            .in_transaction(|t| {
                async move {
                    for new_cell in update.updated_cells.iter() {
                        let merkle_cell = cell::MerkleCell::new(
                            new_cell.identifier(),
                            new_cell.value(),
                            update.primary,
                        );
                        println!(
                            " --- TREE: inserting rest-cell: (index {}) : {:?}",
                            columns.cells_tree_index_of(new_cell.identifier()),
                            merkle_cell
                        );
                        let cell_key = columns.cells_tree_index_of(new_cell.identifier());
                        match update_type {
                            TreeUpdateType::Update => t.update(cell_key, merkle_cell).await?,
                            // This should only happen at init time or at creation of a new row
                            TreeUpdateType::Insertion => t.store(cell_key, merkle_cell).await?,
                        }
                    }
                    Ok(())
                }
                .boxed()
            })
            .await
            .expect("can't apply cells update");
        println!(
            "Cell trees root hash after updates (impacted key {:?}): {:?}",
            cell_update.impacted_keys(),
            hex::encode(&cell_tree.root_data().await.unwrap().hash[..])
        );
        Ok(CellsUpdateResult {
            previous_row_key: update.previous_row_key,
            new_row_key: update.new_row_key,
            to_update: cell_update,
            latest: cell_tree,
        })
    }

    // apply the transformation directly to the row tree to get the update plan and the new
    pub async fn apply_row_update(
        &mut self,
        new_primary: BlockPrimaryIndex,
        updates: Vec<TreeRowUpdate>,
    ) -> Result<RowUpdateResult> {
        let current_epoch = self.row.current_epoch();
        let out = self
            .row
            .in_transaction(|t| {
                async move {
                    // apply all the updates and then look at the touched ones to update to the new
                    // primary
                    for update in updates {
                        debug!("Apply update to row tree: {:?}", update);
                        match update {
                            TreeRowUpdate::Update(row) => {
                                t.update(row.k.clone(), row.payload.clone()).await?;
                            }
                            TreeRowUpdate::Deletion(row_key) => match t.try_fetch(&row_key).await {
                                // sanity check
                                Some(_) => {
                                    t.remove(row_key.clone()).await?;
                                }
                                None => panic!("can't delete a row key that does not exist"),
                            },
                            TreeRowUpdate::Insertion(row) => {
                                t.store(row.k.clone(), row.payload.clone()).await?;
                            }
                        }
                    }
                    let dirties = t.touched().await;
                    // we now update the primary value of all nodes affected by the update.
                    // Because nodes are proven from bottom up, all the parents of leaves will already
                    // be able to fetch the latest children proof at the latest primary thanks to this
                    // update.
                    let filtered_rows = stream::iter(dirties.into_iter())
                        .then(|row_key| async {
                            let mut row_payload = t.fetch(&row_key).await;
                            let mut cell_info = row_payload
                                .cells
                                .find_by_column(row_payload.secondary_index_column)
                                .unwrap()
                                .clone();
                            cell_info.primary = new_primary;
                            row_payload.cells.update_column(
                                row_payload.secondary_index_column,
                                cell_info.clone(),
                            );
                            Row {
                                k: row_key,
                                payload: row_payload,
                            }
                        })
                        .collect::<Vec<_>>()
                        .await;
                    for row in filtered_rows {
                        t.update(row.k, row.payload).await?;
                    }
                    Ok(())
                }
                .boxed()
            })
            .await
            .map(|plan| RowUpdateResult { updates: plan });
        {
            // debugging
            println!("\n+++++++++++++++++++++++++++++++++\n");
            let root = self.row.root_data().await.unwrap();
            let new_epoch = self.row.current_epoch();
            assert!(
                current_epoch != new_epoch,
                "new epoch {} vs previous epoch {}",
                new_epoch,
                current_epoch
            );
            println!(
                " ++ After row update, row cell tree root tree proof hash = {:?}",
                hex::encode(root.cell_root_hash.unwrap().0)
            );
            self.row.print_tree().await;
            println!("\n+++++++++++++++++++++++++++++++++\n");
        }
        out
    }

    // apply the transformation on the index tree and returns the new nodes to prove
    // NOTE: hardcode for block since only block can use sbbst
    pub async fn apply_index_update(
        &mut self,
        updates: IndexUpdate<BlockPrimaryIndex>,
    ) -> Result<IndexUpdateResult<BlockPrimaryIndex>> {
        let plan = self
            .index
            .in_transaction(|t| {
                async move {
                    t.store(updates.added_index.0, updates.added_index.1)
                        .await?;
                    Ok(())
                }
                .boxed()
            })
            .await?;
        Ok(IndexUpdateResult { plan })
    }

    pub async fn execute_row_query(&self, query: &str, params: &[U256]) -> Result<Vec<PsqlRow>> {
        // introduce this closure to coerce each param to have type `dyn ToSql + Sync` (required by pgSQL APIs)
        let prepare_param = |param: U256| -> Box<dyn ToSql + Sync> { Box::new(param) };
        let query_params = params
            .into_iter()
            .map(|param| prepare_param(*param))
            .collect_vec();
        let connection = self.db_pool.get().await.unwrap();
        let res = connection
            .query(
                query,
                &query_params
                    .iter()
                    .map(|param| param.as_ref())
                    .collect_vec(),
            )
            .await
            .context("while fetching current epoch")?;
        Ok(res)
    }
}

#[derive(Debug, Clone)]
pub struct IndexUpdate<PrimaryIndex> {
    // TODO: at the moment we only append one by one the block.
    // Depending on how we do things for CSV, this might be a vector
    pub added_index: (PrimaryIndex, IndexNode<PrimaryIndex>),
    // TODO for CSV modification and deletion ?
}

#[derive(Clone)]
pub struct IndexUpdateResult<PrimaryIndex: Clone + PartialEq + Eq + Hash> {
    pub plan: UpdateTree<PrimaryIndex>,
}

/// NOTE this hardcoding is ok for now but will have to change once we move to CSV types of data.
#[derive(Debug, Clone)]
pub enum TreeRowUpdate {
    Insertion(Row<BlockPrimaryIndex>),
    Update(Row<BlockPrimaryIndex>),
    Deletion(RowTreeKey),
}

#[derive(Clone)]
pub struct RowUpdateResult {
    // There is only a single row key for a table that we update continuously
    // so no need to track all the rows that have been updated in the result
    // The tree already have this information by now.
    pub updates: UpdateTree<RowTreeKey>,
}

#[derive(Debug, Clone)]
pub struct CellsUpdate<PrimaryIndex> {
    /// Row key where to fetch the previous cells existing. In case  of
    /// a secondary index value changing, that means a deletion + insertion.
    /// So tree logic should fetch the cells from the to-be-deleted row first
    ///     * In case there is no update of secondary index value, this value is
    /// just equal to the row key under which the cells must be updated
    ///     * In case there is no previous row key, which happens at initialization time
    /// then it can be the `RowTreeKey::default()` one.
    pub previous_row_key: RowTreeKey,
    /// the key under which the new cells are going to be stored. Can be
    /// the same as previous_row_key if the secondary index value did
    /// not change
    pub new_row_key: RowTreeKey,
    // this must NOT contain the secondary index cell. Otherwise, in case the secondary index cell values
    // did not change, we would not be able to separate the rest from the secondary index cell.
    // NOTE: In the case of initialization time, this contains the initial cells of the row
    pub updated_cells: Vec<Cell>,
    /// Primary index associated with the proving of these cells. This is necessary to associate
    /// the actual _proofs_ of each cell to an unique storage location. This primary is stored
    /// within each cell of the cells tree, allowing for cells to evolve independently.
    pub primary: PrimaryIndex,
}

// Contains the data necessary to start proving the update of the cells tree
// and including the new information in the respective rows.
// For example one needs to setup the location of the proof, the root hash of the new cells tree.
// Once that is done, one can call `apply_row_update`
pub struct CellsUpdateResult<
    PrimaryIndex: std::fmt::Debug
        + PartialEq
        + Eq
        + Default
        + Clone
        + Sized
        + Sync
        + Send
        + Serialize
        + for<'a> Deserialize<'a>,
> {
    pub previous_row_key: RowTreeKey,
    pub new_row_key: RowTreeKey,
    // give the tree here since we don't really store it so it's easier down the line to pass it
    // around
    pub latest: MerkleCellTree<PrimaryIndex>,
    pub to_update: UpdateTree<CellTreeKey>,
}

impl<PrimaryIndex> CellsUpdateResult<PrimaryIndex>
where
    PrimaryIndex: std::fmt::Debug
        + PartialEq
        + Eq
        + Default
        + Clone
        + Sized
        + Sync
        + Send
        + Serialize
        + for<'a> Deserialize<'a>,
{
    pub fn is_new_row(&self) -> bool {
        self.previous_row_key == Default::default()
    }
    pub fn is_same_row(&self) -> bool {
        self.previous_row_key == self.new_row_key
    }
    pub fn is_moving_row(&self) -> bool {
        !(self.is_new_row() || self.is_same_row())
    }
}

pub enum TreeUpdateType {
    Insertion,
    Update,
}

impl Table {
    fn to_zktable(&self) -> Result<ZkTable> {
        let zk_columns = self.columns.to_zkcolumns();
        Ok(ZkTable {
            // NOTE : we always look data in the row table
            name: self.row_table_name(),
            user_name: self.name.clone(),
            columns: zk_columns,
        })
    }

    fn current_block(&self) -> u64 {
        todo!()
    }
}

impl TableColumns {
    pub fn to_zkcolumns(&self) -> Vec<ZkColumn> {
        once(&self.primary_column())
            .chain(once(&self.secondary_column()))
            .chain(self.rest.iter())
            .map(|c| c.to_zkcolumn())
            .collect()
    }
}

impl TableColumn {
    pub fn to_zkcolumn(&self) -> ZkColumn {
        ZkColumn {
            id: self.identifier,
            kind: match self.index {
                IndexType::Primary => ColumnKind::PrimaryIndex,
                IndexType::Secondary => ColumnKind::SecondaryIndex,
                IndexType::None => ColumnKind::Standard,
            },
            name: self.name.clone(),
        }
    }
}

impl ContextProvider for Table {
    fn fetch_table(&self, table_name: &str) -> Result<ZkTable> {
        <&Self as ContextProvider>::fetch_table(&self, table_name)
    }
}
impl ContextProvider for &Table {
    fn fetch_table(&self, table_name: &str) -> Result<ZkTable> {
        ensure!(
            self.row_table_name() == table_name,
            "names differ table {} vs requested {}",
            self.row_table_name(),
            table_name
        );
        self.to_zktable()
    }
<<<<<<< HEAD
}

#[derive(Debug, Clone, Serialize, Deserialize)]
pub struct TableInfo {
    pub columns: TableColumns,
    pub table_name: String,
=======

    fn output_ids(&self) -> Vec<u64> {
        todo!()
    }
>>>>>>> 786916f6
}<|MERGE_RESOLUTION|>--- conflicted
+++ resolved
@@ -624,17 +624,4 @@
         );
         self.to_zktable()
     }
-<<<<<<< HEAD
-}
-
-#[derive(Debug, Clone, Serialize, Deserialize)]
-pub struct TableInfo {
-    pub columns: TableColumns,
-    pub table_name: String,
-=======
-
-    fn output_ids(&self) -> Vec<u64> {
-        todo!()
-    }
->>>>>>> 786916f6
 }