//! Test case for local Simple contract
//! Reference `test-contracts/src/Simple.sol` for the details of Simple contract.

use anyhow::Result;
use itertools::Itertools;
use log::{debug, info};
use mp2_v1::{
    api::{compute_table_info, SlotInput},
    contract_extraction,
    indexing::{
        block::BlockPrimaryIndex,
        cell::Cell,
        row::{CellCollection, CellInfo, Row, RowTreeKey},
        ColumnID,
    },
    values_extraction::{
        gadgets::column_info::ColumnInfo, identifier_block_column, identifier_for_value_column,
    },
};
use ryhope::storage::RoEpochKvStorage;

use crate::common::{
    bindings::simple::Simple::{
        self, simpleStructReturn, structMappingReturn, MappingChange, MappingOperation,
        MappingStructChange, SimpleInstance,
    },
    cases::{
        contract::Contract,
        identifier_for_mapping_key_column,
        table_source::{
            LengthExtractionArgs, MappingIndex, MappingStructExtractionArgs,
            MappingValuesExtractionArgs, MergeSource, SingleStructExtractionArgs,
            SingleValuesExtractionArgs, DEFAULT_ADDRESS,
        },
    },
    proof_storage::{ProofKey, ProofStorage},
    rowtree::SecondaryIndexCell,
    table::{
        CellsUpdate, IndexType, IndexUpdate, Table, TableColumn, TableColumns, TableRowUniqueID,
        TreeRowUpdate, TreeUpdateType,
    },
    MetadataGadget, TableInfo, TestContext,
};

use super::{ContractExtractionArgs, TableIndexing, TableSource};
use alloy::{
    contract::private::{Network, Provider, Transport},
    primitives::{Address, U256},
    providers::ProviderBuilder,
};
use mp2_common::{
    eth::StorageSlot,
    proof::ProofWithVK,
    types::{HashOutput, MAPPING_LEAF_VALUE_LEN},
    F,
};
use plonky2::field::types::PrimeField64;

/// Test slots for single values extraction
pub(crate) const SINGLE_SLOTS: [u8; 4] = [0, 1, 2, 3];

/// Define which slots is the secondary index. In this case, it's the U256
const INDEX_SLOT: u8 = 1;

/// Test slot for mapping values extraction
pub(crate) const MAPPING_SLOT: u8 = 4;

/// Test slot for length extraction
const LENGTH_SLOT: u8 = 1;

/// Test length value for length extraction
const LENGTH_VALUE: u8 = 2;

/// Test slot for contract extraction
const CONTRACT_SLOT: usize = 1;

/// Test slot for single Struct extraction
pub(crate) const SINGLE_STRUCT_SLOT: usize = 6;

/// Test slot for mapping Struct extraction
pub(crate) const MAPPING_STRUCT_SLOT: usize = 8;

/// Test slot for mapping of mappings extraction
pub(crate) const MAPPING_OF_MAPPINGS_SLOT: usize = 9;

/// human friendly name about the column containing the block number
pub(crate) const BLOCK_COLUMN_NAME: &str = "block_number";
pub(crate) const MAPPING_VALUE_COLUMN: &str = "map_value";
pub(crate) const MAPPING_KEY_COLUMN: &str = "map_key";

impl TableIndexing {
    pub fn table(&self) -> &Table {
        &self.table
    }
    pub(crate) async fn merge_table_test_case(
        ctx: &mut TestContext,
    ) -> Result<(Self, Vec<TableRowUpdate<BlockPrimaryIndex>>)> {
        // Create a provider with the wallet for contract deployment and interaction.
        let provider = ProviderBuilder::new()
            .with_recommended_fillers()
            .wallet(ctx.wallet())
            .on_http(ctx.rpc_url.parse().unwrap());

        let contract = Simple::deploy(&provider).await.unwrap();
        info!(
            "Deployed Simple contract at address: {}",
            contract.address()
        );
        let contract_address = contract.address();
        let chain_id = ctx.rpc.get_chain_id().await.unwrap();
        let contract = Contract {
            address: *contract_address,
            chain_id,
        };
        // this test puts the mapping value as secondary index so there is no index for the
        // single variable slots.
        let single_source = SingleValuesExtractionArgs::new(None);
        let mapping_key_id =
            identifier_for_mapping_key_column(MAPPING_SLOT, contract_address, chain_id, vec![]);
        let mapping_value_id = identifier_for_value_column(
            &MappingValuesExtractionArgs::slot_input(),
            contract_address,
            chain_id,
            vec![],
        );
        // to toggle off and on
        let value_as_index = false;
        let (mapping_index_id, mapping_index, mapping_cell_id) = match value_as_index {
            true => (
                mapping_value_id,
                MappingIndex::Value(mapping_value_id),
                mapping_key_id,
            ),
            false => (
                mapping_key_id,
                MappingIndex::Key(mapping_key_id),
                mapping_value_id,
            ),
        };
        let mapping_source = MappingValuesExtractionArgs::new(mapping_index);
        let mut source = TableSource::Merge(MergeSource::new(single_source, mapping_source));
        let genesis_change = source.init_contract_data(ctx, &contract).await;
        let single_columns = SingleValuesExtractionArgs::slot_inputs()
            .iter()
            .enumerate()
            .map(|(i, slot_input)| {
                let identifier =
                    identifier_for_value_column(slot_input, contract_address, chain_id, vec![]);
                let info = ColumnInfo::new_from_slot_input(identifier, slot_input);
                TableColumn {
                    name: format!("column_{}", i),
                    index: IndexType::None,
                    // ALL single columns are "multiplier" since we do tableA * D(tableB), i.e. all
                    // entries of table A are repeated for each entry of table B.
                    multiplier: true,
                    info,
                }
            })
            .collect_vec();
        let mapping_slot_input = MappingValuesExtractionArgs::slot_input();
        let mapping_column = {
            let info = ColumnInfo::new_from_slot_input(mapping_cell_id, &mapping_slot_input);
            vec![TableColumn {
                name: if value_as_index {
                    MAPPING_KEY_COLUMN
                } else {
                    MAPPING_VALUE_COLUMN
                }
                .to_string(),
                index: IndexType::None,
                // here is it important to specify false to mean that the entries of table B are
                // not repeated.
                multiplier: false,
                info,
            }]
        };
        let value_column = mapping_column[0].name.clone();
        let all_columns = [single_columns.as_slice(), mapping_column.as_slice()].concat();
        let columns = TableColumns {
            primary: TableColumn {
                name: BLOCK_COLUMN_NAME.to_string(),
                index: IndexType::Primary,
                // it doesn't matter for this one since block is "outside" of the table definition
                // really, it is a special column we add
                multiplier: true,
                // Only valid for the identifier of block column, others are dummy.
                info: ColumnInfo::new(0, identifier_block_column(), 0, 0, 0, 0),
            },
            secondary: TableColumn {
                name: if value_as_index {
                    MAPPING_VALUE_COLUMN
                } else {
                    MAPPING_KEY_COLUMN
                }
                .to_string(),
                index: IndexType::Secondary,
                // here is it important to specify false to mean that the entries of table B are
                // not repeated.
                multiplier: false,
                info: ColumnInfo::new_from_slot_input(mapping_index_id, &mapping_slot_input),
            },
            rest: all_columns,
        };
        println!(
            "Table information:\n{}\n",
            serde_json::to_string_pretty(&columns)?
        );
        let row_unique_id = TableRowUniqueID::Mapping(mapping_index_id);

        let indexing_genesis_block = ctx.block_number().await;
        let table = Table::new(
            indexing_genesis_block,
            "merged_table".to_string(),
            columns,
            row_unique_id,
        )
        .await;
        Ok((
            Self {
                value_column,
                source: source.clone(),
                table,
                contract,
                contract_extraction: ContractExtractionArgs {
                    slot: StorageSlot::Simple(CONTRACT_SLOT),
                },
            },
            genesis_change,
        ))
    }

    pub(crate) async fn single_value_test_case(
        ctx: &mut TestContext,
    ) -> Result<(Self, Vec<TableRowUpdate<BlockPrimaryIndex>>)> {
        // Create a provider with the wallet for contract deployment and interaction.
        let provider = ProviderBuilder::new()
            .with_recommended_fillers()
            .wallet(ctx.wallet())
            .on_http(ctx.rpc_url.parse().unwrap());

        let contract = Simple::deploy(&provider).await.unwrap();
        info!(
            "Deployed Simple contract at address: {}",
            contract.address()
        );
        let contract_address = contract.address();
        let chain_id = ctx.rpc.get_chain_id().await.unwrap();
        let contract = Contract {
            address: *contract_address,
            chain_id,
        };

        let mut source =
            TableSource::SingleValues(SingleValuesExtractionArgs::new(Some(INDEX_SLOT)));
        let genesis_updates = source.init_contract_data(ctx, &contract).await;
        let indexing_genesis_block = ctx.block_number().await;
        let mut slot_inputs = SingleValuesExtractionArgs::slot_inputs();
        let pos = slot_inputs
            .iter()
            .position(|slot_input| slot_input.slot() == INDEX_SLOT)
            .unwrap();
        let secondary_index_slot_input = slot_inputs.remove(pos);

        // Defining the columns structure of the table from the source slots
        // This is depending on what is our data source, mappings and CSV both have their o
        // own way of defining their table.
        let columns = TableColumns {
            primary: TableColumn {
                name: BLOCK_COLUMN_NAME.to_string(),
                index: IndexType::Primary,
                multiplier: false,
                // Only valid for the identifier of block column, others are dummy.
                info: ColumnInfo::new(0, identifier_block_column(), 0, 0, 0, 0),
            },
            secondary: TableColumn {
                name: "column_value".to_string(),
                index: IndexType::Secondary,
                // here we put false always since these are not coming from a "merged" table
                multiplier: false,
                info: ColumnInfo::new_from_slot_input(
                    identifier_for_value_column(
                        &secondary_index_slot_input,
                        contract_address,
                        chain_id,
                        vec![],
                    ),
                    &secondary_index_slot_input,
                ),
            },
            rest: slot_inputs
                .iter()
                .enumerate()
                .map(|(i, slot_input)| {
                    let identifier =
                        identifier_for_value_column(slot_input, contract_address, chain_id, vec![]);
                    let info = ColumnInfo::new_from_slot_input(identifier, slot_input);
                    TableColumn {
                        name: format!("column_{}", i),
                        index: IndexType::None,
                        multiplier: false,
                        info,
                    }
                })
                .collect_vec(),
        };
        let row_unique_id = TableRowUniqueID::Single;
        let table = Table::new(
            indexing_genesis_block,
            "single_table".to_string(),
            columns,
            row_unique_id,
        )
        .await;
        Ok((
            Self {
                value_column: "".to_string(),
                source: source.clone(),
                table,
                contract,
                contract_extraction: ContractExtractionArgs {
                    slot: StorageSlot::Simple(CONTRACT_SLOT),
                },
            },
            genesis_updates,
        ))
    }

    pub(crate) async fn single_struct_test_case(
        ctx: &mut TestContext,
    ) -> Result<(Self, Vec<TableRowUpdate<BlockPrimaryIndex>>)> {
        // Create a provider with the wallet for contract deployment and interaction.
        let provider = ProviderBuilder::new()
            .with_recommended_fillers()
            .wallet(ctx.wallet())
            .on_http(ctx.rpc_url.parse().unwrap());

        let contract = Simple::deploy(&provider).await.unwrap();
        info!(
            "Deployed Simple contract at address: {}",
            contract.address()
        );
        let contract_address = contract.address();
        let chain_id = ctx.rpc.get_chain_id().await.unwrap();
        let contract = Contract {
            address: *contract_address,
            chain_id,
        };

        let mut source = TableSource::SingleStruct(SingleStructExtractionArgs::new(&contract));
        let genesis_updates = source.init_contract_data(ctx, &contract).await;
        let indexing_genesis_block = ctx.block_number().await;
        let secondary_index_slot_input = SingleStructExtractionArgs::secondary_index_slot_input();
        let rest_slot_inputs = SingleStructExtractionArgs::rest_slot_inputs();

        // Defining the columns structure of the table from the source slots
        // This is depending on what is our data source, mappings and CSV both have their o
        // own way of defining their table.
        let columns = TableColumns {
            primary: TableColumn {
                name: BLOCK_COLUMN_NAME.to_string(),
                index: IndexType::Primary,
                multiplier: false,
                // Only valid for the identifier of block column, others are dummy.
                info: ColumnInfo::new(0, identifier_block_column(), 0, 0, 0, 0),
            },
            secondary: TableColumn {
                name: "column_value".to_string(),
                index: IndexType::Secondary,
                // here we put false always since these are not coming from a "merged" table
                multiplier: false,
                info: {
                    let id = identifier_for_value_column(
                        &secondary_index_slot_input,
                        contract_address,
                        chain_id,
                        vec![],
                    );
                    debug!("Single struct SECONDARY identifier: {id}");
                    ColumnInfo::new_from_slot_input(id, &secondary_index_slot_input)
                },
            },
            rest: rest_slot_inputs
                .iter()
                .enumerate()
                .map(|(i, slot_input)| {
                    let id =
                        identifier_for_value_column(slot_input, contract_address, chain_id, vec![]);
                    debug!("Single struct REST identifier-{i}: {id}");
                    let info = ColumnInfo::new_from_slot_input(id, slot_input);
                    TableColumn {
                        name: format!("column_{}", i),
                        index: IndexType::None,
                        multiplier: false,
                        info,
                    }
                })
                .collect_vec(),
        };
        let row_unique_id = TableRowUniqueID::Single;
        let table = Table::new(
            indexing_genesis_block,
            "single_struct_table".to_string(),
            columns,
            row_unique_id,
        )
        .await;
        Ok((
            Self {
                value_column: "".to_string(),
                source: source.clone(),
                table,
                contract,
                contract_extraction: ContractExtractionArgs {
                    slot: StorageSlot::Simple(CONTRACT_SLOT),
                },
            },
            genesis_updates,
        ))
    }

    pub(crate) async fn mapping_test_case(
        ctx: &mut TestContext,
    ) -> Result<(Self, Vec<TableRowUpdate<BlockPrimaryIndex>>)> {
        // Create a provider with the wallet for contract deployment and interaction.
        let provider = ProviderBuilder::new()
            .with_recommended_fillers()
            .wallet(ctx.wallet())
            .on_http(ctx.rpc_url.parse().unwrap());

        let contract = Simple::deploy(&provider).await.unwrap();
        info!(
            "Deployed MAPPING Simple contract at address: {}",
            contract.address()
        );
        let contract_address = contract.address();
        let chain_id = ctx.rpc.get_chain_id().await.unwrap();
        let slot_input = MappingValuesExtractionArgs::slot_input();
        let key_id =
            identifier_for_mapping_key_column(MAPPING_SLOT, contract_address, chain_id, vec![]);
        let value_id = identifier_for_value_column(&slot_input, contract_address, chain_id, vec![]);
        // to toggle off and on
        let value_as_index = false;
        let (index_identifier, mapping_index, cell_identifier) = match value_as_index {
            true => (value_id, MappingIndex::Value(value_id), key_id),
            false => (key_id, MappingIndex::Key(key_id), value_id),
        };
        // mapping(uint256 => address) public m1
        let mapping_args = MappingValuesExtractionArgs::new(mapping_index);
        let mut source = TableSource::MappingValues((
            mapping_args,
            Some(LengthExtractionArgs {
                slot: LENGTH_SLOT,
                value: LENGTH_VALUE,
            }),
        ));
        let contract = Contract {
            address: *contract_address,
            chain_id,
        };

        let table_row_updates = source.init_contract_data(ctx, &contract).await;
        // Defining the columns structure of the table from the source slots
        // This is depending on what is our data source, mappings and CSV both have their o
        // own way of defining their table.
        let columns = TableColumns {
            primary: TableColumn {
                name: BLOCK_COLUMN_NAME.to_string(),
                index: IndexType::Primary,
                multiplier: false,
                // Only valid for the identifier of block column, others are dummy.
                info: ColumnInfo::new(0, identifier_block_column(), 0, 0, 0, 0),
            },
            secondary: TableColumn {
                name: if value_as_index {
                    MAPPING_VALUE_COLUMN
                } else {
                    MAPPING_KEY_COLUMN
                }
                .to_string(),
                index: IndexType::Secondary,
                // here important to put false since these are not coming from any "merged" table
                multiplier: false,
                info: ColumnInfo::new_from_slot_input(index_identifier, &slot_input),
            },
            rest: vec![TableColumn {
                name: if value_as_index {
                    MAPPING_KEY_COLUMN
                } else {
                    MAPPING_VALUE_COLUMN
                }
                .to_string(),
                index: IndexType::None,
                // here important to put false since these are not coming from any "merged" table
                multiplier: false,
                info: ColumnInfo::new_from_slot_input(cell_identifier, &slot_input),
            }],
        };
        let value_column = columns.rest[0].name.clone();
        debug!("MAPPING ZK COLUMNS -> {:?}", columns);
        let index_genesis_block = ctx.block_number().await;
        let row_unique_id = TableRowUniqueID::Mapping(key_id);
        let table = Table::new(
            index_genesis_block,
            "mapping_table".to_string(),
            columns,
            row_unique_id,
        )
        .await;

        Ok((
            Self {
                value_column,
                contract_extraction: ContractExtractionArgs {
                    slot: StorageSlot::Simple(CONTRACT_SLOT),
                },
                contract,
                source,
                table,
            },
            table_row_updates,
        ))
    }

    pub(crate) async fn mapping_struct_test_case(
        ctx: &mut TestContext,
    ) -> Result<(Self, Vec<TableRowUpdate<BlockPrimaryIndex>>)> {
        // Create a provider with the wallet for contract deployment and interaction.
        let provider = ProviderBuilder::new()
            .with_recommended_fillers()
            .wallet(ctx.wallet())
            .on_http(ctx.rpc_url.parse().unwrap());

        let contract = Simple::deploy(&provider).await.unwrap();
        info!(
            "Deployed MAPPING Simple contract at address: {}",
            contract.address()
        );
        let contract_address = contract.address();
        let chain_id = ctx.rpc.get_chain_id().await.unwrap();
        let contract = Contract {
            address: *contract_address,
            chain_id,
        };
        let key_id = identifier_for_mapping_key_column(
            MAPPING_STRUCT_SLOT as u8,
            contract_address,
            chain_id,
            vec![],
        );
        let mut slot_inputs = LargeStruct::slot_inputs(MAPPING_STRUCT_SLOT as u8);
        let mut value_ids = slot_inputs
            .iter()
            .map(|slot_input| {
                identifier_for_value_column(slot_input, contract_address, chain_id, vec![])
            })
            .collect_vec();
        // to toggle off and on
        let value_as_index = false;
        let (mapping_index, secondary_column, rest_columns) = match value_as_index {
            true => {
                const TEST_VALUE_INDEX: usize = 1;
                let secondary_id = value_ids.remove(TEST_VALUE_INDEX);
                let secondary_slot_input = slot_inputs.remove(TEST_VALUE_INDEX);
                let secondary_column = TableColumn {
                    name: MAPPING_VALUE_COLUMN.to_string(),
                    index: IndexType::Secondary,
                    multiplier: false,
                    info: ColumnInfo::new_from_slot_input(secondary_id, &secondary_slot_input),
                };
                let mut rest_columns = value_ids
                    .into_iter()
                    .zip(slot_inputs.iter())
                    .enumerate()
                    .map(|(i, (id, slot_input))| TableColumn {
                        name: format!("mapping_value_column_{}", i),
                        index: IndexType::None,
                        multiplier: false,
                        info: ColumnInfo::new_from_slot_input(id, slot_input),
                    })
                    .collect_vec();
                rest_columns.push(TableColumn {
                    name: "mapping_key_column".to_string(),
                    index: IndexType::None,
                    multiplier: false,
                    // The slot input is useless for the key column.
                    info: ColumnInfo::new_from_slot_input(key_id, &slot_inputs[0]),
                });

                (
                    MappingIndex::Value(secondary_id),
                    secondary_column,
                    rest_columns,
                )
            }
            false => {
                let secondary_column = TableColumn {
                    name: MAPPING_KEY_COLUMN.to_string(),
                    index: IndexType::Secondary,
                    multiplier: false,
                    info: ColumnInfo::new_from_slot_input(
                        key_id,
                        // The slot input is useless for the key column.
                        &slot_inputs[0],
                    ),
                };
                let rest_columns = value_ids
                    .into_iter()
                    .zip(slot_inputs.iter())
                    .enumerate()
                    .map(|(i, (id, slot_input))| TableColumn {
                        name: format!("mapping_value_column_{}", i),
                        index: IndexType::None,
                        multiplier: false,
                        info: ColumnInfo::new_from_slot_input(id, slot_input),
                    })
                    .collect_vec();

                (MappingIndex::Key(key_id), secondary_column, rest_columns)
            }
        };
        let mapping_args = MappingStructExtractionArgs::new(mapping_index, &contract);
        let mut source = TableSource::MappingStruct((mapping_args, None));
        let table_row_updates = source.init_contract_data(ctx, &contract).await;
        // Defining the columns structure of the table from the source slots
        // This is depending on what is our data source, mappings and CSV both have their o
        // own way of defining their table.
        let columns = TableColumns {
            primary: TableColumn {
                name: BLOCK_COLUMN_NAME.to_string(),
                index: IndexType::Primary,
                multiplier: false,
                // Only valid for the identifier of block column, others are dummy.
                info: ColumnInfo::new(0, identifier_block_column(), 0, 0, 0, 0),
            },
            secondary: secondary_column,
            rest: rest_columns,
        };
        let value_column = columns.rest[0].name.clone();
        debug!("MAPPING STRUCT ZK COLUMNS -> {:?}", columns);
        let index_genesis_block = ctx.block_number().await;
        let row_unique_id = TableRowUniqueID::Mapping(key_id);
        let table = Table::new(
            index_genesis_block,
            "mapping_struct_table".to_string(),
            columns,
            row_unique_id,
        )
        .await;

        Ok((
            Self {
                value_column,
                contract_extraction: ContractExtractionArgs {
                    slot: StorageSlot::Simple(CONTRACT_SLOT),
                },
                contract,
                source,
                table,
            },
            table_row_updates,
        ))
    }

    pub async fn run(
        &mut self,
        ctx: &mut TestContext,
        genesis_change: Vec<TableRowUpdate<BlockPrimaryIndex>>,
        changes: Vec<ChangeType>,
    ) -> Result<()> {
        // Call the contract function to set the test data.
        log::info!("Applying initial updates to contract done");
        let bn = ctx.block_number().await as BlockPrimaryIndex;

        // we first run the initial preprocessing and db creation.
        let metadata_hash = self.run_mpt_preprocessing(ctx, bn).await?;
        // then we run the creation of our tree
        self.run_lagrange_preprocessing(ctx, bn, genesis_change, &metadata_hash)
            .await?;

        log::info!("FIRST block {bn} finished proving. Moving on to update",);

        for ut in changes {
            let table_row_updates = self
                .source
                .random_contract_update(ctx, &self.contract, ut)
                .await;
            let bn = ctx.block_number().await as BlockPrimaryIndex;
            log::info!("Applying follow up updates to contract done - now at block {bn}",);
            // we first run the initial preprocessing and db creation.
            // NOTE: we don't show copy on write here - the fact of only reproving what has been
            // updated, as this is not new from v0.
            // TODO: implement copy on write mechanism for MPT
            let metadata_hash = self.run_mpt_preprocessing(ctx, bn).await?;
            self.run_lagrange_preprocessing(ctx, bn, table_row_updates, &metadata_hash)
                .await?;
        }
        Ok(())
    }

    // separate function only dealing with preprocesisng MPT proofs
    // This function is "generic" as it can table a table description
    async fn run_lagrange_preprocessing(
        &mut self,
        ctx: &mut TestContext,
        bn: BlockPrimaryIndex,
        // Note there is only one entry for a single variable update, but multiple for mappings for
        // example
        updates: Vec<TableRowUpdate<BlockPrimaryIndex>>,
        expected_metadata_hash: &HashOutput,
    ) -> Result<()> {
        let current_block = ctx.block_number().await;
        // apply the new cells to the trees
        // NOTE ONLY the rest of the cells, not including the secondary one !
        let mut rows_update = Vec::new();
        for row_update in updates {
            let tree_update = match row_update {
                TableRowUpdate::Insertion(ref new_cells, _) => {
                    let tree_update = self
                        .table
                        .apply_cells_update(new_cells.clone(), TreeUpdateType::Insertion)
                        .await
                        .expect("can't insert in cells tree");
                    // it may be an insertion where the cells already existed before ("delete  +
                    // insertio" = update on secondary index value) so we first fetch the previous
                    // cells collection and merge with the new one. THis allows us to not having
                    // the reprove the cells tree from scratch in that case !
                    // NOTE: this assume we go over the current row tree
                    let previous_row = match new_cells.previous_row_key != Default::default() {
                        true => Row {
                            k: new_cells.previous_row_key.clone(),
                            payload: self.table.row.fetch(&new_cells.previous_row_key).await,
                        },
                        false => Row::default(),
                    };
                    let new_cell_collection = row_update.updated_cells_collection(
                        self.table.columns.secondary_column().identifier(),
                        bn,
                        &previous_row.payload.cells,
                    );
                    let new_row_key = tree_update.new_row_key.clone();
                    let row_payload = ctx
                        .prove_cells_tree(
                            &self.table,
                            current_block as usize,
                            previous_row,
                            new_cell_collection,
                            tree_update,
                        )
                        .await;
                    TreeRowUpdate::Insertion(Row {
                        k: new_row_key,
                        payload: row_payload,
                    })
                }
                TableRowUpdate::Update(ref new_cells) => {
                    let tree_update = self
                        .table
                        .apply_cells_update(new_cells.clone(), TreeUpdateType::Update)
                        .await
                        .expect("can't insert in cells tree");
                    // fetch all the current cells, merge with the new modified ones
                    let old_row = self
                        .table
                        .row
                        .try_fetch(&new_cells.previous_row_key)
                        .await
                        .expect("unable to find previous row");
                    let new_cell_collection = row_update.updated_cells_collection(
                        self.table.columns.secondary_column().identifier(),
                        bn,
                        &old_row.cells,
                    );
                    let new_row_key = tree_update.new_row_key.clone();
                    let row_payload = ctx
                        .prove_cells_tree(
                            &self.table,
                            current_block as usize,
                            Row {
                                k: new_cells.previous_row_key.clone(),
                                payload: old_row,
                            },
                            new_cell_collection,
                            tree_update,
                        )
                        .await;
                    TreeRowUpdate::Update(Row {
                        k: new_row_key,
                        payload: row_payload,
                    })
                }
                // in this case, the translation is stupid but TreeRowUpdate contains different
                // values than TableRowUpdate. The latter is only related to tree information,
                // containing output of previous steps, the former is only created from the updates
                // of a table, this is the source.
                TableRowUpdate::Deletion(k) => TreeRowUpdate::Deletion(k.clone()),
            };
            rows_update.push(tree_update);
        }
        info!("Generated final CELLs tree proofs for block {current_block}");
        let updates = self.table.apply_row_update(bn, rows_update).await?;
        info!("Applied updates to row tree");
        let index_node = ctx
            .prove_update_row_tree(bn, &self.table, updates)
            .await
            .expect("unable to prove row tree");
        info!("Generated final ROWs tree proofs for block {current_block}");

        // NOTE the reason we separate and use block number as IndexTreeKey is because this index
        // could be different if we were using NOT block number. It should be the index of the
        // enumeration, something that may arise during the query when building a result tree.
        // NOTE2: There is no "init" field here since we _always_ insert in the index tree by
        // definition. This is a core assumption we currently have and that will not change in the
        // short term.
        let index_update = IndexUpdate {
            added_index: (bn, index_node),
        };
        let updates = self
            .table
            .apply_index_update(index_update)
            .await
            .expect("can't update index tree");
        info!("Applied updates to index tree for block {current_block}");
        let _root_proof_key = ctx
            .prove_update_index_tree(bn, &self.table, updates.plan)
            .await;
        info!("Generated final BLOCK tree proofs for block {current_block}");
        let _ = ctx
            .prove_ivc(
                &self.table.public_name,
                bn,
                &self.table.index,
                expected_metadata_hash,
            )
            .await;
        info!("Generated final IVC proof for block {}", current_block,);

        Ok(())
    }

    // separate function only dealing with preprocessing MPT proofs
    async fn run_mpt_preprocessing(
        &self,
        ctx: &mut TestContext,
        bn: BlockPrimaryIndex,
    ) -> Result<HashOutput> {
        let contract_proof_key = ProofKey::ContractExtraction((self.contract.address, bn));
        let contract_proof = match ctx.storage.get_proof_exact(&contract_proof_key) {
            Ok(proof) => {
                info!(
                    "Loaded Contract Extraction (C.3) proof for block number {}",
                    bn
                );
                proof
            }
            Err(_) => {
                let contract_proof = ctx
                    .prove_contract_extraction(
                        &self.contract.address,
                        self.contract_extraction.slot.clone(),
                        bn,
                    )
                    .await;
                ctx.storage
                    .store_proof(contract_proof_key, contract_proof.clone())?;
                info!(
                    "Generated Contract Extraction (C.3) proof for block number {}",
                    bn
                );
                {
                    let pvk = ProofWithVK::deserialize(&contract_proof)?;
                    let pis =
                        contract_extraction::PublicInputs::from_slice(&pvk.proof().public_inputs);
                    debug!(
                        " CONTRACT storage root pis.storage_root() {:?}",
                        hex::encode(
                            pis.root_hash_field()
                                .into_iter()
                                .flat_map(|u| u.to_be_bytes())
                                .collect::<Vec<_>>()
                        )
                    );
                }
                contract_proof
            }
        };

        // We look if block proof has already been generated for this block
        // since it is the same between proofs
        let block_proof_key = ProofKey::BlockExtraction(bn as BlockPrimaryIndex);
        let block_proof = match ctx.storage.get_proof_exact(&block_proof_key) {
            Ok(proof) => {
                info!(
                    "Loaded Block Extraction (C.4) proof for block number {}",
                    bn
                );
                proof
            }
            Err(_) => {
                let proof = ctx
                    .prove_block_extraction(bn as BlockPrimaryIndex)
                    .await
                    .unwrap();
                ctx.storage.store_proof(block_proof_key, proof.clone())?;
                info!(
                    "Generated Block Extraction (C.4) proof for block number {}",
                    bn
                );
                proof
            }
        };

        let table_id = &self.table.public_name.clone();
        // we construct the proof key for both mappings and single variable in the same way since
        // it is derived from the table id which should be different for any tables we create.
        let value_key = ProofKey::ValueExtraction((table_id.clone(), bn as BlockPrimaryIndex));
        // final extraction for single variables combining the different proofs generated before
        let final_key = ProofKey::FinalExtraction((table_id.clone(), bn as BlockPrimaryIndex));
        let (extraction, metadata_hash) = self
            .source
            .generate_extraction_proof_inputs(ctx, &self.contract, value_key)
            .await?;

        // no need to generate it if it's already present
        if ctx.storage.get_proof_exact(&final_key).is_err() {
            let proof = ctx
                .prove_final_extraction(contract_proof, block_proof, extraction)
                .await
                .unwrap();
            ctx.storage
                .store_proof(final_key, proof.clone())
                .expect("unable to save in storage?");
            info!("Generated Final Extraction (C.5.1) proof for block {bn}");
        }
        info!("Generated ALL MPT preprocessing proofs for block {bn}");
        Ok(metadata_hash)
    }
}

#[derive(Clone, Debug)]
pub enum UpdateSimpleStorage {
    SingleValues(SimpleSingleValue),
    MappingValues(Vec<MappingValuesUpdate>),
    SingleStruct(LargeStruct),
    MappingStruct(Vec<MappingStructUpdate>),
}

/// Represents the update that can come from the chain
#[derive(Clone, Debug)]
pub enum MappingValuesUpdate {
    // key, value
    Deletion(U256, U256),
    // key, previous_value, new_value
    Update(U256, U256, U256),
    // key, value
    Insertion(U256, U256),
}

/// passing form the rust type to the solidity type
impl From<&MappingValuesUpdate> for MappingOperation {
    fn from(value: &MappingValuesUpdate) -> Self {
        Self::from(match value {
            MappingValuesUpdate::Deletion(_, _) => 0,
            MappingValuesUpdate::Update(_, _, _) => 1,
            MappingValuesUpdate::Insertion(_, _) => 2,
        })
    }
}

#[derive(Clone, Debug)]
pub struct SimpleSingleValue {
    pub(crate) s1: bool,
    pub(crate) s2: U256,
    pub(crate) s3: String,
    pub(crate) s4: Address,
}

#[derive(Clone, Debug, Default, Eq, PartialEq, Hash)]
pub struct LargeStruct {
    pub(crate) field1: U256,
    pub(crate) field2: u128,
    pub(crate) field3: u128,
}

impl LargeStruct {
    pub const FIELD_NUM: usize = 3;

    pub fn new(field1: U256, field2: u128, field3: u128) -> Self {
        Self {
            field1,
            field2,
            field3,
        }
    }

    pub fn slot_inputs(slot: u8) -> Vec<SlotInput> {
        vec![
            SlotInput::new(slot, 0, 256, 0),
            // Big-endian layout
            SlotInput::new(slot, 16, 128, 1),
            SlotInput::new(slot, 0, 128, 1),
        ]
    }

    pub fn to_bytes(&self) -> Vec<u8> {
        self.field1
            .to_be_bytes::<{ U256::BYTES }>()
            .into_iter()
            .chain(self.field2.to_be_bytes())
            .chain(self.field3.to_be_bytes())
            .collect()
    }

    // The LargeStruct has 3 fields, the first one is an EVM word (an Uint256),
    // and the last two are located in one EVM word (each is an Uint128).
    pub fn metadata(slot: u8, chain_id: u64, contract_address: &Address) -> Vec<MetadataGadget> {
        let table_info =
            compute_table_info(Self::slot_inputs(slot), contract_address, chain_id, vec![]);
        let ids1 = table_info[..1]
            .iter()
            .map(|c| c.identifier().to_canonical_u64())
            .collect_vec();
        let ids2 = table_info[1..]
            .iter()
            .map(|c| c.identifier().to_canonical_u64())
            .collect_vec();
        vec![
            MetadataGadget::new(table_info.clone(), &ids1, 0),
            MetadataGadget::new(table_info, &ids2, 1),
        ]
    }
}

impl From<simpleStructReturn> for LargeStruct {
    fn from(res: simpleStructReturn) -> Self {
        Self {
            field1: res.field1,
            field2: res.field2,
            field3: res.field3,
        }
    }
}

impl From<structMappingReturn> for LargeStruct {
    fn from(res: structMappingReturn) -> Self {
        Self {
            field1: res.field1,
            field2: res.field2,
            field3: res.field3,
        }
    }
}

impl From<&[[u8; MAPPING_LEAF_VALUE_LEN]]> for LargeStruct {
    fn from(fields: &[[u8; MAPPING_LEAF_VALUE_LEN]]) -> Self {
        assert_eq!(fields.len(), Self::FIELD_NUM);

        let fields = fields
            .iter()
            .cloned()
            .map(U256::from_be_bytes)
            .collect_vec();

        let field1 = fields[0];
        let field2 = fields[1].to();
        let field3 = fields[2].to();
        Self {
            field1,
            field2,
            field3,
        }
    }
}
#[derive(Clone, Debug)]
pub enum MappingStructUpdate {
    // key, struct value
    Deletion(U256, LargeStruct),
    // key, previous struct value, new struct value
    Update(U256, LargeStruct, LargeStruct),
    // key, struct value
    Insertion(U256, LargeStruct),
}

impl From<&MappingStructUpdate> for MappingOperation {
    fn from(mapping: &MappingStructUpdate) -> Self {
        Self::from(match mapping {
            MappingStructUpdate::Deletion(_, _) => 0,
            MappingStructUpdate::Update(_, _, _) => 1,
            MappingStructUpdate::Insertion(_, _) => 2,
        })
    }
}

impl UpdateSimpleStorage {
    // This function applies the update in _one_ transaction so that Anvil only moves by one block
    // so we can test the "subsequent block"
    pub async fn apply_to<T: Transport + Clone, P: Provider<T, N>, N: Network>(
        &self,
        contract: &SimpleInstance<T, P, N>,
    ) {
        match self {
            UpdateSimpleStorage::SingleValues(ref single) => {
                Self::update_single_values(contract, single).await
            }
            UpdateSimpleStorage::MappingValues(ref updates) => {
                Self::update_mapping_values(contract, updates).await
            }
            UpdateSimpleStorage::SingleStruct(ref single) => {
                Self::update_single_struct(contract, single).await
            }
            UpdateSimpleStorage::MappingStruct(ref updates) => {
                Self::update_mapping_struct(contract, updates).await
            }
        }
    }

    async fn update_single_values<T: Transport + Clone, P: Provider<T, N>, N: Network>(
        contract: &SimpleInstance<T, P, N>,
        values: &SimpleSingleValue,
    ) {
        let b = contract.setSimples(values.s1, values.s2, values.s3.clone(), values.s4);
        b.send().await.unwrap().watch().await.unwrap();
        log::info!("Updated simple contract single values");
    }

    async fn update_mapping_values<T: Transport + Clone, P: Provider<T, N>, N: Network>(
        contract: &SimpleInstance<T, P, N>,
        values: &[MappingValuesUpdate],
    ) {
        let contract_changes = values
            .iter()
            .map(|tuple| {
                let op: MappingOperation = tuple.into();
                let (k, v) = match tuple {
<<<<<<< HEAD
                    MappingValuesUpdate::Deletion(k, _) => (*k, DEFAULT_ADDRESS.clone()),
                    MappingValuesUpdate::Update(k, _, v) | MappingValuesUpdate::Insertion(k, v) => {
=======
                    MappingUpdate::Deletion(k, _) => (*k, *DEFAULT_ADDRESS),
                    MappingUpdate::Update(k, _, v) | MappingUpdate::Insertion(k, v) => {
>>>>>>> 82cc17cc
                        (*k, Address::from_slice(&v.to_be_bytes_trimmed_vec()))
                    }
                };
                MappingChange {
                    key: k,
                    value: v,
                    operation: op.into(),
                }
            })
            .collect::<Vec<_>>();

        let b = contract.changeMapping(contract_changes);
        b.send().await.unwrap().watch().await.unwrap();
        {
            // sanity check
            for op in values {
                match op {
                    MappingValuesUpdate::Deletion(k, _) => {
                        let res = contract.m1(*k).call().await.unwrap();
                        let vu: U256 = res._0.into_word().into();
                        let is_correct = vu == U256::from(0);
                        assert!(is_correct, "key deletion not correct on contract");
                    }
                    MappingValuesUpdate::Insertion(k, v) => {
                        let res = contract.m1(*k).call().await.unwrap();
                        let newv: U256 = res._0.into_word().into();
                        let is_correct = newv == *v;
                        assert!(is_correct, "key insertion not correct on contract");
                    }
                    MappingValuesUpdate::Update(k, _, v) => {
                        let res = contract.m1(*k).call().await.unwrap();
                        let newv: U256 = res._0.into_word().into();
                        let is_correct = newv == *v;
                        assert!(is_correct, "KEY Updated, new value valid ? {is_correct}");
                    }
                }
            }
        }
        log::info!("Updated simple contract single values");
    }

    async fn update_single_struct<T: Transport + Clone, P: Provider<T, N>, N: Network>(
        contract: &SimpleInstance<T, P, N>,
        single: &LargeStruct,
    ) {
        let b = contract.setSimpleStruct(single.field1, single.field2, single.field3);
        b.send().await.unwrap().watch().await.unwrap();
        log::info!("Updated simple contract for single struct");
    }

    async fn update_mapping_struct<T: Transport + Clone, P: Provider<T, N>, N: Network>(
        contract: &SimpleInstance<T, P, N>,
        values: &[MappingStructUpdate],
    ) {
        let contract_changes = values
            .iter()
            .map(|tuple| {
                let op: MappingOperation = tuple.into();
                let (key, field1, field2, field3) = match tuple {
                    MappingStructUpdate::Deletion(k, v) => (*k, v.field1, v.field2, v.field3),
                    MappingStructUpdate::Update(k, _, v) | MappingStructUpdate::Insertion(k, v) => {
                        (*k, v.field1, v.field2, v.field3)
                    }
                };
                MappingStructChange {
                    key,
                    field1,
                    field2,
                    field3,
                    operation: op.into(),
                }
            })
            .collect_vec();

        let b = contract.changeMappingStruct(contract_changes);
        b.send().await.unwrap().watch().await.unwrap();
        {
            // sanity check
            for op in values {
                match op {
                    MappingStructUpdate::Deletion(k, _) => {
                        let res = contract.structMapping(*k).call().await.unwrap();
                        assert_eq!(
                            LargeStruct::from(res),
                            LargeStruct::new(U256::from(0), 0, 0)
                        );
                    }
                    MappingStructUpdate::Insertion(k, v) | MappingStructUpdate::Update(k, _, v) => {
                        let res = contract.structMapping(*k).call().await.unwrap();
                        debug!("Set mapping struct: key = {k}, value = {v:?}");
                        assert_eq!(&LargeStruct::from(res), v);
                    }
                }
            }
        }
        log::info!("Updated simple contract for single struct");
    }
}

#[derive(Clone, Debug)]
pub enum ChangeType {
    Deletion,
    Insertion,
    Update(UpdateType),
    Silent,
}

#[derive(Clone, Debug)]
pub enum UpdateType {
    SecondaryIndex,
    Rest,
}

/// Represents in a generic way the value present in a row from a table
/// TODO: add the first index in generic way as well for CSV
#[derive(Default, Clone, Debug, PartialEq, Eq)]
pub struct TableRowValues<PrimaryIndex> {
    // cells without the secondary index
    pub current_cells: Vec<Cell>,
    pub current_secondary: Option<SecondaryIndexCell>,
    pub primary: PrimaryIndex,
}

impl<PrimaryIndex: Clone + Default + PartialEq + Eq> TableRowValues<PrimaryIndex> {
    // Compute the update from the current values and the new values
    // NOTE: if the table doesn't have a secondary index, the table row update will have all row
    // keys set to default. This must later be fixed before "sending" this to the update table
    // logic. This only happens for merge table. After this call, the secondary index is then
    // fixed.
    pub fn compute_update(&self, new: &Self) -> Vec<TableRowUpdate<PrimaryIndex>> {
        // this is initialization
        if self == &Self::default() {
            let cells_update = CellsUpdate {
                previous_row_key: RowTreeKey::default(),
                new_row_key: (new.current_secondary.clone().unwrap_or_default()).into(),
                updated_cells: new.current_cells.clone(),
                primary: new.primary.clone(),
            };
            return vec![TableRowUpdate::Insertion(
                cells_update,
                new.current_secondary.clone().unwrap_or_default(),
            )];
        }
        let new_secondary = new.current_secondary.clone().unwrap_or_default();
        let previous_secondary = self.current_secondary.clone().unwrap_or_default();

        // the cells columns are fixed so we can compare
        assert!(self.current_cells.len() == new.current_cells.len());
        let updated_cells = self
            .current_cells
            .iter()
            .filter_map(|current| {
                let new = new
                    .current_cells
                    .iter()
                    .find(|new| current.identifier() == new.identifier())
                    .expect("missing cell");
                if new.value() != current.value() {
                    // there is an update!
                    Some(new.clone())
                } else {
                    None
                }
            })
            .collect::<Vec<_>>();
        let cells_update = CellsUpdate {
            // Both keys may be the same if the secondary index value
            // did not change
            new_row_key: (&new_secondary).into(),
            previous_row_key: (&previous_secondary).into(),
            updated_cells,
            primary: new.primary.clone(),
        };

        assert!(
            previous_secondary.cell().identifier() == new_secondary.cell().identifier(),
            "ids are different between updates?"
        );
        assert!(
            previous_secondary.rest() == new_secondary.rest(),
            "computing update from different row"
        );
        match previous_secondary.cell() != new_secondary.cell() {
            true => vec![
                // We first delete then insert a new row in the case of a secondary index value
                // change
                TableRowUpdate::Deletion(previous_secondary.into()),
                TableRowUpdate::Insertion(cells_update, new_secondary.clone()),
            ],
            // no update on the secondary index value
            false if !cells_update.updated_cells.is_empty() => {
                vec![TableRowUpdate::Update(cells_update)]
            }
            false => {
                vec![]
            }
        }
    }
}

/// The structure representing the updates that have happened on a table
/// This is computed from the update of a contract in the case of the current test, but
/// should be given directly in case of CSV file.
#[derive(Clone, Debug)]
pub enum TableRowUpdate<PrimaryIndex> {
    /// A row to be deleted
    Deletion(RowTreeKey),
    /// NOTE : this only includes changes on the regular non indexed cells.
    /// This must NOT include an update on the secondary index value
    /// A new secondary index value is translated to a deletion and then a new insert
    /// since that is what must happen at the tree level where we delete the node corresponding to
    /// the previous secondary index value.
    Update(CellsUpdate<PrimaryIndex>),
    /// Used to insert a new row from scratch
    Insertion(CellsUpdate<PrimaryIndex>, SecondaryIndexCell),
}

impl<PrimaryIndex> TableRowUpdate<PrimaryIndex>
where
    PrimaryIndex: PartialEq + Eq + Default + Clone + Default,
{
    // Returns the full cell collection to put inside the JSON row payload
    fn updated_cells_collection(
        &self,
        secondary_column: ColumnID,
        new_primary: PrimaryIndex,
        previous: &CellCollection<PrimaryIndex>,
    ) -> CellCollection<PrimaryIndex> {
        let new_cells = CellCollection(
            match self {
                TableRowUpdate::Deletion(_) => vec![],
                TableRowUpdate::Insertion(cells, index) => {
                    let rest = cells.updated_cells.clone();
                    // we want the new secondary index value to put inside the CellCollection of the JSON
                    // at the first position
                    let mut full = vec![index.cell()];
                    full.extend(rest);
                    full
                }
                TableRowUpdate::Update(cells) => cells.updated_cells.clone(),
            }
            .into_iter()
            .map(|c| {
                (
                    c.identifier(),
                    CellInfo {
                        primary: new_primary.clone(),
                        value: c.value(),
                    },
                )
            })
            .collect(),
        );

        let mut new_collection = previous.merge_with_update(&new_cells);
        let mut secondary_cell = new_collection
            .find_by_column(secondary_column)
            .expect("new collection should have secondary index")
            .clone();
        // NOTE: ! we _always_ update the new primary of a row that is being updated, since we are
        // always reproving it !
        secondary_cell.primary = new_primary;
        new_collection.update_column(secondary_column, secondary_cell);
        new_collection
    }
}

impl TableIndexing {
    pub fn table_info(&self) -> TableInfo {
        TableInfo {
            public_name: self.table.public_name.clone(),
            value_column: self.value_column.clone(),
            chain_id: self.contract.chain_id,
            columns: self.table.columns.clone(),
            contract_address: self.contract.address,
            source: self.source.clone(),
            row_unique_id: self.table.row_unique_id.clone(),
        }
    }
}<|MERGE_RESOLUTION|>--- conflicted
+++ resolved
@@ -1131,13 +1131,8 @@
             .map(|tuple| {
                 let op: MappingOperation = tuple.into();
                 let (k, v) = match tuple {
-<<<<<<< HEAD
-                    MappingValuesUpdate::Deletion(k, _) => (*k, DEFAULT_ADDRESS.clone()),
+                    MappingValuesUpdate::Deletion(k, _) => (*k, *DEFAULT_ADDRESS),
                     MappingValuesUpdate::Update(k, _, v) | MappingValuesUpdate::Insertion(k, v) => {
-=======
-                    MappingUpdate::Deletion(k, _) => (*k, *DEFAULT_ADDRESS),
-                    MappingUpdate::Update(k, _, v) | MappingUpdate::Insertion(k, v) => {
->>>>>>> 82cc17cc
                         (*k, Address::from_slice(&v.to_be_bytes_trimmed_vec()))
                     }
                 };
