//! Test case for local Simple contract
//! Reference `test-contracts/src/Simple.sol` for the details of Simple contract.

<<<<<<< HEAD
use std::iter::once;

use anyhow::{ensure, Result};
=======
use anyhow::Result;
use itertools::Itertools;
>>>>>>> d981c7a4
use log::{debug, info};
use mp2_v1::{
    api::SlotInput,
    contract_extraction,
    indexing::{
        block::BlockPrimaryIndex,
        cell::Cell,
        row::{CellCollection, CellInfo, Row, RowTreeKey},
        ColumnID,
    },
    values_extraction::{
        gadgets::column_info::ColumnInfo, identifier_block_column,
        identifier_for_inner_mapping_key_column, identifier_for_outer_mapping_key_column,
        identifier_for_value_column,
    },
};
use plonky2::field::types::PrimeField64;
use rand::{thread_rng, Rng};
use ryhope::storage::RoEpochKvStorage;
use serde::{Deserialize, Serialize};

use crate::common::{
    cases::{
        contract::Contract,
        identifier_for_mapping_key_column,
        slot_info::LargeStruct,
        table_source::{
<<<<<<< HEAD
            ColumnInfo, LengthExtractionArgs, MappingIndex, MappingValuesExtractionArgs,
            MergeSource, OffChainDataArgs, SingleValuesExtractionArgs, DEFAULT_ADDRESS,
=======
            LengthExtractionArgs, MappingExtractionArgs, MappingIndex, MergeSource,
            SingleExtractionArgs,
>>>>>>> d981c7a4
        },
    },
    proof_storage::{ProofKey, ProofStorage},
    rowtree::SecondaryIndexCell,
    table::{
        CellsUpdate, IndexType, IndexUpdate, Table, TableColumn, TableColumns, TableRowUniqueID,
        TreeRowUpdate, TreeUpdateType,
    },
    TableInfo, TestContext,
};

use super::{ContractExtractionArgs, TableIndexing, TableSource};
use mp2_common::{eth::StorageSlot, proof::ProofWithVK, types::HashOutput};

/// Test slots for single values extraction
pub(crate) const SINGLE_SLOTS: [u8; 4] = [0, 1, 2, 3];

/// Test slot for mapping values extraction
const MAPPING_SLOT: u8 = 4;

/// Test slot for length extraction
const LENGTH_SLOT: u8 = 1;

/// Test length value for length extraction
const LENGTH_VALUE: u8 = 2;

/// Test slot for contract extraction
const CONTRACT_SLOT: usize = 1;

/// Test slot for single Struct extraction
pub(crate) const SINGLE_STRUCT_SLOT: usize = 6;

/// Test slot for mapping Struct extraction
const MAPPING_STRUCT_SLOT: usize = 8;

/// Test slot for mapping of single value mappings extraction
pub(crate) const MAPPING_OF_SINGLE_VALUE_MAPPINGS_SLOT: u8 = 9;

/// Test slot for mapping of struct mappings extraction
pub(crate) const MAPPING_OF_STRUCT_MAPPINGS_SLOT: u8 = 10;

/// human friendly name about the column containing the block number
pub(crate) const BLOCK_COLUMN_NAME: &str = "block_number";
pub(crate) const SINGLE_SECONDARY_COLUMN: &str = "single_secondary_column";
pub(crate) const MAPPING_KEY_COLUMN: &str = "mapping_key_column";
pub(crate) const MAPPING_VALUE_COLUMN: &str = "mapping_value_column";
pub(crate) const MAPPING_OF_MAPPINGS_OUTER_KEY_COLUMN: &str =
    "mapping_of_mappings_outer_key_column";
pub(crate) const MAPPING_OF_MAPPINGS_INNER_KEY_COLUMN: &str =
    "mapping_of_mappings_inner_key_column";
pub(crate) const MAPPING_OF_MAPPINGS_VALUE_COLUMN: &str = "mapping_of_mappings_value_column";

/// Construct the all slot inputs for single value testing.
fn single_value_slot_inputs() -> Vec<SlotInput> {
    let mut slot_inputs = SINGLE_SLOTS
        .map(|slot| SlotInput::new(slot, 0, 256, 0))
        .to_vec();

    // Add the Struct single slots.
    let struct_slots = LargeStruct::slot_inputs(SINGLE_STRUCT_SLOT as u8);
    slot_inputs.extend(struct_slots);

    slot_inputs
}

impl TableIndexing {
    pub(crate) async fn merge_table_test_case(
        ctx: &mut TestContext,
    ) -> Result<(Self, Vec<TableRowUpdate<BlockPrimaryIndex>>)> {
        // Deploy the simple contract.
        let contract = Contract::deploy_simple_contract(ctx).await;
        let contract_address = contract.address;
        let chain_id = contract.chain_id;

        // This test puts the mapping value as secondary index so there is no index for the
        // single variable slots.
        let single_source = {
            let slot_inputs = single_value_slot_inputs();
            SingleExtractionArgs::new(None, slot_inputs)
        };
        let single_columns = single_source
            .slot_inputs
            .iter()
            .enumerate()
            .map(|(i, slot_input)| {
                let identifier =
                    identifier_for_value_column(slot_input, &contract_address, chain_id, vec![]);
                let info = ColumnInfo::new_from_slot_input(identifier, slot_input);
                TableColumn {
                    name: format!("single_column_{i}"),
                    index: IndexType::None,
                    // ALL single columns are "multiplier" since we do tableA * D(tableB), i.e. all
                    // entries of table A are repeated for each entry of table B.
                    multiplier: true,
                    info,
                }
            })
            .collect_vec();
        let (mapping_secondary_column, mapping_rest_columns, row_unique_id, mapping_source) = {
            let mut slot_inputs = LargeStruct::slot_inputs(MAPPING_STRUCT_SLOT as u8);
            let key_id = identifier_for_mapping_key_column(
                MAPPING_STRUCT_SLOT as u8,
                &contract_address,
                chain_id,
                vec![],
            );
            let mut value_ids = slot_inputs
                .iter()
                .map(|slot_input| {
                    identifier_for_value_column(slot_input, &contract_address, chain_id, vec![])
                })
                .collect_vec();
            // Switch the test index.
            // let mapping_index = MappingIndex::Value(value_ids(1));
            let mapping_index = MappingIndex::OuterKey(key_id);
            let source = MappingExtractionArgs::new(
                MAPPING_STRUCT_SLOT as u8,
                mapping_index.clone(),
                slot_inputs.clone(),
            );
            // Construct the table columns.
            let (secondary_column, rest_columns) = match mapping_index {
                MappingIndex::OuterKey(_) => {
                    let secondary_column = TableColumn {
                        name: MAPPING_KEY_COLUMN.to_string(),
                        index: IndexType::Secondary,
                        multiplier: false,
                        info: ColumnInfo::new_from_slot_input(
                            key_id,
                            // The slot input is useless for the key column.
                            &slot_inputs[0],
                        ),
                    };
                    let rest_columns = value_ids
                        .into_iter()
                        .zip(slot_inputs.iter())
                        .enumerate()
                        .map(|(i, (id, slot_input))| TableColumn {
                            name: format!("{MAPPING_VALUE_COLUMN}_{i}"),
                            index: IndexType::None,
                            multiplier: false,
                            info: ColumnInfo::new_from_slot_input(id, slot_input),
                        })
                        .collect_vec();

                    (secondary_column, rest_columns)
                }
                MappingIndex::Value(secondary_value_id) => {
                    let pos = value_ids
                        .iter()
                        .position(|id| id == &secondary_value_id)
                        .unwrap();
                    let secondary_id = value_ids.remove(pos);
                    let secondary_slot_input = slot_inputs.remove(pos);
                    let secondary_column = TableColumn {
                        name: MAPPING_VALUE_COLUMN.to_string(),
                        index: IndexType::Secondary,
                        multiplier: false,
                        info: ColumnInfo::new_from_slot_input(secondary_id, &secondary_slot_input),
                    };
                    let mut rest_columns = value_ids
                        .into_iter()
                        .zip(slot_inputs.iter())
                        .enumerate()
                        .map(|(i, (id, slot_input))| TableColumn {
                            name: format!("{MAPPING_VALUE_COLUMN}_{i}"),
                            index: IndexType::None,
                            multiplier: false,
                            info: ColumnInfo::new_from_slot_input(id, slot_input),
                        })
                        .collect_vec();
                    rest_columns.push(TableColumn {
                        name: MAPPING_KEY_COLUMN.to_string(),
                        index: IndexType::None,
                        multiplier: false,
                        // The slot input is useless for the key column.
                        info: ColumnInfo::new_from_slot_input(key_id, &slot_inputs[0]),
                    });

                    (secondary_column, rest_columns)
                }
                _ => unreachable!(),
            };
            let row_unique_id = TableRowUniqueID::Mapping(key_id);

            (secondary_column, rest_columns, row_unique_id, source)
        };
        let mut source = TableSource::Merge(MergeSource::new(single_source, mapping_source));
        let genesis_change = source.init_contract_data(ctx, &contract).await;
        let value_column = mapping_rest_columns[0].name.clone();
        let all_columns = [single_columns.as_slice(), &mapping_rest_columns].concat();
        let columns = TableColumns {
            primary: TableColumn {
                name: BLOCK_COLUMN_NAME.to_string(),
                index: IndexType::Primary,
                // it doesn't matter for this one since block is "outside" of the table definition
                // really, it is a special column we add
                multiplier: true,
                // Only valid for the identifier of block column, others are dummy.
                info: ColumnInfo::new(0, identifier_block_column(), 0, 0, 0, 0),
            },
            secondary: mapping_secondary_column,
            rest: all_columns,
        };
        info!(
            "Table information:\n{}\n",
            serde_json::to_string_pretty(&columns)?
        );

        let indexing_genesis_block = ctx.block_number().await;
        let table = Table::new(
            indexing_genesis_block,
            "merged_table".to_string(),
            columns,
            row_unique_id,
        )
        .await;
        Ok((
            Self {
                value_column,
                source: source.clone(),
                table,
                contract: Some(contract),
                contract_extraction: Some(ContractExtractionArgs {
                    slot: StorageSlot::Simple(CONTRACT_SLOT),
                }),
            },
            genesis_change,
        ))
    }

    /// The single value test case includes the all single value slots and one single Struct slot.
    pub(crate) async fn single_value_test_case(
        ctx: &mut TestContext,
    ) -> Result<(Self, Vec<TableRowUpdate<BlockPrimaryIndex>>)> {
        let rng = &mut thread_rng();

        // Deploy the simple contract.
        let contract = Contract::deploy_simple_contract(ctx).await;
        let contract_address = contract.address;
        let chain_id = contract.chain_id;

        let mut source = {
            let slot_inputs = single_value_slot_inputs();
            let secondary_index = rng.gen_range(0..slot_inputs.len());
            SingleExtractionArgs::new(Some(secondary_index), slot_inputs)
        };
        let genesis_updates = source.init_contract_data(ctx, &contract).await;
        let indexing_genesis_block = ctx.block_number().await;
        let secondary_index_slot_input = source.secondary_index_slot_input().unwrap();
        let rest_column_slot_inputs = source.rest_column_slot_inputs();
        let source = TableSource::Single(source);

        // Defining the columns structure of the table from the source slots
        // This is depending on what is our data source, mappings and CSV both have their
        // own way of defining their table.
        let columns = TableColumns {
            primary: TableColumn {
                name: BLOCK_COLUMN_NAME.to_string(),
                index: IndexType::Primary,
                multiplier: false,
                // Only valid for the identifier of block column, others are dummy.
                info: ColumnInfo::new(0, identifier_block_column(), 0, 0, 0, 0),
            },
            secondary: TableColumn {
                name: SINGLE_SECONDARY_COLUMN.to_string(),
                index: IndexType::Secondary,
                // here we put false always since these are not coming from a "merged" table
                multiplier: false,
                info: ColumnInfo::new_from_slot_input(
                    identifier_for_value_column(
                        &secondary_index_slot_input,
                        &contract_address,
                        chain_id,
                        vec![],
                    ),
                    &secondary_index_slot_input,
                ),
            },
            rest: rest_column_slot_inputs
                .iter()
                .enumerate()
                .map(|(i, slot_input)| {
                    let identifier = identifier_for_value_column(
                        slot_input,
                        &contract_address,
                        chain_id,
                        vec![],
                    );
                    let info = ColumnInfo::new_from_slot_input(identifier, slot_input);
                    TableColumn {
                        name: format!("rest_column_{i}"),
                        index: IndexType::None,
                        multiplier: false,
                        info,
                    }
                })
                .collect_vec(),
        };
        let row_unique_id = TableRowUniqueID::Single;
        let table = Table::new(
            indexing_genesis_block,
            "single_table".to_string(),
            columns,
            row_unique_id,
        )
        .await;
        Ok((
            Self {
                value_column: "".to_string(),
                source,
                table,
                contract: Some(contract),
                contract_extraction: Some(ContractExtractionArgs {
                    slot: StorageSlot::Simple(CONTRACT_SLOT),
                }),
            },
            genesis_updates,
        ))
    }

    /// The test case for mapping of single values
    pub(crate) async fn mapping_value_test_case(
        ctx: &mut TestContext,
    ) -> Result<(Self, Vec<TableRowUpdate<BlockPrimaryIndex>>)> {
        // Deploy the simple contract.
        let contract = Contract::deploy_simple_contract(ctx).await;
        let contract_address = contract.address;
        let chain_id = contract.chain_id;

        let slot_input = SlotInput::new(MAPPING_SLOT, 0, 256, 0);
        let key_id =
            identifier_for_mapping_key_column(MAPPING_SLOT, &contract_address, chain_id, vec![]);
        let value_id =
            identifier_for_value_column(&slot_input, &contract_address, chain_id, vec![]);
        // Switch the test index.
        // let mapping_index = MappingIndex::Value(value_id);
        let mapping_index = MappingIndex::OuterKey(key_id);
        let args = MappingExtractionArgs::new(
            MAPPING_SLOT,
            mapping_index.clone(),
            vec![slot_input.clone()],
        );
        let mut source = TableSource::MappingValues(
            args,
            Some(LengthExtractionArgs {
                slot: LENGTH_SLOT,
                value: LENGTH_VALUE,
            }),
        );
        let table_row_updates = source.init_contract_data(ctx, &contract).await;

        let table = build_mapping_table(
            ctx,
            &mapping_index,
            key_id,
            vec![value_id],
            vec![slot_input],
        )
        .await;
        let value_column = table.columns.rest[0].name.clone();

        Ok((
            Self {
                value_column,
                contract_extraction: ContractExtractionArgs {
                    slot: StorageSlot::Simple(CONTRACT_SLOT),
                },
                contract,
                source,
                table,
            },
            table_row_updates,
        ))
    }

    /// The test case for mapping of Struct values
    pub(crate) async fn mapping_struct_test_case(
        ctx: &mut TestContext,
    ) -> Result<(Self, Vec<TableRowUpdate<BlockPrimaryIndex>>)> {
        // Deploy the simple contract.
        let contract = Contract::deploy_simple_contract(ctx).await;
        let contract_address = contract.address;
        let chain_id = contract.chain_id;

        let slot_inputs = LargeStruct::slot_inputs(MAPPING_STRUCT_SLOT as u8);
        let key_id = identifier_for_mapping_key_column(
            MAPPING_STRUCT_SLOT as u8,
            &contract_address,
            chain_id,
            vec![],
        );
        let value_ids = slot_inputs
            .iter()
            .map(|slot_input| {
                identifier_for_value_column(slot_input, &contract_address, chain_id, vec![])
            })
            .collect_vec();
        // Switch the test index.
        // let mapping_index = MappingIndex::OuterKey(key_id);
        let mapping_index = MappingIndex::Value(value_ids[1]);
        let args = MappingExtractionArgs::new(
            MAPPING_STRUCT_SLOT as u8,
            mapping_index.clone(),
            slot_inputs.clone(),
        );
        let mut source = TableSource::MappingStruct(args, None);
        let table_row_updates = source.init_contract_data(ctx, &contract).await;

        let table = build_mapping_table(ctx, &mapping_index, key_id, value_ids, slot_inputs).await;
        let value_column = table.columns.rest[0].name.clone();

        Ok((
            Self {
                value_column,
                contract_extraction: ContractExtractionArgs {
                    slot: StorageSlot::Simple(CONTRACT_SLOT),
                },
                contract,
                source,
                table,
            },
            table_row_updates,
        ))
    }

    pub(crate) async fn mapping_of_single_value_mappings_test_case(
        ctx: &mut TestContext,
    ) -> Result<(Self, Vec<TableRowUpdate<BlockPrimaryIndex>>)> {
        // Deploy the simple contract.
        let contract = Contract::deploy_simple_contract(ctx).await;
        let contract_address = contract.address;
        let chain_id = contract.chain_id;

        let slot_input = SlotInput::new(MAPPING_OF_SINGLE_VALUE_MAPPINGS_SLOT, 0, 256, 0);
        let outer_key_id = identifier_for_outer_mapping_key_column(
            MAPPING_OF_SINGLE_VALUE_MAPPINGS_SLOT,
            &contract_address,
            chain_id,
            vec![],
        );
        let inner_key_id = identifier_for_inner_mapping_key_column(
            MAPPING_OF_SINGLE_VALUE_MAPPINGS_SLOT,
            &contract_address,
            chain_id,
            vec![],
        );
        let value_id =
            identifier_for_value_column(&slot_input, &contract_address, chain_id, vec![]);
        // Enable to test different indexes.
        // let index = MappingIndex::Value(value_id);
        // let index = MappingIndex::OuterKey(outer_key_id);
        let index = MappingIndex::InnerKey(inner_key_id);
        let args = MappingExtractionArgs::new(
            MAPPING_OF_SINGLE_VALUE_MAPPINGS_SLOT,
            index.clone(),
            vec![slot_input.clone()],
        );
        let mut source = TableSource::MappingOfSingleValueMappings(args);
        let table_row_updates = source.init_contract_data(ctx, &contract).await;

        let table = build_mapping_of_mappings_table(
            ctx,
            &index,
            outer_key_id,
            inner_key_id,
            vec![value_id],
            vec![slot_input],
        )
        .await;
        let value_column = table.columns.rest[0].name.clone();

        Ok((
            Self {
                value_column,
                contract_extraction: ContractExtractionArgs {
                    slot: StorageSlot::Simple(CONTRACT_SLOT),
                },
                contract,
                source,
                table,
            },
            table_row_updates,
        ))
    }

    pub(crate) async fn mapping_of_struct_mappings_test_case(
        ctx: &mut TestContext,
    ) -> Result<(Self, Vec<TableRowUpdate<BlockPrimaryIndex>>)> {
        // Deploy the simple contract.
        let contract = Contract::deploy_simple_contract(ctx).await;
        let contract_address = contract.address;
        let chain_id = contract.chain_id;

        let slot_inputs = LargeStruct::slot_inputs(MAPPING_OF_STRUCT_MAPPINGS_SLOT);
        let outer_key_id = identifier_for_outer_mapping_key_column(
            MAPPING_OF_STRUCT_MAPPINGS_SLOT,
            &contract_address,
            chain_id,
            vec![],
        );
        let inner_key_id = identifier_for_inner_mapping_key_column(
            MAPPING_OF_STRUCT_MAPPINGS_SLOT,
            &contract_address,
            chain_id,
            vec![],
        );
        let value_ids = slot_inputs
            .iter()
            .map(|slot_input| {
                identifier_for_value_column(slot_input, &contract_address, chain_id, vec![])
            })
            .collect_vec();
        // Enable to test different indexes.
        // let index = MappingIndex::OuterKey(outer_key_id);
        // let index = MappingIndex::InnerKey(inner_key_id);
        let index = MappingIndex::Value(value_ids[1]);
        let args = MappingExtractionArgs::new(
            MAPPING_OF_STRUCT_MAPPINGS_SLOT,
            index.clone(),
            slot_inputs.clone(),
        );
        let mut source = TableSource::MappingOfStructMappings(args);
        let table_row_updates = source.init_contract_data(ctx, &contract).await;

        let table = build_mapping_of_mappings_table(
            ctx,
            &index,
            outer_key_id,
            inner_key_id,
            value_ids,
            slot_inputs,
        )
        .await;
        let value_column = table.columns.rest[0].name.clone();

        Ok((
            Self {
                value_column,
                contract_extraction: Some(ContractExtractionArgs {
                    slot: StorageSlot::Simple(CONTRACT_SLOT),
                }),
                contract: Some(contract),
                source,
                table,
            },
            table_row_updates,
        ))
    }

    pub(crate) async fn off_chain_test_case(
        ctx: &mut TestContext,
    ) -> Result<(Self, Vec<TableRowUpdate<BlockPrimaryIndex>>)> {
        // build a table with the following columns:
        // - "total_supply"
        // - "conversion_rate"
        // - "owner"
        // - "token_id"
        // where "owner" is the secondary index column and the pair of
        // columns "(owner, token_id)" can be a primary key, that is
        // they are sufficient to uniquely identify a row
        const TABLE_NAME: &str = "Token Collection";
        const SECONDARY_INDEX_COLUMN: &str = "owner";
        const TOKEN_ID_COLUMN: &str = "token_id";
        const REMAINING_COLUMN_NAMES: [&str; 2] = ["total_supply", "conversion_rate"];
        let secondary_index_column = ColumnInfo::PrimaryKey(SECONDARY_INDEX_COLUMN.to_string());
        let non_indexed_columns = [
            ColumnInfo::PrimaryKey(TOKEN_ID_COLUMN.to_string()),
            ColumnInfo::NoPrimaryKey(REMAINING_COLUMN_NAMES[0].to_string()),
            ColumnInfo::NoPrimaryKey(REMAINING_COLUMN_NAMES[1].to_string()),
        ];
        let mut off_chain_data_args = OffChainDataArgs::new(
            TABLE_NAME.to_string(),
            secondary_index_column,
            non_indexed_columns.to_vec(),
        );
        let genesis_updates = off_chain_data_args.init_data();
        // Defining the columns structure of the table
        let columns = TableColumns {
            primary: TableColumn {
                name: BLOCK_COLUMN_NAME.to_string(),
                identifier: identifier_block_column(),
                index: IndexType::Primary,
                multiplier: false,
            },
            secondary: TableColumn {
                name: SECONDARY_INDEX_COLUMN.to_string(),
                identifier: off_chain_data_args.secondary_index_column_id(),
                index: IndexType::Secondary,
                // here important to put false since these are not coming from any "merged" table
                multiplier: false,
            },
            rest: off_chain_data_args
                .non_indexed_columns
                .iter()
                .map(|column_info| TableColumn {
                    name: column_info.column_name().to_string(),
                    identifier: off_chain_data_args.compute_column_id(column_info),
                    index: IndexType::None,
                    // here important to put false since these are not coming from any "merged" table
                    multiplier: false,
                })
                .collect(),
        };

        let source = TableSource::OffChain(off_chain_data_args);
        let index_genesis_epoch = source.latest_epoch(ctx).await;
        let value_column = columns.rest[0].name.clone();
        let table = Table::new(
            index_genesis_epoch as u64,
            "off_chain_table".to_string(),
            columns,
        )
        .await;

        Ok((
            Self {
                value_column,
                contract_extraction: None,
                contract: None,
                source,
                table,
            },
            genesis_updates,
        ))
    }

    pub async fn run(
        &mut self,
        ctx: &mut TestContext,
        genesis_change: Vec<TableRowUpdate<BlockPrimaryIndex>>,
        changes: Vec<ChangeType>,
    ) -> anyhow::Result<()> {
        // Call the contract function to set the test data.
        log::info!("Applying initial updates to contract done");
        let bn = self.source.latest_epoch(ctx).await;

        // we first run the initial preprocessing and db creation.
        let metadata_hash = self.run_mpt_preprocessing(ctx, bn).await?;
        // then we run the creation of our tree
        self.run_lagrange_preprocessing(ctx, bn, genesis_change, &metadata_hash)
            .await?;

        log::info!("FIRST block {bn} finished proving. Moving on to update",);

        for ut in changes {
            let table_row_updates = self
                .source
                .random_contract_update(ctx, &self.contract, ut)
                .await;
<<<<<<< HEAD
            let bn = self.source.latest_epoch(ctx).await;
=======
            if table_row_updates.is_empty() {
                continue;
            }
            let bn = ctx.block_number().await as BlockPrimaryIndex;
>>>>>>> d981c7a4
            log::info!("Applying follow up updates to contract done - now at block {bn}",);
            // we first run the initial preprocessing and db creation.
            // NOTE: we don't show copy on write here - the fact of only reproving what has been
            // updated, as this is not new from v0.
            // TODO: implement copy on write mechanism for MPT
            let metadata_hash = self.run_mpt_preprocessing(ctx, bn).await?;
            self.run_lagrange_preprocessing(ctx, bn, table_row_updates, &metadata_hash)
                .await?;
        }
        Ok(())
    }

    // separate function only dealing with preprocesisng MPT proofs
    // This function is "generic" as it can table a table description
    async fn run_lagrange_preprocessing(
        &mut self,
        ctx: &mut TestContext,
        bn: BlockPrimaryIndex,
        // Note there is only one entry for a single variable update, but multiple for mappings for
        // example
        updates: Vec<TableRowUpdate<BlockPrimaryIndex>>,
        expected_metadata_hash: &HashOutput,
    ) -> Result<()> {
        let current_block = self.source.latest_epoch(ctx).await as BlockPrimaryIndex;
        // apply the new cells to the trees
        // NOTE ONLY the rest of the cells, not including the secondary one !
        let mut rows_update = Vec::new();
        for row_update in updates {
            let tree_update = match row_update {
                TableRowUpdate::Insertion(ref new_cells, _) => {
                    let tree_update = self
                        .table
                        .apply_cells_update(new_cells.clone(), TreeUpdateType::Insertion)
                        .await
                        .expect("can't insert in cells tree");
                    // it may be an insertion where the cells already existed before ("delete  +
                    // insertio" = update on secondary index value) so we first fetch the previous
                    // cells collection and merge with the new one. THis allows us to not having
                    // the reprove the cells tree from scratch in that case !
                    // NOTE: this assume we go over the current row tree
                    let previous_row = match new_cells.previous_row_key != Default::default() {
                        true => Row {
                            k: new_cells.previous_row_key.clone(),
                            payload: self
                                .table
                                .row
                                .try_fetch(&new_cells.previous_row_key)
                                .await?
                                .unwrap(),
                        },
                        false => Row::default(),
                    };
                    let new_cell_collection = row_update.updated_cells_collection(
                        self.table.columns.secondary_column().identifier(),
                        bn,
                        &previous_row.payload.cells,
                    );
                    let new_row_key = tree_update.new_row_key.clone();
                    let row_payload = ctx
                        .prove_cells_tree(
                            &self.table,
                            current_block,
                            previous_row,
                            new_cell_collection,
                            tree_update,
                        )
                        .await?;
                    TreeRowUpdate::Insertion(Row {
                        k: new_row_key,
                        payload: row_payload,
                    })
                }
                TableRowUpdate::Update(ref new_cells) => {
                    let tree_update = self
                        .table
                        .apply_cells_update(new_cells.clone(), TreeUpdateType::Update)
                        .await
                        .expect("can't insert in cells tree");
                    // fetch all the current cells, merge with the new modified ones
                    let old_row = self
                        .table
                        .row
                        .try_fetch(&new_cells.previous_row_key)
                        .await?
                        .expect("unable to find previous row");
                    let new_cell_collection = row_update.updated_cells_collection(
                        self.table.columns.secondary_column().identifier(),
                        bn,
                        &old_row.cells,
                    );
                    let new_row_key = tree_update.new_row_key.clone();
                    let row_payload = ctx
                        .prove_cells_tree(
                            &self.table,
                            current_block,
                            Row {
                                k: new_cells.previous_row_key.clone(),
                                payload: old_row,
                            },
                            new_cell_collection,
                            tree_update,
                        )
                        .await?;
                    TreeRowUpdate::Update(Row {
                        k: new_row_key,
                        payload: row_payload,
                    })
                }
                // in this case, the translation is stupid but TreeRowUpdate contains different
                // values than TableRowUpdate. The latter is only related to tree information,
                // containing output of previous steps, the former is only created from the updates
                // of a table, this is the source.
                TableRowUpdate::Deletion(k) => TreeRowUpdate::Deletion(k.clone()),
            };
            rows_update.push(tree_update);
        }
        info!("Generated final CELLs tree proofs for block {current_block}");
        let updates = self.table.apply_row_update(bn, rows_update).await?;
        info!("Applied updates to row tree");
        let index_node = ctx
            .prove_update_row_tree(bn, &self.table, updates)
            .await
            .expect("unable to prove row tree");
        info!("Generated final ROWs tree proofs for block {current_block}");

        // NOTE the reason we separate and use block number as IndexTreeKey is because this index
        // could be different if we were using NOT block number. It should be the index of the
        // enumeration, something that may arise during the query when building a result tree.
        // NOTE2: There is no "init" field here since we _always_ insert in the index tree by
        // definition. This is a core assumption we currently have and that will not change in the
        // short term.
        let index_update = IndexUpdate {
            added_index: (bn, index_node),
        };
        let updates = self
            .table
            .apply_index_update(index_update)
            .await
            .expect("can't update index tree");
        info!("Applied updates to index tree for block {current_block}");
        let _root_proof_key = ctx
            .prove_update_index_tree(bn, &self.table, updates.plan)
            .await;
        info!("Generated final BLOCK tree proofs for block {current_block}");
        let _ = ctx
            .prove_ivc(
                &self.table.public_name,
                bn,
                &self.table.index,
                expected_metadata_hash,
            )
            .await;
        info!("Generated final IVC proof for block {}", current_block);

        Ok(())
    }

    // separate function only dealing with preprocessing MPT proofs
    async fn run_mpt_preprocessing(
        &self,
        ctx: &mut TestContext,
        bn: BlockPrimaryIndex,
    ) -> Result<HashOutput> {
        // generate contract proof and block proof, unless we are in off-chain data test case, where those
        // proofs are unnecessary
        let (contract_proof, block_proof) = if let TableSource::OffChain(_) = &self.source {
            (vec![], vec![]) // dummy buffers, we don't need these proofs in this case
        } else {
            let contract_proof_key =
                ProofKey::ContractExtraction((self.contract.as_ref().unwrap().address, bn));
            let contract_proof = match ctx.storage.get_proof_exact(&contract_proof_key) {
                Ok(proof) => {
                    info!(
                        "Loaded Contract Extraction (C.3) proof for block number {}",
                        bn
                    );
                    proof
                }
                Err(_) => {
                    let contract_proof = ctx
                        .prove_contract_extraction(
                            &self.contract.as_ref().unwrap().address,
                            self.contract_extraction.as_ref().unwrap().slot.clone(),
                            bn,
                        )
                        .await;
                    ctx.storage
                        .store_proof(contract_proof_key, contract_proof.clone())?;
                    info!(
                        "Generated Contract Extraction (C.3) proof for block number {}",
                        bn
                    );
                    {
                        let pvk = ProofWithVK::deserialize(&contract_proof)?;
                        let pis = contract_extraction::PublicInputs::from_slice(
                            &pvk.proof().public_inputs,
                        );
                        debug!(
                            " CONTRACT storage root pis.storage_root() {:?}",
                            hex::encode(
                                pis.root_hash_field()
                                    .into_iter()
                                    .flat_map(|u| u.to_be_bytes())
                                    .collect::<Vec<_>>()
                            )
                        );
                    }
                    contract_proof
                }
            };
            // We look if block proof has already been generated for this block
            // since it is the same between proofs
            let block_proof_key = ProofKey::BlockExtraction(bn as BlockPrimaryIndex);
            let block_proof = match ctx.storage.get_proof_exact(&block_proof_key) {
                Ok(proof) => {
                    info!(
                        "Loaded Block Extraction (C.4) proof for block number {}",
                        bn
                    );
                    proof
                }
                Err(_) => {
                    let proof = ctx
                        .prove_block_extraction(bn as BlockPrimaryIndex)
                        .await
                        .unwrap();
                    ctx.storage.store_proof(block_proof_key, proof.clone())?;
                    info!(
                        "Generated Block Extraction (C.4) proof for block number {}",
                        bn
                    );
                    proof
                }
            };
            (contract_proof, block_proof)
        };

        let table_id = &self.table.public_name.clone();
        // we construct the proof key for both mappings and single variable in the same way since
        // it is derived from the table id which should be different for any tables we create.
        let value_key = ProofKey::ValueExtraction((table_id.clone(), bn as BlockPrimaryIndex));
        // final extraction for single variables combining the different proofs generated before
        let final_key = ProofKey::FinalExtraction((table_id.clone(), bn as BlockPrimaryIndex));
        let (extraction, metadata_hash) = self
            .source
            .generate_extraction_proof_inputs(ctx, &self.contract, value_key)
            .await?;

        // no need to generate it if it's already present
        if ctx.storage.get_proof_exact(&final_key).is_err() {
            let proof = ctx
                .prove_final_extraction(contract_proof, block_proof, extraction)
                .await
                .unwrap();
            ctx.storage
                .store_proof(final_key, proof.clone())
                .expect("unable to save in storage?");
            info!("Generated Final Extraction (C.5.1) proof for block {bn}");
        }
        info!("Generated ALL MPT preprocessing proofs for block {bn}");
        Ok(metadata_hash)
    }
}

/// Build the mapping table.
async fn build_mapping_table(
    ctx: &TestContext,
    mapping_index: &MappingIndex,
    key_id: u64,
    mut value_ids: Vec<u64>,
    mut slot_inputs: Vec<SlotInput>,
) -> Table {
    // Construct the table columns.
    let (secondary_column, rest_columns) = match mapping_index {
        MappingIndex::OuterKey(_) => {
            let secondary_column = TableColumn {
                name: MAPPING_KEY_COLUMN.to_string(),
                index: IndexType::Secondary,
                multiplier: false,
                info: ColumnInfo::new_from_slot_input(
                    key_id,
                    // The slot input is useless for the key column.
                    &slot_inputs[0],
                ),
            };
            let rest_columns = value_ids
                .into_iter()
                .zip(slot_inputs.iter())
                .enumerate()
                .map(|(i, (id, slot_input))| TableColumn {
                    name: format!("{MAPPING_VALUE_COLUMN}_{i}"),
                    index: IndexType::None,
                    multiplier: false,
                    info: ColumnInfo::new_from_slot_input(id, slot_input),
                })
                .collect_vec();

            (secondary_column, rest_columns)
        }
        MappingIndex::Value(secondary_value_id) => {
            let pos = value_ids
                .iter()
                .position(|id| id == secondary_value_id)
                .unwrap();
            let secondary_id = value_ids.remove(pos);
            let secondary_slot_input = slot_inputs.remove(pos);
            let secondary_column = TableColumn {
                name: MAPPING_VALUE_COLUMN.to_string(),
                index: IndexType::Secondary,
                multiplier: false,
                info: ColumnInfo::new_from_slot_input(secondary_id, &secondary_slot_input),
            };
            let mut rest_columns = value_ids
                .into_iter()
                .zip(slot_inputs.iter())
                .enumerate()
                .map(|(i, (id, slot_input))| TableColumn {
                    name: format!("{MAPPING_VALUE_COLUMN}_{i}"),
                    index: IndexType::None,
                    multiplier: false,
                    info: ColumnInfo::new_from_slot_input(id, slot_input),
                })
                .collect_vec();
            rest_columns.push(TableColumn {
                name: MAPPING_KEY_COLUMN.to_string(),
                index: IndexType::None,
                multiplier: false,
                // The slot input is useless for the key column.
                info: ColumnInfo::new_from_slot_input(key_id, &Default::default()),
            });

            (secondary_column, rest_columns)
        }
        _ => unreachable!(),
    };
    // Defining the columns structure of the table from the source slots
    // This is depending on what is our data source, mappings and CSV both have their o
    // own way of defining their table.
    let columns = TableColumns {
        primary: TableColumn {
            name: BLOCK_COLUMN_NAME.to_string(),
            index: IndexType::Primary,
            multiplier: false,
            // Only valid for the identifier of block column, others are dummy.
            info: ColumnInfo::new(0, identifier_block_column(), 0, 0, 0, 0),
        },
        secondary: secondary_column,
        rest: rest_columns,
    };
    debug!("MAPPING ZK COLUMNS -> {:?}", columns);
    let index_genesis_block = ctx.block_number().await;
    let row_unique_id = TableRowUniqueID::Mapping(key_id);
    Table::new(
        index_genesis_block,
        "mapping_table".to_string(),
        columns,
        row_unique_id,
    )
    .await
}

/// Build the mapping of mappings table.
async fn build_mapping_of_mappings_table(
    ctx: &TestContext,
    index: &MappingIndex,
    outer_key_id: u64,
    inner_key_id: u64,
    value_ids: Vec<u64>,
    slot_inputs: Vec<SlotInput>,
) -> Table {
    let mut rest_columns = value_ids
        .into_iter()
        .zip(slot_inputs.iter())
        .enumerate()
        .map(|(i, (id, slot_input))| TableColumn {
            name: format!("{MAPPING_OF_MAPPINGS_VALUE_COLUMN}_{i}"),
            index: IndexType::None,
            multiplier: false,
            info: ColumnInfo::new_from_slot_input(id, slot_input),
        })
        .collect_vec();

    let secondary_column = match index {
        MappingIndex::OuterKey(_) => {
            rest_columns.push(TableColumn {
                name: MAPPING_OF_MAPPINGS_INNER_KEY_COLUMN.to_string(),
                index: IndexType::None,
                multiplier: false,
                // The slot input is useless for the inner key column.
                info: ColumnInfo::new_from_slot_input(inner_key_id, &slot_inputs[0]),
            });

            TableColumn {
                name: MAPPING_OF_MAPPINGS_OUTER_KEY_COLUMN.to_string(),
                index: IndexType::Secondary,
                multiplier: false,
                info: ColumnInfo::new_from_slot_input(
                    outer_key_id,
                    // The slot input is useless for the key column.
                    &slot_inputs[0],
                ),
            }
        }
        MappingIndex::InnerKey(_) => {
            rest_columns.push(TableColumn {
                name: MAPPING_OF_MAPPINGS_OUTER_KEY_COLUMN.to_string(),
                index: IndexType::None,
                multiplier: false,
                // The slot input is useless for the inner key column.
                info: ColumnInfo::new_from_slot_input(outer_key_id, &slot_inputs[0]),
            });

            TableColumn {
                name: MAPPING_OF_MAPPINGS_INNER_KEY_COLUMN.to_string(),
                index: IndexType::Secondary,
                multiplier: false,
                info: ColumnInfo::new_from_slot_input(
                    inner_key_id,
                    // The slot input is useless for the key column.
                    &slot_inputs[0],
                ),
            }
        }
        MappingIndex::Value(secondary_value_id) => {
            let pos = rest_columns
                .iter()
                .position(|col| &col.info.identifier().to_canonical_u64() == secondary_value_id)
                .unwrap();
            let mut secondary_column = rest_columns.remove(pos);
            secondary_column.index = IndexType::Secondary;
            let key_columns = [
                (outer_key_id, MAPPING_OF_MAPPINGS_OUTER_KEY_COLUMN),
                (inner_key_id, MAPPING_OF_MAPPINGS_INNER_KEY_COLUMN),
            ]
            .map(|(id, name)| {
                TableColumn {
                    name: name.to_string(),
                    index: IndexType::None,
                    multiplier: false,
                    // The slot input is useless for the inner key column.
                    info: ColumnInfo::new_from_slot_input(id, &slot_inputs[0]),
                }
            });
            rest_columns.extend(key_columns);

            secondary_column
        }
        _ => unreachable!(),
    };

    let columns = TableColumns {
        primary: TableColumn {
            name: BLOCK_COLUMN_NAME.to_string(),
            index: IndexType::Primary,
            multiplier: false,
            // Only valid for the identifier of block column, others are dummy.
            info: ColumnInfo::new(0, identifier_block_column(), 0, 0, 0, 0),
        },
        secondary: secondary_column,
        rest: rest_columns,
    };
    debug!("MAPPING OF MAPPINGS ZK COLUMNS -> {:?}", columns);
    let index_genesis_block = ctx.block_number().await;
    let row_unique_id = TableRowUniqueID::MappingOfMappings(outer_key_id, inner_key_id);
    Table::new(
        index_genesis_block,
        "mapping_of_mappings_table".to_string(),
        columns,
        row_unique_id,
    )
    .await
}

#[derive(Clone, Debug)]
pub enum ChangeType {
    Deletion,
    Insertion,
    Update(UpdateType),
    Silent,
}

#[derive(Clone, Debug)]
pub enum UpdateType {
    SecondaryIndex,
    Rest,
}

/// Represents in a generic way the value present in a row from a table
/// TODO: add the first index in generic way as well for CSV
#[derive(Serialize, Deserialize, Default, Clone, Debug, PartialEq, Eq, Hash)]
pub struct TableRowValues<PrimaryIndex> {
    // cells without the secondary index
    pub current_cells: Vec<Cell>,
    pub current_secondary: Option<SecondaryIndexCell>,
    pub primary: PrimaryIndex,
}

impl<PrimaryIndex: Clone + Default + PartialEq + Eq> TableRowValues<PrimaryIndex> {
    // Compute the update from the current values and the new values
    // NOTE: if the table doesn't have a secondary index, the table row update will have all row
    // keys set to default. This must later be fixed before "sending" this to the update table
    // logic. This only happens for merge table. After this call, the secondary index is then
    // fixed.
    pub fn compute_update(&self, new: &Self) -> Vec<TableRowUpdate<PrimaryIndex>> {
        // this is initialization
        if self == &Self::default() {
            let cells_update = CellsUpdate {
                previous_row_key: RowTreeKey::default(),
                new_row_key: (new.current_secondary.clone().unwrap_or_default()).into(),
                updated_cells: new.current_cells.clone(),
                primary: new.primary.clone(),
            };
            return vec![TableRowUpdate::Insertion(
                cells_update,
                new.current_secondary.clone().unwrap_or_default(),
            )];
        }
        let new_secondary = new.current_secondary.clone().unwrap_or_default();
        let previous_secondary = self.current_secondary.clone().unwrap_or_default();

        // the cells columns are fixed so we can compare
        assert!(self.current_cells.len() == new.current_cells.len());
        let updated_cells = self
            .current_cells
            .iter()
            .filter_map(|current| {
                let new = new
                    .current_cells
                    .iter()
                    .find(|new| current.identifier() == new.identifier())
                    .expect("missing cell");
                if new.value() != current.value() {
                    // there is an update!
                    Some(new.clone())
                } else {
                    None
                }
            })
            .collect::<Vec<_>>();
        let cells_update = CellsUpdate {
            // Both keys may be the same if the secondary index value
            // did not change
            new_row_key: (&new_secondary).into(),
            previous_row_key: (&previous_secondary).into(),
            updated_cells,
            primary: new.primary.clone(),
        };

        assert!(
            previous_secondary.cell().identifier() == new_secondary.cell().identifier(),
            "ids are different between updates?"
        );
        assert!(
            previous_secondary.rest() == new_secondary.rest(),
            "computing update from different row"
        );
        match previous_secondary.cell() != new_secondary.cell() {
            true => vec![
                // We first delete then insert a new row in the case of a secondary index value
                // change
                TableRowUpdate::Deletion(previous_secondary.into()),
                TableRowUpdate::Insertion(cells_update, new_secondary.clone()),
            ],
            // no update on the secondary index value
            false if !cells_update.updated_cells.is_empty() => {
                vec![TableRowUpdate::Update(cells_update)]
            }
            false => {
                vec![]
            }
        }
    }
}

impl<PrimaryIndex: Clone + Default + PartialEq + Eq> TryFrom<&TableRowValues<PrimaryIndex>>
    for CellCollection<PrimaryIndex>
{
    type Error = anyhow::Error;

    fn try_from(value: &TableRowValues<PrimaryIndex>) -> Result<Self, Self::Error> {
        ensure!(
            value.current_secondary.is_some(),
            "trying to convert TableRowValues with no secondary cell to CellCollection"
        );
        Ok(Self(
            value
                .current_cells
                .iter()
                .chain(once(&value.current_secondary.as_ref().unwrap().cell()))
                .map(|cell| {
                    (
                        cell.identifier(),
                        CellInfo {
                            value: cell.value(),
                            primary: value.primary.clone(),
                        },
                    )
                })
                .collect(),
        ))
    }
}

/// The structure representing the updates that have happened on a table
/// This is computed from the update of a contract in the case of the current test, but
/// should be given directly in case of CSV file.
#[derive(Clone, Debug)]
pub enum TableRowUpdate<PrimaryIndex> {
    /// A row to be deleted
    Deletion(RowTreeKey),
    /// NOTE : this only includes changes on the regular non indexed cells.
    /// This must NOT include an update on the secondary index value
    /// A new secondary index value is translated to a deletion and then a new insert
    /// since that is what must happen at the tree level where we delete the node corresponding to
    /// the previous secondary index value.
    Update(CellsUpdate<PrimaryIndex>),
    /// Used to insert a new row from scratch
    Insertion(CellsUpdate<PrimaryIndex>, SecondaryIndexCell),
}

impl<PrimaryIndex> TableRowUpdate<PrimaryIndex>
where
    PrimaryIndex: PartialEq + Eq + Default + Clone + Default,
{
    // Returns the full cell collection to put inside the JSON row payload
    fn updated_cells_collection(
        &self,
        secondary_column: ColumnID,
        new_primary: PrimaryIndex,
        previous: &CellCollection<PrimaryIndex>,
    ) -> CellCollection<PrimaryIndex> {
        let new_cells = CellCollection(
            match self {
                TableRowUpdate::Deletion(_) => vec![],
                TableRowUpdate::Insertion(cells, index) => {
                    let rest = cells.updated_cells.clone();
                    // we want the new secondary index value to put inside the CellCollection of the JSON
                    // at the first position
                    let mut full = vec![index.cell()];
                    full.extend(rest);
                    full
                }
                TableRowUpdate::Update(cells) => cells.updated_cells.clone(),
            }
            .into_iter()
            .map(|c| {
                (
                    c.identifier(),
                    CellInfo {
                        primary: new_primary.clone(),
                        value: c.value(),
                    },
                )
            })
            .collect(),
        );

        let mut new_collection = previous.merge_with_update(&new_cells);
        let mut secondary_cell = new_collection
            .find_by_column(secondary_column)
            .expect("new collection should have secondary index")
            .clone();
        // NOTE: ! we _always_ update the new primary of a row that is being updated, since we are
        // always reproving it !
        secondary_cell.primary = new_primary;
        new_collection.update_column(secondary_column, secondary_cell);
        new_collection
    }
}

impl TableIndexing {
    pub fn table_info(&self) -> TableInfo {
        TableInfo {
            public_name: self.table.public_name.clone(),
            value_column: self.value_column.clone(),
            chain_id: self
                .contract
                .as_ref()
                .map(|c| c.chain_id)
                .unwrap_or_default(),
            columns: self.table.columns.clone(),
            contract_address: self
                .contract
                .as_ref()
                .map(|c| c.address)
                .unwrap_or_default(),
            source: self.source.clone(),
            row_unique_id: self.table.row_unique_id.clone(),
        }
    }
}<|MERGE_RESOLUTION|>--- conflicted
+++ resolved
@@ -1,14 +1,10 @@
 //! Test case for local Simple contract
 //! Reference `test-contracts/src/Simple.sol` for the details of Simple contract.
 
-<<<<<<< HEAD
 use std::iter::once;
 
 use anyhow::{ensure, Result};
-=======
-use anyhow::Result;
 use itertools::Itertools;
->>>>>>> d981c7a4
 use log::{debug, info};
 use mp2_v1::{
     api::SlotInput,
@@ -36,13 +32,8 @@
         identifier_for_mapping_key_column,
         slot_info::LargeStruct,
         table_source::{
-<<<<<<< HEAD
-            ColumnInfo, LengthExtractionArgs, MappingIndex, MappingValuesExtractionArgs,
-            MergeSource, OffChainDataArgs, SingleValuesExtractionArgs, DEFAULT_ADDRESS,
-=======
-            LengthExtractionArgs, MappingExtractionArgs, MappingIndex, MergeSource,
-            SingleExtractionArgs,
->>>>>>> d981c7a4
+            ColumnMetadata, LengthExtractionArgs, MappingExtractionArgs, MappingIndex, MergeSource,
+            OffChainDataArgs, SingleExtractionArgs,
         },
     },
     proof_storage::{ProofKey, ProofStorage},
@@ -408,10 +399,10 @@
         Ok((
             Self {
                 value_column,
-                contract_extraction: ContractExtractionArgs {
+                contract_extraction: Some(ContractExtractionArgs {
                     slot: StorageSlot::Simple(CONTRACT_SLOT),
-                },
-                contract,
+                }),
+                contract: Some(contract),
                 source,
                 table,
             },
@@ -458,10 +449,10 @@
         Ok((
             Self {
                 value_column,
-                contract_extraction: ContractExtractionArgs {
+                contract_extraction: Some(ContractExtractionArgs {
                     slot: StorageSlot::Simple(CONTRACT_SLOT),
-                },
-                contract,
+                }),
+                contract: Some(contract),
                 source,
                 table,
             },
@@ -518,10 +509,10 @@
         Ok((
             Self {
                 value_column,
-                contract_extraction: ContractExtractionArgs {
+                contract_extraction: Some(ContractExtractionArgs {
                     slot: StorageSlot::Simple(CONTRACT_SLOT),
-                },
-                contract,
+                }),
+                contract: Some(contract),
                 source,
                 table,
             },
@@ -608,11 +599,11 @@
         const SECONDARY_INDEX_COLUMN: &str = "owner";
         const TOKEN_ID_COLUMN: &str = "token_id";
         const REMAINING_COLUMN_NAMES: [&str; 2] = ["total_supply", "conversion_rate"];
-        let secondary_index_column = ColumnInfo::PrimaryKey(SECONDARY_INDEX_COLUMN.to_string());
+        let secondary_index_column = ColumnMetadata::PrimaryKey(SECONDARY_INDEX_COLUMN.to_string());
         let non_indexed_columns = [
-            ColumnInfo::PrimaryKey(TOKEN_ID_COLUMN.to_string()),
-            ColumnInfo::NoPrimaryKey(REMAINING_COLUMN_NAMES[0].to_string()),
-            ColumnInfo::NoPrimaryKey(REMAINING_COLUMN_NAMES[1].to_string()),
+            ColumnMetadata::PrimaryKey(TOKEN_ID_COLUMN.to_string()),
+            ColumnMetadata::NoPrimaryKey(REMAINING_COLUMN_NAMES[0].to_string()),
+            ColumnMetadata::NoPrimaryKey(REMAINING_COLUMN_NAMES[1].to_string()),
         ];
         let mut off_chain_data_args = OffChainDataArgs::new(
             TABLE_NAME.to_string(),
@@ -624,13 +615,15 @@
         let columns = TableColumns {
             primary: TableColumn {
                 name: BLOCK_COLUMN_NAME.to_string(),
-                identifier: identifier_block_column(),
+                info: off_chain_data_args
+                    .compute_column_info(off_chain_data_args.primary_index_column_id()),
                 index: IndexType::Primary,
                 multiplier: false,
             },
             secondary: TableColumn {
                 name: SECONDARY_INDEX_COLUMN.to_string(),
-                identifier: off_chain_data_args.secondary_index_column_id(),
+                info: off_chain_data_args
+                    .compute_column_info(off_chain_data_args.secondary_index_column_id()),
                 index: IndexType::Secondary,
                 // here important to put false since these are not coming from any "merged" table
                 multiplier: false,
@@ -638,16 +631,18 @@
             rest: off_chain_data_args
                 .non_indexed_columns
                 .iter()
-                .map(|column_info| TableColumn {
-                    name: column_info.column_name().to_string(),
-                    identifier: off_chain_data_args.compute_column_id(column_info),
+                .map(|column_data| TableColumn {
+                    name: column_data.column_name().to_string(),
+                    info: off_chain_data_args
+                        .compute_column_info(off_chain_data_args.compute_column_id(column_data)),
                     index: IndexType::None,
                     // here important to put false since these are not coming from any "merged" table
                     multiplier: false,
                 })
                 .collect(),
         };
-
+        let row_unique_id =
+            TableRowUniqueID::OffChain(off_chain_data_args.primary_key_column_ids());
         let source = TableSource::OffChain(off_chain_data_args);
         let index_genesis_epoch = source.latest_epoch(ctx).await;
         let value_column = columns.rest[0].name.clone();
@@ -655,6 +650,7 @@
             index_genesis_epoch as u64,
             "off_chain_table".to_string(),
             columns,
+            row_unique_id,
         )
         .await;
 
@@ -693,14 +689,10 @@
                 .source
                 .random_contract_update(ctx, &self.contract, ut)
                 .await;
-<<<<<<< HEAD
-            let bn = self.source.latest_epoch(ctx).await;
-=======
             if table_row_updates.is_empty() {
                 continue;
             }
-            let bn = ctx.block_number().await as BlockPrimaryIndex;
->>>>>>> d981c7a4
+            let bn = self.source.latest_epoch(ctx).await;
             log::info!("Applying follow up updates to contract done - now at block {bn}",);
             // we first run the initial preprocessing and db creation.
             // NOTE: we don't show copy on write here - the fact of only reproving what has been
