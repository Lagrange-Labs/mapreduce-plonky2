//! Test case for local Simple contract
//! Reference `test-contracts/src/Simple.sol` for the details of Simple contract.

use anyhow::Result;
use itertools::Itertools;
use log::{debug, info};
use mp2_v1::{
    api::SlotInput,
    contract_extraction,
    indexing::{
        block::BlockPrimaryIndex,
        cell::Cell,
        row::{CellCollection, CellInfo, Row, RowTreeKey},
        ColumnID,
    },
    values_extraction::{identifier_block_column, identifier_for_value_column},
};
use ryhope::storage::RoEpochKvStorage;

use crate::common::{
    bindings::simple::Simple::{self, MappingChange, MappingOperation},
    cases::{
        contract::Contract,
        identifier_for_mapping_key_column,
        table_source::{
<<<<<<< HEAD
            single_var_slot_info, LengthExtractionArgs, MappingIndex, MappingValuesExtractionArgs,
            MergeSource, SingleValuesExtractionArgs, UniqueMappingEntry, DEFAULT_ADDRESS,
=======
            LengthExtractionArgs, MappingIndex, MappingValuesExtractionArgs, MergeSource,
            SingleValuesExtractionArgs, DEFAULT_ADDRESS,
>>>>>>> ec32679f
        },
    },
    proof_storage::{ProofKey, ProofStorage},
    rowtree::SecondaryIndexCell,
    table::{
        CellsUpdate, IndexType, IndexUpdate, Table, TableColumn, TableColumns, TreeRowUpdate,
        TreeUpdateType,
    },
    MetadataGadget, StorageSlotInfo, TableInfo, TestContext, TEST_MAX_COLUMNS,
    TEST_MAX_FIELD_PER_EVM,
};

use super::{
    super::bindings::simple::Simple::SimpleInstance, ContractExtractionArgs, TableIndexing,
    TableSource,
};
use alloy::{
    contract::private::{Network, Provider, Transport},
    primitives::{Address, U256},
    providers::ProviderBuilder,
};
use mp2_common::{
    eth::{ProofQuery, StorageSlot},
    proof::ProofWithVK,
    types::{HashOutput, ADDRESS_LEN},
    F,
};
use plonky2::field::types::Field;
use std::{assert_matches::assert_matches, str::FromStr, sync::atomic::AtomicU64};

/// Test slots for single values extraction
const SINGLE_SLOTS: [u8; 4] = [0, 1, 2, 3];
/// Define which slots is the secondary index. In this case, it's the U256
const INDEX_SLOT: u8 = 1;

/// Test slot for mapping values extraction
const MAPPING_SLOT: u8 = 4;

/// Test slot for length extraction
const LENGTH_SLOT: u8 = 1;

/// Test length value for length extraction
const LENGTH_VALUE: u8 = 2;

/// Test slot for contract extraction
const CONTRACT_SLOT: usize = 1;

/// Test slot for single Struct extractin
const SINGLE_STRUCT_SLOT: usize = 6;

/// Test slot for mapping Struct extraction
const MAPPING_STRUCT_SLOT: usize = 7;

/// Test slot for mapping of mappings extraction
const MAPPING_OF_MAPPINGS_SLOT: usize = 8;

/// human friendly name about the column containing the block number
pub(crate) const BLOCK_COLUMN_NAME: &str = "block_number";
pub(crate) const MAPPING_VALUE_COLUMN: &str = "map_value";
pub(crate) const MAPPING_KEY_COLUMN: &str = "map_key";

impl TableIndexing {
    pub fn table(&self) -> &Table {
        &self.table
    }
    pub(crate) async fn merge_table_test_case(
        ctx: &mut TestContext,
    ) -> Result<(Self, Vec<TableRowUpdate<BlockPrimaryIndex>>)> {
        // Create a provider with the wallet for contract deployment and interaction.
        let provider = ProviderBuilder::new()
            .with_recommended_fillers()
            .wallet(ctx.wallet())
            .on_http(ctx.rpc_url.parse().unwrap());

        let contract = Simple::deploy(&provider).await.unwrap();
        info!(
            "Deployed Simple contract at address: {}",
            contract.address()
        );
        let contract_address = contract.address();
        let chain_id = ctx.rpc.get_chain_id().await.unwrap();
        let contract = Contract {
            address: *contract_address,
            chain_id,
        };
        let single_source = SingleValuesExtractionArgs {
            // this test puts the mapping value as secondary index so there is no index for the
            // single variable slots.
            index_slot: None,
            slots: single_var_slot_info(contract_address, chain_id),
        };
        // to toggle off and on
        let value_as_index = true;
        let slot_input = SlotInput::new(
            MAPPING_SLOT,
            // byte_offset
            0,
            // bit_offset
            0,
            // length
            0,
            // evm_word
            0,
        );
        let value_id = identifier_for_value_column(&slot_input, contract_address, chain_id, vec![]);
        let key_id =
            identifier_for_mapping_key_column(MAPPING_SLOT, contract_address, chain_id, vec![]);
        let (mapping_index_id, mapping_index, mapping_cell_id) = match value_as_index {
            true => (value_id, MappingIndex::Value(value_id), key_id),
            false => (key_id, MappingIndex::Key(key_id), value_id),
        };

        let mapping_source = MappingValuesExtractionArgs {
            slot: MAPPING_SLOT,
            index: mapping_index,
            // at the beginning there is no mapping key inserted
            // NOTE: This array is a convenience to handle smart contract updates
            // manually, but does not need to be stored explicitely by dist system.
            mapping_keys: vec![],
        };
        let mut source = TableSource::Merge(MergeSource::new(single_source, mapping_source));
        let genesis_change = source.init_contract_data(ctx, &contract).await;
        let single_columns = SINGLE_SLOTS
            .iter()
            .enumerate()
            .filter_map(|(i, slot)| {
                let slot_input = SlotInput::new(
                    *slot, // byte_offset
                    0,     // bit_offset
                    0,     // length
                    0,     // evm_word
                    0,
                );
                let identifier =
                    identifier_for_value_column(&slot_input, contract_address, chain_id, vec![]);
                Some(TableColumn {
                    name: format!("column_{}", i),
                    identifier,
                    index: IndexType::None,
                    // ALL single columns are "multiplier" since we do tableA * D(tableB), i.e. all
                    // entries of table A are repeated for each entry of table B.
                    multiplier: true,
                })
            })
            .collect::<Vec<_>>();
        let mapping_column = vec![TableColumn {
            name: if value_as_index {
                MAPPING_KEY_COLUMN
            } else {
                MAPPING_VALUE_COLUMN
            }
            .to_string(),
            identifier: mapping_cell_id,
            index: IndexType::None,
            // here is it important to specify false to mean that the entries of table B are
            // not repeated.
            multiplier: false,
        }];
        let value_column = mapping_column[0].name.clone();
        let all_columns = [single_columns.as_slice(), mapping_column.as_slice()].concat();
        let columns = TableColumns {
            primary: TableColumn {
                name: BLOCK_COLUMN_NAME.to_string(),
                identifier: identifier_block_column(),
                index: IndexType::Primary,
                // it doesn't matter for this one since block is "outside" of the table definition
                // really, it is a special column we add
                multiplier: true,
            },
            secondary: TableColumn {
                name: if value_as_index {
                    MAPPING_VALUE_COLUMN
                } else {
                    MAPPING_KEY_COLUMN
                }
                .to_string(),
                identifier: mapping_index_id,
                index: IndexType::Secondary,
                // here is it important to specify false to mean that the entries of table B are
                // not repeated.
                multiplier: false,
            },
            rest: all_columns,
        };
        println!(
            "Table information:\n{}\n",
            serde_json::to_string_pretty(&columns)?
        );

        let indexing_genesis_block = ctx.block_number().await;
        let table = Table::new(indexing_genesis_block, "merged_table".to_string(), columns).await;
        Ok((
            Self {
                value_column,
                source: source.clone(),
                table,
                contract,
                contract_extraction: ContractExtractionArgs {
                    slot: StorageSlot::Simple(CONTRACT_SLOT),
                },
            },
            genesis_change,
        ))
    }

    pub(crate) async fn single_value_test_case(
        ctx: &mut TestContext,
    ) -> Result<(Self, Vec<TableRowUpdate<BlockPrimaryIndex>>)> {
        // Create a provider with the wallet for contract deployment and interaction.
        let provider = ProviderBuilder::new()
            .with_recommended_fillers()
            .wallet(ctx.wallet())
            .on_http(ctx.rpc_url.parse().unwrap());

        let contract = Simple::deploy(&provider).await.unwrap();
        info!(
            "Deployed Simple contract at address: {}",
            contract.address()
        );
        let contract_address = contract.address();
        let chain_id = ctx.rpc.get_chain_id().await.unwrap();
        let contract = Contract {
            address: *contract_address,
            chain_id,
        };

        let mut source = TableSource::SingleValues(SingleValuesExtractionArgs {
            index_slot: Some(INDEX_SLOT),
            slots: single_var_slot_info(contract_address, chain_id),
        });
        let genesis_updates = source.init_contract_data(ctx, &contract).await;

        let indexing_genesis_block = ctx.block_number().await;
        // Defining the columns structure of the table from the source slots
        // This is depending on what is our data source, mappings and CSV both have their o
        // own way of defining their table.
        let columns = TableColumns {
            primary: TableColumn {
                name: BLOCK_COLUMN_NAME.to_string(),
                identifier: identifier_block_column(),
                index: IndexType::Primary,
                multiplier: false,
            },
            secondary: TableColumn {
                name: "column_value".to_string(),
                identifier: identifier_for_value_column(
                    &SlotInput::new(
                        INDEX_SLOT, // byte_offset
                        0,          // bit_offset
                        0,          // length
                        0,          // evm_word
                        0,
                    ),
                    contract_address,
                    chain_id,
                    vec![],
                ),
                index: IndexType::Secondary,
                // here we put false always since these are not coming from a "merged" table
                multiplier: false,
            },
            rest: SINGLE_SLOTS
                .iter()
                .enumerate()
                .filter_map(|(i, slot)| match i {
                    _ if *slot == INDEX_SLOT => None,
                    _ => {
                        let slot_input = SlotInput::new(
                            *slot, // byte_offset
                            0,     // bit_offset
                            0,     // length
                            0,     // evm_word
                            0,
                        );
                        let identifier = identifier_for_value_column(
                            &slot_input,
                            contract_address,
                            chain_id,
                            vec![],
                        );
                        Some(TableColumn {
                            name: format!("column_{}", i),
                            identifier,
                            index: IndexType::None,
                            // here we put false always since these are not coming from a "merged" table
                            multiplier: false,
                        })
                    }
                })
                .collect::<Vec<_>>(),
        };
        let table = Table::new(indexing_genesis_block, "single_table".to_string(), columns).await;
        Ok((
            Self {
                value_column: "".to_string(),
                source: source.clone(),
                table,
                contract,
                contract_extraction: ContractExtractionArgs {
                    slot: StorageSlot::Simple(CONTRACT_SLOT),
                },
            },
            genesis_updates,
        ))
    }

    pub(crate) async fn mapping_test_case(
        ctx: &mut TestContext,
    ) -> Result<(Self, Vec<TableRowUpdate<BlockPrimaryIndex>>)> {
        // Create a provider with the wallet for contract deployment and interaction.
        let provider = ProviderBuilder::new()
            .with_recommended_fillers()
            .wallet(ctx.wallet())
            .on_http(ctx.rpc_url.parse().unwrap());

        let contract = Simple::deploy(&provider).await.unwrap();
        info!(
            "Deployed MAPPING Simple contract at address: {}",
            contract.address()
        );
        let contract_address = contract.address();
        let chain_id = ctx.rpc.get_chain_id().await.unwrap();
        // to toggle off and on
        let value_as_index = true;
        let slot_input = SlotInput::new(
            MAPPING_SLOT,
            // byte_offset
            0,
            // bit_offset
            0,
            // length
            0,
            // evm_word
            0,
        );
        let value_id = identifier_for_value_column(&slot_input, contract_address, chain_id, vec![]);
        let key_id =
            identifier_for_mapping_key_column(MAPPING_SLOT, contract_address, chain_id, vec![]);
        let (index_identifier, mapping_index, cell_identifier) = match value_as_index {
            true => (value_id, MappingIndex::Value(value_id), key_id),
            false => (key_id, MappingIndex::Key(key_id), value_id),
        };

        // mapping(uint256 => address) public m1
        let mapping_args = MappingValuesExtractionArgs {
            slot: MAPPING_SLOT,
            index: mapping_index,
            // at the beginning there is no mapping key inserted
            // NOTE: This array is a convenience to handle smart contract updates
            // manually, but does not need to be stored explicitely by dist system.
            mapping_keys: vec![],
        };

        let mut source = TableSource::Mapping((
            mapping_args,
            Some(LengthExtractionArgs {
                slot: LENGTH_SLOT,
                value: LENGTH_VALUE,
            }),
        ));
        let contract = Contract {
            address: *contract_address,
            chain_id,
        };

        let table_row_updates = source.init_contract_data(ctx, &contract).await;
        // Defining the columns structure of the table from the source slots
        // This is depending on what is our data source, mappings and CSV both have their o
        // own way of defining their table.
        let columns = TableColumns {
            primary: TableColumn {
                name: BLOCK_COLUMN_NAME.to_string(),
                identifier: identifier_block_column(),
                index: IndexType::Primary,
                multiplier: false,
            },
            secondary: TableColumn {
                name: if value_as_index {
                    MAPPING_VALUE_COLUMN
                } else {
                    MAPPING_KEY_COLUMN
                }
                .to_string(),
                identifier: index_identifier,
                index: IndexType::Secondary,
                // here important to put false since these are not coming from any "merged" table
                multiplier: false,
            },
            rest: vec![TableColumn {
                name: if value_as_index {
                    MAPPING_KEY_COLUMN
                } else {
                    MAPPING_VALUE_COLUMN
                }
                .to_string(),
                identifier: cell_identifier,
                index: IndexType::None,
                // here important to put false since these are not coming from any "merged" table
                multiplier: false,
            }],
        };
        let value_column = columns.rest[0].name.clone();
        debug!("MAPPING ZK COLUMNS -> {:?}", columns);
        let index_genesis_block = ctx.block_number().await;
        let table = Table::new(index_genesis_block, "mapping_table".to_string(), columns).await;

        Ok((
            Self {
                value_column,
                contract_extraction: ContractExtractionArgs {
                    slot: StorageSlot::Simple(CONTRACT_SLOT),
                },
                contract,
                source,
                table,
            },
            table_row_updates,
        ))
    }

    pub async fn run(
        &mut self,
        ctx: &mut TestContext,
        genesis_change: Vec<TableRowUpdate<BlockPrimaryIndex>>,
        changes: Vec<ChangeType>,
    ) -> Result<()> {
        // Call the contract function to set the test data.
        log::info!("Applying initial updates to contract done");
        let bn = ctx.block_number().await as BlockPrimaryIndex;

        // we first run the initial preprocessing and db creation.
        let metadata_hash = self.run_mpt_preprocessing(ctx, bn).await?;
        // then we run the creation of our tree
        self.run_lagrange_preprocessing(ctx, bn, genesis_change, &metadata_hash)
            .await?;

        log::info!("FIRST block {bn} finished proving. Moving on to update",);

        for ut in changes {
            let table_row_updates = self
                .source
                .random_contract_update(ctx, &self.contract, ut)
                .await;
            let bn = ctx.block_number().await as BlockPrimaryIndex;
            log::info!("Applying follow up updates to contract done - now at block {bn}",);
            // we first run the initial preprocessing and db creation.
            // NOTE: we don't show copy on write here - the fact of only reproving what has been
            // updated, as this is not new from v0.
            // TODO: implement copy on write mechanism for MPT
            let metadata_hash = self.run_mpt_preprocessing(ctx, bn).await?;
            self.run_lagrange_preprocessing(ctx, bn, table_row_updates, &metadata_hash)
                .await?;
        }
        Ok(())
    }

    // separate function only dealing with preprocesisng MPT proofs
    // This function is "generic" as it can table a table description
    async fn run_lagrange_preprocessing(
        &mut self,
        ctx: &mut TestContext,
        bn: BlockPrimaryIndex,
        // Note there is only one entry for a single variable update, but multiple for mappings for
        // example
        updates: Vec<TableRowUpdate<BlockPrimaryIndex>>,
        expected_metadata_hash: &HashOutput,
    ) -> Result<()> {
        let current_block = ctx.block_number().await;
        // apply the new cells to the trees
        // NOTE ONLY the rest of the cells, not including the secondary one !
        let mut rows_update = Vec::new();
        for row_update in updates {
            let tree_update = match row_update {
                TableRowUpdate::Insertion(ref new_cells, _) => {
                    let tree_update = self
                        .table
                        .apply_cells_update(new_cells.clone(), TreeUpdateType::Insertion)
                        .await
                        .expect("can't insert in cells tree");
                    // it may be an insertion where the cells already existed before ("delete  +
                    // insertio" = update on secondary index value) so we first fetch the previous
                    // cells collection and merge with the new one. THis allows us to not having
                    // the reprove the cells tree from scratch in that case !
                    // NOTE: this assume we go over the current row tree
                    let previous_row = match new_cells.previous_row_key != Default::default() {
                        true => Row {
                            k: new_cells.previous_row_key.clone(),
                            payload: self.table.row.fetch(&new_cells.previous_row_key).await,
                        },
                        false => Row::default(),
                    };
                    let new_cell_collection = row_update.updated_cells_collection(
                        self.table.columns.secondary_column().identifier,
                        bn,
                        &previous_row.payload.cells,
                    );
                    let new_row_key = tree_update.new_row_key.clone();
                    let row_payload = ctx
                        .prove_cells_tree(
                            &self.table,
                            current_block as usize,
                            previous_row,
                            new_cell_collection,
                            tree_update,
                        )
                        .await;
                    TreeRowUpdate::Insertion(Row {
                        k: new_row_key,
                        payload: row_payload,
                    })
                }
                TableRowUpdate::Update(ref new_cells) => {
                    let tree_update = self
                        .table
                        .apply_cells_update(new_cells.clone(), TreeUpdateType::Update)
                        .await
                        .expect("can't insert in cells tree");
                    // fetch all the current cells, merge with the new modified ones
                    let old_row = self
                        .table
                        .row
                        .try_fetch(&new_cells.previous_row_key)
                        .await
                        .expect("unable to find previous row");
                    let new_cell_collection = row_update.updated_cells_collection(
                        self.table.columns.secondary_column().identifier,
                        bn,
                        &old_row.cells,
                    );
                    let new_row_key = tree_update.new_row_key.clone();
                    let row_payload = ctx
                        .prove_cells_tree(
                            &self.table,
                            current_block as usize,
                            Row {
                                k: new_cells.previous_row_key.clone(),
                                payload: old_row,
                            },
                            new_cell_collection,
                            tree_update,
                        )
                        .await;
                    TreeRowUpdate::Update(Row {
                        k: new_row_key,
                        payload: row_payload,
                    })
                }
                // in this case, the translation is stupid but TreeRowUpdate contains different
                // values than TableRowUpdate. The latter is only related to tree information,
                // containing output of previous steps, the former is only created from the updates
                // of a table, this is the source.
                TableRowUpdate::Deletion(k) => TreeRowUpdate::Deletion(k.clone()),
            };
            rows_update.push(tree_update);
        }
        info!("Generated final CELLs tree proofs for block {current_block}");
        let updates = self.table.apply_row_update(bn, rows_update).await?;
        info!("Applied updates to row tree");
        let index_node = ctx
            .prove_update_row_tree(bn, &self.table, updates)
            .await
            .expect("unable to prove row tree");
        info!("Generated final ROWs tree proofs for block {current_block}");

        // NOTE the reason we separate and use block number as IndexTreeKey is because this index
        // could be different if we were using NOT block number. It should be the index of the
        // enumeration, something that may arise during the query when building a result tree.
        // NOTE2: There is no "init" field here since we _always_ insert in the index tree by
        // definition. This is a core assumption we currently have and that will not change in the
        // short term.
        let index_update = IndexUpdate {
            added_index: (bn, index_node),
        };
        let updates = self
            .table
            .apply_index_update(index_update)
            .await
            .expect("can't update index tree");
        info!("Applied updates to index tree for block {current_block}");
        let _root_proof_key = ctx
            .prove_update_index_tree(bn, &self.table, updates.plan)
            .await;
        info!("Generated final BLOCK tree proofs for block {current_block}");
        let _ = ctx
            .prove_ivc(
                &self.table.public_name,
                bn,
                &self.table.index,
                expected_metadata_hash,
            )
            .await;
        info!("Generated final IVC proof for block {}", current_block,);

        Ok(())
    }

    // separate function only dealing with preprocessing MPT proofs
    async fn run_mpt_preprocessing(
        &self,
        ctx: &mut TestContext,
        bn: BlockPrimaryIndex,
    ) -> Result<HashOutput> {
        let contract_proof_key = ProofKey::ContractExtraction((self.contract.address, bn));
        let contract_proof = match ctx.storage.get_proof_exact(&contract_proof_key) {
            Ok(proof) => {
                info!(
                    "Loaded Contract Extraction (C.3) proof for block number {}",
                    bn
                );
                proof
            }
            Err(_) => {
                let contract_proof = ctx
                    .prove_contract_extraction(
                        &self.contract.address,
                        self.contract_extraction.slot.clone(),
                        bn,
                    )
                    .await;
                ctx.storage
                    .store_proof(contract_proof_key, contract_proof.clone())?;
                info!(
                    "Generated Contract Extraction (C.3) proof for block number {}",
                    bn
                );
                {
                    let pvk = ProofWithVK::deserialize(&contract_proof)?;
                    let pis =
                        contract_extraction::PublicInputs::from_slice(&pvk.proof().public_inputs);
                    debug!(
                        " CONTRACT storage root pis.storage_root() {:?}",
                        hex::encode(
                            &pis.root_hash_field()
                                .into_iter()
                                .map(|u| u.to_be_bytes())
                                .flatten()
                                .collect::<Vec<_>>()
                        )
                    );
                }
                contract_proof
            }
        };

        // We look if block proof has already been generated for this block
        // since it is the same between proofs
        let block_proof_key = ProofKey::BlockExtraction(bn as BlockPrimaryIndex);
        let block_proof = match ctx.storage.get_proof_exact(&block_proof_key) {
            Ok(proof) => {
                info!(
                    "Loaded Block Extraction (C.4) proof for block number {}",
                    bn
                );
                proof
            }
            Err(_) => {
                let proof = ctx
                    .prove_block_extraction(bn as BlockPrimaryIndex)
                    .await
                    .unwrap();
                ctx.storage.store_proof(block_proof_key, proof.clone())?;
                info!(
                    "Generated Block Extraction (C.4) proof for block number {}",
                    bn
                );
                proof
            }
        };

        let table_id = &self.table.public_name.clone();
        // we construct the proof key for both mappings and single variable in the same way since
        // it is derived from the table id which should be different for any tables we create.
        let value_key = ProofKey::ValueExtraction((table_id.clone(), bn as BlockPrimaryIndex));
        // final extraction for single variables combining the different proofs generated before
        let final_key = ProofKey::FinalExtraction((table_id.clone(), bn as BlockPrimaryIndex));
        let (extraction, metadata_hash) = self
            .source
            .generate_extraction_proof_inputs(ctx, &self.contract, value_key)
            .await?;
        // no need to generate it if it's already present
        if ctx.storage.get_proof_exact(&final_key).is_err() {
            let proof = ctx
                .prove_final_extraction(contract_proof, block_proof, extraction)
                .await
                .unwrap();
            ctx.storage
                .store_proof(final_key, proof.clone())
                .expect("unable to save in storage?");
            info!("Generated Final Extraction (C.5.1) proof for block {bn}");
        }
        info!("Generated ALL MPT preprocessing proofs for block {bn}");
        Ok(metadata_hash)
    }
}

#[derive(Clone, Debug)]
pub enum UpdateSimpleStorage {
    Single(SimpleSingleValue),
    Mapping(Vec<MappingUpdate>),
}

/// Represents the update that can come from the chain
#[derive(Clone, Debug)]
pub enum MappingUpdate {
    // key, value
    Deletion(U256, U256),
    // key, previous_value, new_value
    Update(U256, U256, U256),
    // key, value
    Insertion(U256, U256),
}

/// passing form the rust type to the solidity type
impl From<&MappingUpdate> for MappingOperation {
    fn from(value: &MappingUpdate) -> Self {
        Self::from(match value {
            MappingUpdate::Deletion(_, _) => 0,
            MappingUpdate::Update(_, _, _) => 1,
            MappingUpdate::Insertion(_, _) => 2,
        })
    }
}

#[derive(Clone, Debug)]
pub struct SimpleSingleValue {
    pub(crate) s1: bool,
    pub(crate) s2: U256,
    pub(crate) s3: String,
    pub(crate) s4: Address,
}

impl UpdateSimpleStorage {
    // This function applies the update in _one_ transaction so that Anvil only moves by one block
    // so we can test the "subsequent block"
    pub async fn apply_to<T: Transport + Clone, P: Provider<T, N>, N: Network>(
        &self,
        contract: &SimpleInstance<T, P, N>,
    ) {
        match self {
            UpdateSimpleStorage::Single(ref single) => {
                Self::update_single_values(contract, single).await
            }
            UpdateSimpleStorage::Mapping(ref updates) => {
                Self::update_mapping_values(contract, updates).await
            }
        }
    }

    async fn update_single_values<T: Transport + Clone, P: Provider<T, N>, N: Network>(
        contract: &SimpleInstance<T, P, N>,
        values: &SimpleSingleValue,
    ) {
        let b = contract.setSimples(values.s1, values.s2, values.s3.clone(), values.s4);
        b.send().await.unwrap().watch().await.unwrap();
        log::info!("Updated simple contract single values");
    }

    async fn update_mapping_values<T: Transport + Clone, P: Provider<T, N>, N: Network>(
        contract: &SimpleInstance<T, P, N>,
        values: &[MappingUpdate],
    ) {
        let contract_changes = values
            .iter()
            .map(|tuple| {
                let op: MappingOperation = tuple.into();
                let (k, v) = match tuple {
                    MappingUpdate::Deletion(k, _) => (*k, *DEFAULT_ADDRESS),
                    MappingUpdate::Update(k, _, v) | MappingUpdate::Insertion(k, v) => {
                        (*k, Address::from_slice(&v.to_be_bytes_trimmed_vec()))
                    }
                };
                MappingChange {
                    key: k,
                    value: v,
                    operation: op.into(),
                }
            })
            .collect::<Vec<_>>();

        let b = contract.changeMapping(contract_changes);
        b.send().await.unwrap().watch().await.unwrap();
        {
            // sanity check
            for op in values {
                match op {
                    MappingUpdate::Deletion(k, _) => {
                        let res = contract.m1(*k).call().await.unwrap();
                        let vu: U256 = res._0.into_word().into();
                        let is_correct = vu == U256::from(0);
                        assert!(is_correct, "key deletion not correct on contract");
                    }
                    MappingUpdate::Insertion(k, v) => {
                        let res = contract.m1(*k).call().await.unwrap();
                        let newv: U256 = res._0.into_word().into();
                        let is_correct = newv == *v;
                        assert!(is_correct, "key insertion not correct on contract");
                    }
                    MappingUpdate::Update(k, _, v) => {
                        let res = contract.m1(*k).call().await.unwrap();
                        let newv: U256 = res._0.into_word().into();
                        let is_correct = newv == *v;
                        assert!(is_correct, "KEY Updated, new value valid ? {is_correct}");
                    }
                }
            }
        }
        log::info!("Updated simple contract single values");
    }
}

#[derive(Clone, Debug)]
pub enum ChangeType {
    Deletion,
    Insertion,
    Update(UpdateType),
    Silent,
}

#[derive(Clone, Debug)]
pub enum UpdateType {
    SecondaryIndex,
    Rest,
}

/// Represents in a generic way the value present in a row from a table
/// TODO: add the first index in generic way as well for CSV
#[derive(Default, Clone, Debug, PartialEq, Eq)]
pub struct TableRowValues<PrimaryIndex> {
    // cells without the secondary index
    pub current_cells: Vec<Cell>,
    pub current_secondary: Option<SecondaryIndexCell>,
    pub primary: PrimaryIndex,
}

impl<PrimaryIndex: Clone + Default + PartialEq + Eq> TableRowValues<PrimaryIndex> {
    // Compute the update from the current values and the new values
    // NOTE: if the table doesn't have a secondary index, the table row update will have all row
    // keys set to default. This must later be fixed before "sending" this to the update table
    // logic. This only happens for merge table. After this call, the secondary index is then
    // fixed.
    pub fn compute_update(&self, new: &Self) -> Vec<TableRowUpdate<PrimaryIndex>> {
        // this is initialization
        if self == &Self::default() {
            let cells_update = CellsUpdate {
                previous_row_key: RowTreeKey::default(),
                new_row_key: (new.current_secondary.clone().unwrap_or_default()).into(),
                updated_cells: new.current_cells.clone(),
                primary: new.primary.clone(),
            };
            return vec![TableRowUpdate::Insertion(
                cells_update,
                new.current_secondary.clone().unwrap_or_default(),
            )];
        }
        let new_secondary = new.current_secondary.clone().unwrap_or_default();
        let previous_secondary = self.current_secondary.clone().unwrap_or_default();

        // the cells columns are fixed so we can compare
        assert!(self.current_cells.len() == new.current_cells.len());
        let updated_cells = self
            .current_cells
            .iter()
            .filter_map(|current| {
                let new = new
                    .current_cells
                    .iter()
                    .find(|new| current.identifier() == new.identifier())
                    .expect("missing cell");
                if new.value() != current.value() {
                    // there is an update!
                    Some(new.clone())
                } else {
                    None
                }
            })
            .collect::<Vec<_>>();
        let cells_update = CellsUpdate {
            // Both keys may be the same if the secondary index value
            // did not change
            new_row_key: (&new_secondary).into(),
            previous_row_key: (&previous_secondary).into(),
            updated_cells,
            primary: new.primary.clone(),
        };

        assert!(
            previous_secondary.cell().identifier() == new_secondary.cell().identifier(),
            "ids are different between updates?"
        );
        assert!(
            previous_secondary.rest() == new_secondary.rest(),
            "computing update from different row"
        );
        match previous_secondary.cell() != new_secondary.cell() {
            true => vec![
                // We first delete then insert a new row in the case of a secondary index value
                // change
                TableRowUpdate::Deletion(previous_secondary.into()),
                TableRowUpdate::Insertion(cells_update, new_secondary.clone()),
            ],
            // no update on the secondary index value
            false if !cells_update.updated_cells.is_empty() => {
                vec![TableRowUpdate::Update(cells_update)]
            }
            false => {
                vec![]
            }
        }
    }
}

/// The structure representing the updates that have happened on a table
/// This is computed from the update of a contract in the case of the current test, but
/// should be given directly in case of CSV file.
#[derive(Clone, Debug)]
pub enum TableRowUpdate<PrimaryIndex> {
    /// A row to be deleted
    Deletion(RowTreeKey),
    /// NOTE : this only includes changes on the regular non indexed cells.
    /// This must NOT include an update on the secondary index value
    /// A new secondary index value is translated to a deletion and then a new insert
    /// since that is what must happen at the tree level where we delete the node corresponding to
    /// the previous secondary index value.
    Update(CellsUpdate<PrimaryIndex>),
    /// Used to insert a new row from scratch
    Insertion(CellsUpdate<PrimaryIndex>, SecondaryIndexCell),
}

impl<PrimaryIndex> TableRowUpdate<PrimaryIndex>
where
    PrimaryIndex: PartialEq + Eq + Default + Clone + Default,
{
    // Returns the full cell collection to put inside the JSON row payload
    fn updated_cells_collection(
        &self,
        secondary_column: ColumnID,
        new_primary: PrimaryIndex,
        previous: &CellCollection<PrimaryIndex>,
    ) -> CellCollection<PrimaryIndex> {
        let new_cells = CellCollection(
            match self {
                TableRowUpdate::Deletion(_) => vec![],
                TableRowUpdate::Insertion(cells, index) => {
                    let rest = cells.updated_cells.clone();
                    // we want the new secondary index value to put inside the CellCollection of the JSON
                    // at the first position
                    let mut full = vec![index.cell()];
                    full.extend(rest);
                    full
                }
                TableRowUpdate::Update(cells) => cells.updated_cells.clone(),
            }
            .into_iter()
            .map(|c| {
                (
                    c.identifier(),
                    CellInfo {
                        primary: new_primary.clone(),
                        value: c.value(),
                    },
                )
            })
            .collect(),
        );

        let mut new_collection = previous.merge_with_update(&new_cells);
        let mut secondary_cell = new_collection
            .find_by_column(secondary_column)
            .expect("new collection should have secondary index")
            .clone();
        // NOTE: ! we _always_ update the new primary of a row that is being updated, since we are
        // always reproving it !
        secondary_cell.primary = new_primary;
        new_collection.update_column(secondary_column, secondary_cell);
        new_collection
    }
}

impl TableIndexing {
    pub fn table_info(&self) -> TableInfo {
        TableInfo {
            public_name: self.table.public_name.clone(),
            value_column: self.value_column.clone(),
            chain_id: self.contract.chain_id,
            columns: self.table.columns.clone(),
            contract_address: self.contract.address,
            source: self.source.clone(),
        }
    }
}<|MERGE_RESOLUTION|>--- conflicted
+++ resolved
@@ -23,13 +23,8 @@
         contract::Contract,
         identifier_for_mapping_key_column,
         table_source::{
-<<<<<<< HEAD
             single_var_slot_info, LengthExtractionArgs, MappingIndex, MappingValuesExtractionArgs,
             MergeSource, SingleValuesExtractionArgs, UniqueMappingEntry, DEFAULT_ADDRESS,
-=======
-            LengthExtractionArgs, MappingIndex, MappingValuesExtractionArgs, MergeSource,
-            SingleValuesExtractionArgs, DEFAULT_ADDRESS,
->>>>>>> ec32679f
         },
     },
     proof_storage::{ProofKey, ProofStorage},
