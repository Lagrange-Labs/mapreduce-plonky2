--- conflicted
+++ resolved
@@ -66,17 +66,11 @@
 /// Test slot for mapping Struct extraction
 const MAPPING_STRUCT_SLOT: usize = 8;
 
-<<<<<<< HEAD
 /// Test slot for mapping of single value mappings extraction
 pub(crate) const MAPPING_OF_SINGLE_VALUE_MAPPINGS_SLOT: u8 = 9;
 
 /// Test slot for mapping of struct mappings extraction
 pub(crate) const MAPPING_OF_STRUCT_MAPPINGS_SLOT: u8 = 10;
-=======
-/// Test slot for mapping of mappings extraction
-#[allow(dead_code)]
-const MAPPING_OF_MAPPINGS_SLOT: usize = 9;
->>>>>>> 47a5784c
 
 /// human friendly name about the column containing the block number
 pub(crate) const BLOCK_COLUMN_NAME: &str = "block_number";
