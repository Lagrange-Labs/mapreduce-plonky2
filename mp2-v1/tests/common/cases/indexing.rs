//! Test case for local Simple contract
//! Reference `test-contracts/src/Simple.sol` for the details of Simple contract.

<<<<<<< HEAD
use anyhow::Result;
use itertools::Itertools;
=======
>>>>>>> 936738c4
use log::{debug, info};
use mp2_v1::{
    api::SlotInput,
    contract_extraction,
    indexing::{
        block::BlockPrimaryIndex,
        cell::Cell,
        row::{CellCollection, CellInfo, Row, RowTreeKey},
        ColumnID,
    },
    values_extraction::{identifier_block_column, identifier_for_value_column},
};
use ryhope::storage::RoEpochKvStorage;

use crate::common::{
    bindings::simple::Simple::{self, MappingChange, MappingOperation},
    cases::{
        contract::Contract,
        identifier_for_mapping_key_column,
        table_source::{
            single_var_slot_info, LengthExtractionArgs, MappingIndex, MappingValuesExtractionArgs,
            MergeSource, SingleValuesExtractionArgs, UniqueMappingEntry, DEFAULT_ADDRESS,
        },
    },
    proof_storage::{ProofKey, ProofStorage},
    rowtree::SecondaryIndexCell,
    table::{
        CellsUpdate, IndexType, IndexUpdate, Table, TableColumn, TableColumns, TreeRowUpdate,
        TreeUpdateType,
    },
    MetadataGadget, StorageSlotInfo, TableInfo, TestContext, TEST_MAX_COLUMNS,
    TEST_MAX_FIELD_PER_EVM,
};

use super::{
    super::bindings::simple::Simple::SimpleInstance, ContractExtractionArgs, TableIndexing,
    TableSource,
};
use alloy::{
    contract::private::{Network, Provider, Transport},
    primitives::{Address, U256},
    providers::ProviderBuilder,
};
use mp2_common::{
    eth::{ProofQuery, StorageSlot},
    proof::ProofWithVK,
    types::{HashOutput, ADDRESS_LEN},
    F,
};
use plonky2::field::types::Field;
use std::{assert_matches::assert_matches, str::FromStr, sync::atomic::AtomicU64};

/// Test slots for single values extraction
const SINGLE_SLOTS: [u8; 4] = [0, 1, 2, 3];
/// Define which slots is the secondary index. In this case, it's the U256
const INDEX_SLOT: u8 = 1;

/// Test slot for mapping values extraction
const MAPPING_SLOT: u8 = 4;

/// Test slot for length extraction
const LENGTH_SLOT: u8 = 1;

/// Test length value for length extraction
const LENGTH_VALUE: u8 = 2;

/// Test slot for contract extraction
const CONTRACT_SLOT: usize = 1;

/// Test slot for single Struct extractin
const SINGLE_STRUCT_SLOT: usize = 6;

/// Test slot for mapping Struct extraction
const MAPPING_STRUCT_SLOT: usize = 7;

/// Test slot for mapping of mappings extraction
const MAPPING_OF_MAPPINGS_SLOT: usize = 8;

/// human friendly name about the column containing the block number
pub(crate) const BLOCK_COLUMN_NAME: &str = "block_number";
pub(crate) const MAPPING_VALUE_COLUMN: &str = "map_value";
pub(crate) const MAPPING_KEY_COLUMN: &str = "map_key";

impl TableIndexing {
    pub(crate) async fn merge_table_test_case(
        ctx: &mut TestContext,
    ) -> anyhow::Result<(Self, Vec<TableRowUpdate<BlockPrimaryIndex>>)> {
        // Create a provider with the wallet for contract deployment and interaction.
        let provider = ProviderBuilder::new()
            .with_recommended_fillers()
            .wallet(ctx.wallet())
            .on_http(ctx.rpc_url.parse().unwrap());

        let contract = Simple::deploy(&provider).await.unwrap();
        info!(
            "Deployed Simple contract at address: {}",
            contract.address()
        );
        let contract_address = contract.address();
        let chain_id = ctx.rpc.get_chain_id().await.unwrap();
        let contract = Contract {
            address: *contract_address,
            chain_id,
        };
        let single_source = SingleValuesExtractionArgs {
            // this test puts the mapping value as secondary index so there is no index for the
            // single variable slots.
            index_slot: None,
            slots: single_var_slot_info(contract_address, chain_id),
        };
        // to toggle off and on
        let value_as_index = true;
        let slot_input = SlotInput::new(
            MAPPING_SLOT,
            // byte_offset
            0,
            // bit_offset
            0,
            // length
            0,
            // evm_word
            0,
        );
        let value_id = identifier_for_value_column(&slot_input, contract_address, chain_id, vec![]);
        let key_id =
            identifier_for_mapping_key_column(MAPPING_SLOT, contract_address, chain_id, vec![]);
        let (mapping_index_id, mapping_index, mapping_cell_id) = match value_as_index {
            true => (value_id, MappingIndex::Value(value_id), key_id),
            false => (key_id, MappingIndex::Key(key_id), value_id),
        };

        let mapping_source = MappingValuesExtractionArgs {
            slot: MAPPING_SLOT,
            index: mapping_index,
            // at the beginning there is no mapping key inserted
            // NOTE: This array is a convenience to handle smart contract updates
            // manually, but does not need to be stored explicitely by dist system.
            mapping_keys: vec![],
        };
        let mut source = TableSource::Merge(MergeSource::new(single_source, mapping_source));
        let genesis_change = source.init_contract_data(ctx, &contract).await;
        let single_columns = SINGLE_SLOTS
            .iter()
            .enumerate()
            .filter_map(|(i, slot)| {
                let slot_input = SlotInput::new(
                    *slot, // byte_offset
                    0,     // bit_offset
                    0,     // length
                    0,     // evm_word
                    0,
                );
                let identifier =
                    identifier_for_value_column(&slot_input, contract_address, chain_id, vec![]);
                Some(TableColumn {
                    name: format!("column_{}", i),
                    identifier,
                    index: IndexType::None,
                    // ALL single columns are "multiplier" since we do tableA * D(tableB), i.e. all
                    // entries of table A are repeated for each entry of table B.
                    multiplier: true,
                })
            })
            .collect::<Vec<_>>();
        let mapping_column = vec![TableColumn {
            name: if value_as_index {
                MAPPING_KEY_COLUMN
            } else {
                MAPPING_VALUE_COLUMN
            }
            .to_string(),
            identifier: mapping_cell_id,
            index: IndexType::None,
            // here is it important to specify false to mean that the entries of table B are
            // not repeated.
            multiplier: false,
        }];
        let value_column = mapping_column[0].name.clone();
        let all_columns = [single_columns.as_slice(), mapping_column.as_slice()].concat();
        let columns = TableColumns {
            primary: TableColumn {
                name: BLOCK_COLUMN_NAME.to_string(),
                identifier: identifier_block_column(),
                index: IndexType::Primary,
                // it doesn't matter for this one since block is "outside" of the table definition
                // really, it is a special column we add
                multiplier: true,
            },
            secondary: TableColumn {
                name: if value_as_index {
                    MAPPING_VALUE_COLUMN
                } else {
                    MAPPING_KEY_COLUMN
                }
                .to_string(),
                identifier: mapping_index_id,
                index: IndexType::Secondary,
                // here is it important to specify false to mean that the entries of table B are
                // not repeated.
                multiplier: false,
            },
            rest: all_columns,
        };
        println!(
            "Table information:\n{}\n",
            serde_json::to_string_pretty(&columns)?
        );

        let indexing_genesis_block = ctx.block_number().await;
        let table = Table::new(indexing_genesis_block, "merged_table".to_string(), columns).await;
        Ok((
            Self {
                value_column,
                source: source.clone(),
                table,
                contract,
                contract_extraction: ContractExtractionArgs {
                    slot: StorageSlot::Simple(CONTRACT_SLOT),
                },
            },
            genesis_change,
        ))
    }

    pub(crate) async fn single_value_test_case(
        ctx: &mut TestContext,
    ) -> anyhow::Result<(Self, Vec<TableRowUpdate<BlockPrimaryIndex>>)> {
        // Create a provider with the wallet for contract deployment and interaction.
        let provider = ProviderBuilder::new()
            .with_recommended_fillers()
            .wallet(ctx.wallet())
            .on_http(ctx.rpc_url.parse().unwrap());

        let contract = Simple::deploy(&provider).await.unwrap();
        info!(
            "Deployed Simple contract at address: {}",
            contract.address()
        );
        let contract_address = contract.address();
        let chain_id = ctx.rpc.get_chain_id().await.unwrap();
        let contract = Contract {
            address: *contract_address,
            chain_id,
        };

        let mut source = TableSource::SingleValues(SingleValuesExtractionArgs {
            index_slot: Some(INDEX_SLOT),
            slots: single_var_slot_info(contract_address, chain_id),
        });
        let genesis_updates = source.init_contract_data(ctx, &contract).await;

        let indexing_genesis_block = ctx.block_number().await;
        // Defining the columns structure of the table from the source slots
        // This is depending on what is our data source, mappings and CSV both have their o
        // own way of defining their table.
        let columns = TableColumns {
            primary: TableColumn {
                name: BLOCK_COLUMN_NAME.to_string(),
                identifier: identifier_block_column(),
                index: IndexType::Primary,
                multiplier: false,
            },
            secondary: TableColumn {
                name: "column_value".to_string(),
                identifier: identifier_for_value_column(
                    &SlotInput::new(
                        INDEX_SLOT, // byte_offset
                        0,          // bit_offset
                        0,          // length
                        0,          // evm_word
                        0,
                    ),
                    contract_address,
                    chain_id,
                    vec![],
                ),
                index: IndexType::Secondary,
                // here we put false always since these are not coming from a "merged" table
                multiplier: false,
            },
            rest: SINGLE_SLOTS
                .iter()
                .enumerate()
                .filter_map(|(i, slot)| match i {
                    _ if *slot == INDEX_SLOT => None,
                    _ => {
                        let slot_input = SlotInput::new(
                            *slot, // byte_offset
                            0,     // bit_offset
                            0,     // length
                            0,     // evm_word
                            0,
                        );
                        let identifier = identifier_for_value_column(
                            &slot_input,
                            contract_address,
                            chain_id,
                            vec![],
                        );
                        Some(TableColumn {
                            name: format!("column_{}", i),
                            identifier,
                            index: IndexType::None,
                            // here we put false always since these are not coming from a "merged" table
                            multiplier: false,
                        })
                    }
                })
                .collect::<Vec<_>>(),
        };
        let table = Table::new(indexing_genesis_block, "single_table".to_string(), columns).await;
        Ok((
            Self {
                value_column: "".to_string(),
                source: source.clone(),
                table,
                contract,
                contract_extraction: ContractExtractionArgs {
                    slot: StorageSlot::Simple(CONTRACT_SLOT),
                },
            },
            genesis_updates,
        ))
    }

    pub(crate) async fn mapping_test_case(
        ctx: &mut TestContext,
    ) -> anyhow::Result<(Self, Vec<TableRowUpdate<BlockPrimaryIndex>>)> {
        // Create a provider with the wallet for contract deployment and interaction.
        let provider = ProviderBuilder::new()
            .with_recommended_fillers()
            .wallet(ctx.wallet())
            .on_http(ctx.rpc_url.parse().unwrap());

        let contract = Simple::deploy(&provider).await.unwrap();
        info!(
            "Deployed MAPPING Simple contract at address: {}",
            contract.address()
        );
        let contract_address = contract.address();
        let chain_id = ctx.rpc.get_chain_id().await.unwrap();
        // to toggle off and on
        let value_as_index = true;
        let slot_input = SlotInput::new(
            MAPPING_SLOT,
            // byte_offset
            0,
            // bit_offset
            0,
            // length
            0,
            // evm_word
            0,
        );
        let value_id = identifier_for_value_column(&slot_input, contract_address, chain_id, vec![]);
        let key_id =
            identifier_for_mapping_key_column(MAPPING_SLOT, contract_address, chain_id, vec![]);
        let (index_identifier, mapping_index, cell_identifier) = match value_as_index {
            true => (value_id, MappingIndex::Value(value_id), key_id),
            false => (key_id, MappingIndex::Key(key_id), value_id),
        };

        // mapping(uint256 => address) public m1
        let mapping_args = MappingValuesExtractionArgs {
            slot: MAPPING_SLOT,
            index: mapping_index,
            // at the beginning there is no mapping key inserted
            // NOTE: This array is a convenience to handle smart contract updates
            // manually, but does not need to be stored explicitely by dist system.
            mapping_keys: vec![],
        };

        let mut source = TableSource::Mapping((
            mapping_args,
            Some(LengthExtractionArgs {
                slot: LENGTH_SLOT,
                value: LENGTH_VALUE,
            }),
        ));
        let contract = Contract {
            address: *contract_address,
            chain_id,
        };

        let table_row_updates = source.init_contract_data(ctx, &contract).await;
        // Defining the columns structure of the table from the source slots
        // This is depending on what is our data source, mappings and CSV both have their o
        // own way of defining their table.
        let columns = TableColumns {
            primary: TableColumn {
                name: BLOCK_COLUMN_NAME.to_string(),
                identifier: identifier_block_column(),
                index: IndexType::Primary,
                multiplier: false,
            },
            secondary: TableColumn {
                name: if value_as_index {
                    MAPPING_VALUE_COLUMN
                } else {
                    MAPPING_KEY_COLUMN
                }
                .to_string(),
                identifier: index_identifier,
                index: IndexType::Secondary,
                // here important to put false since these are not coming from any "merged" table
                multiplier: false,
            },
            rest: vec![TableColumn {
                name: if value_as_index {
                    MAPPING_KEY_COLUMN
                } else {
                    MAPPING_VALUE_COLUMN
                }
                .to_string(),
                identifier: cell_identifier,
                index: IndexType::None,
                // here important to put false since these are not coming from any "merged" table
                multiplier: false,
            }],
        };
        let value_column = columns.rest[0].name.clone();
        debug!("MAPPING ZK COLUMNS -> {:?}", columns);
        let index_genesis_block = ctx.block_number().await;
        let table = Table::new(index_genesis_block, "mapping_table".to_string(), columns).await;

        Ok((
            Self {
                value_column,
                contract_extraction: ContractExtractionArgs {
                    slot: StorageSlot::Simple(CONTRACT_SLOT),
                },
                contract,
                source,
                table,
            },
            table_row_updates,
        ))
    }

    pub async fn run(
        &mut self,
        ctx: &mut TestContext,
        genesis_change: Vec<TableRowUpdate<BlockPrimaryIndex>>,
        changes: Vec<ChangeType>,
    ) -> anyhow::Result<()> {
        // Call the contract function to set the test data.
        log::info!("Applying initial updates to contract done");
        let bn = ctx.block_number().await as BlockPrimaryIndex;

        // we first run the initial preprocessing and db creation.
        let metadata_hash = self.run_mpt_preprocessing(ctx, bn).await?;
        // then we run the creation of our tree
        self.run_lagrange_preprocessing(ctx, bn, genesis_change, &metadata_hash)
            .await?;

        log::info!("FIRST block {bn} finished proving. Moving on to update",);

        for ut in changes {
            let table_row_updates = self
                .source
                .random_contract_update(ctx, &self.contract, ut)
                .await;
            let bn = ctx.block_number().await as BlockPrimaryIndex;
            log::info!("Applying follow up updates to contract done - now at block {bn}",);
            // we first run the initial preprocessing and db creation.
            // NOTE: we don't show copy on write here - the fact of only reproving what has been
            // updated, as this is not new from v0.
            // TODO: implement copy on write mechanism for MPT
            let metadata_hash = self.run_mpt_preprocessing(ctx, bn).await?;
            self.run_lagrange_preprocessing(ctx, bn, table_row_updates, &metadata_hash)
                .await?;
        }
        Ok(())
    }

    // separate function only dealing with preprocesisng MPT proofs
    // This function is "generic" as it can table a table description
    async fn run_lagrange_preprocessing(
        &mut self,
        ctx: &mut TestContext,
        bn: BlockPrimaryIndex,
        // Note there is only one entry for a single variable update, but multiple for mappings for
        // example
        updates: Vec<TableRowUpdate<BlockPrimaryIndex>>,
        expected_metadata_hash: &HashOutput,
    ) -> anyhow::Result<()> {
        let current_block = ctx.block_number().await as BlockPrimaryIndex;
        // apply the new cells to the trees
        // NOTE ONLY the rest of the cells, not including the secondary one !
        let mut rows_update = Vec::new();
        for row_update in updates {
            let tree_update = match row_update {
                TableRowUpdate::Insertion(ref new_cells, _) => {
                    let tree_update = self
                        .table
                        .apply_cells_update(new_cells.clone(), TreeUpdateType::Insertion)
                        .await
                        .expect("can't insert in cells tree");
                    // it may be an insertion where the cells already existed before ("delete  +
                    // insertio" = update on secondary index value) so we first fetch the previous
                    // cells collection and merge with the new one. THis allows us to not having
                    // the reprove the cells tree from scratch in that case !
                    // NOTE: this assume we go over the current row tree
                    let previous_row = match new_cells.previous_row_key != Default::default() {
                        true => Row {
                            k: new_cells.previous_row_key.clone(),
                            payload: self
                                .table
                                .row
                                .try_fetch(&new_cells.previous_row_key)
                                .await?
                                .unwrap(),
                        },
                        false => Row::default(),
                    };
                    let new_cell_collection = row_update.updated_cells_collection(
                        self.table.columns.secondary_column().identifier,
                        bn,
                        &previous_row.payload.cells,
                    );
                    let new_row_key = tree_update.new_row_key.clone();
                    let row_payload = ctx
                        .prove_cells_tree(
                            &self.table,
                            current_block,
                            previous_row,
                            new_cell_collection,
                            tree_update,
                        )
                        .await?;
                    TreeRowUpdate::Insertion(Row {
                        k: new_row_key,
                        payload: row_payload,
                    })
                }
                TableRowUpdate::Update(ref new_cells) => {
                    let tree_update = self
                        .table
                        .apply_cells_update(new_cells.clone(), TreeUpdateType::Update)
                        .await
                        .expect("can't insert in cells tree");
                    // fetch all the current cells, merge with the new modified ones
                    let old_row = self
                        .table
                        .row
                        .try_fetch(&new_cells.previous_row_key)
                        .await?
                        .expect("unable to find previous row");
                    let new_cell_collection = row_update.updated_cells_collection(
                        self.table.columns.secondary_column().identifier,
                        bn,
                        &old_row.cells,
                    );
                    let new_row_key = tree_update.new_row_key.clone();
                    let row_payload = ctx
                        .prove_cells_tree(
                            &self.table,
                            current_block,
                            Row {
                                k: new_cells.previous_row_key.clone(),
                                payload: old_row,
                            },
                            new_cell_collection,
                            tree_update,
                        )
                        .await?;
                    TreeRowUpdate::Update(Row {
                        k: new_row_key,
                        payload: row_payload,
                    })
                }
                // in this case, the translation is stupid but TreeRowUpdate contains different
                // values than TableRowUpdate. The latter is only related to tree information,
                // containing output of previous steps, the former is only created from the updates
                // of a table, this is the source.
                TableRowUpdate::Deletion(k) => TreeRowUpdate::Deletion(k.clone()),
            };
            rows_update.push(tree_update);
        }
        info!("Generated final CELLs tree proofs for block {current_block}");
        let updates = self.table.apply_row_update(bn, rows_update).await?;
        info!("Applied updates to row tree");
        let index_node = ctx
            .prove_update_row_tree(bn, &self.table, updates)
            .await
            .expect("unable to prove row tree");
        info!("Generated final ROWs tree proofs for block {current_block}");

        // NOTE the reason we separate and use block number as IndexTreeKey is because this index
        // could be different if we were using NOT block number. It should be the index of the
        // enumeration, something that may arise during the query when building a result tree.
        // NOTE2: There is no "init" field here since we _always_ insert in the index tree by
        // definition. This is a core assumption we currently have and that will not change in the
        // short term.
        let index_update = IndexUpdate {
            added_index: (bn, index_node),
        };
        let updates = self
            .table
            .apply_index_update(index_update)
            .await
            .expect("can't update index tree");
        info!("Applied updates to index tree for block {current_block}");
        let _root_proof_key = ctx
            .prove_update_index_tree(bn, &self.table, updates.plan)
            .await;
        info!("Generated final BLOCK tree proofs for block {current_block}");
        let _ = ctx
            .prove_ivc(
                &self.table.public_name,
                bn,
                &self.table.index,
                expected_metadata_hash,
            )
            .await;
        info!("Generated final IVC proof for block {}", current_block,);

        Ok(())
    }

    // separate function only dealing with preprocessing MPT proofs
    async fn run_mpt_preprocessing(
        &self,
        ctx: &mut TestContext,
        bn: BlockPrimaryIndex,
    ) -> anyhow::Result<HashOutput> {
        let contract_proof_key = ProofKey::ContractExtraction((self.contract.address, bn));
        let contract_proof = match ctx.storage.get_proof_exact(&contract_proof_key) {
            Ok(proof) => {
                info!(
                    "Loaded Contract Extraction (C.3) proof for block number {}",
                    bn
                );
                proof
            }
            Err(_) => {
                let contract_proof = ctx
                    .prove_contract_extraction(
                        &self.contract.address,
                        self.contract_extraction.slot.clone(),
                        bn,
                    )
                    .await;
                ctx.storage
                    .store_proof(contract_proof_key, contract_proof.clone())?;
                info!(
                    "Generated Contract Extraction (C.3) proof for block number {}",
                    bn
                );
                {
                    let pvk = ProofWithVK::deserialize(&contract_proof)?;
                    let pis =
                        contract_extraction::PublicInputs::from_slice(&pvk.proof().public_inputs);
                    debug!(
                        " CONTRACT storage root pis.storage_root() {:?}",
                        hex::encode(
                            pis.root_hash_field()
                                .into_iter()
                                .flat_map(|u| u.to_be_bytes())
                                .collect::<Vec<_>>()
                        )
                    );
                }
                contract_proof
            }
        };

        // We look if block proof has already been generated for this block
        // since it is the same between proofs
        let block_proof_key = ProofKey::BlockExtraction(bn as BlockPrimaryIndex);
        let block_proof = match ctx.storage.get_proof_exact(&block_proof_key) {
            Ok(proof) => {
                info!(
                    "Loaded Block Extraction (C.4) proof for block number {}",
                    bn
                );
                proof
            }
            Err(_) => {
                let proof = ctx
                    .prove_block_extraction(bn as BlockPrimaryIndex)
                    .await
                    .unwrap();
                ctx.storage.store_proof(block_proof_key, proof.clone())?;
                info!(
                    "Generated Block Extraction (C.4) proof for block number {}",
                    bn
                );
                proof
            }
        };

        let table_id = &self.table.public_name.clone();
        // we construct the proof key for both mappings and single variable in the same way since
        // it is derived from the table id which should be different for any tables we create.
        let value_key = ProofKey::ValueExtraction((table_id.clone(), bn as BlockPrimaryIndex));
        // final extraction for single variables combining the different proofs generated before
        let final_key = ProofKey::FinalExtraction((table_id.clone(), bn as BlockPrimaryIndex));
        let (extraction, metadata_hash) = self
            .source
            .generate_extraction_proof_inputs(ctx, &self.contract, value_key)
            .await?;
        // no need to generate it if it's already present
        if ctx.storage.get_proof_exact(&final_key).is_err() {
            let proof = ctx
                .prove_final_extraction(contract_proof, block_proof, extraction)
                .await
                .unwrap();
            ctx.storage
                .store_proof(final_key, proof.clone())
                .expect("unable to save in storage?");
            info!("Generated Final Extraction (C.5.1) proof for block {bn}");
        }
        info!("Generated ALL MPT preprocessing proofs for block {bn}");
        Ok(metadata_hash)
    }
}

#[derive(Clone, Debug)]
pub enum UpdateSimpleStorage {
    Single(SimpleSingleValue),
    Mapping(Vec<MappingUpdate>),
}

/// Represents the update that can come from the chain
#[derive(Clone, Debug)]
pub enum MappingUpdate {
    // key, value
    Deletion(U256, U256),
    // key, previous_value, new_value
    Update(U256, U256, U256),
    // key, value
    Insertion(U256, U256),
}

/// passing form the rust type to the solidity type
impl From<&MappingUpdate> for MappingOperation {
    fn from(value: &MappingUpdate) -> Self {
        Self::from(match value {
            MappingUpdate::Deletion(_, _) => 0,
            MappingUpdate::Update(_, _, _) => 1,
            MappingUpdate::Insertion(_, _) => 2,
        })
    }
}

#[derive(Clone, Debug)]
pub struct SimpleSingleValue {
    pub(crate) s1: bool,
    pub(crate) s2: U256,
    pub(crate) s3: String,
    pub(crate) s4: Address,
}

impl UpdateSimpleStorage {
    // This function applies the update in _one_ transaction so that Anvil only moves by one block
    // so we can test the "subsequent block"
    pub async fn apply_to<T: Transport + Clone, P: Provider<T, N>, N: Network>(
        &self,
        contract: &SimpleInstance<T, P, N>,
    ) {
        match self {
            UpdateSimpleStorage::Single(ref single) => {
                Self::update_single_values(contract, single).await
            }
            UpdateSimpleStorage::Mapping(ref updates) => {
                Self::update_mapping_values(contract, updates).await
            }
        }
    }

    async fn update_single_values<T: Transport + Clone, P: Provider<T, N>, N: Network>(
        contract: &SimpleInstance<T, P, N>,
        values: &SimpleSingleValue,
    ) {
        let b = contract.setSimples(values.s1, values.s2, values.s3.clone(), values.s4);
        b.send().await.unwrap().watch().await.unwrap();
        log::info!("Updated simple contract single values");
    }

    async fn update_mapping_values<T: Transport + Clone, P: Provider<T, N>, N: Network>(
        contract: &SimpleInstance<T, P, N>,
        values: &[MappingUpdate],
    ) {
        let contract_changes = values
            .iter()
            .map(|tuple| {
                let op: MappingOperation = tuple.into();
                let (k, v) = match tuple {
                    MappingUpdate::Deletion(k, _) => (*k, *DEFAULT_ADDRESS),
                    MappingUpdate::Update(k, _, v) | MappingUpdate::Insertion(k, v) => {
                        (*k, Address::from_slice(&v.to_be_bytes_trimmed_vec()))
                    }
                };
                MappingChange {
                    key: k,
                    value: v,
                    operation: op.into(),
                }
            })
            .collect::<Vec<_>>();

        let b = contract.changeMapping(contract_changes);
        b.send().await.unwrap().watch().await.unwrap();
        {
            // sanity check
            for op in values {
                match op {
                    MappingUpdate::Deletion(k, _) => {
                        let res = contract.m1(*k).call().await.unwrap();
                        let vu: U256 = res._0.into_word().into();
                        let is_correct = vu == U256::from(0);
                        assert!(is_correct, "key deletion not correct on contract");
                    }
                    MappingUpdate::Insertion(k, v) => {
                        let res = contract.m1(*k).call().await.unwrap();
                        let newv: U256 = res._0.into_word().into();
                        let is_correct = newv == *v;
                        assert!(is_correct, "key insertion not correct on contract");
                    }
                    MappingUpdate::Update(k, _, v) => {
                        let res = contract.m1(*k).call().await.unwrap();
                        let newv: U256 = res._0.into_word().into();
                        let is_correct = newv == *v;
                        assert!(is_correct, "KEY Updated, new value valid ? {is_correct}");
                    }
                }
            }
        }
        log::info!("Updated simple contract single values");
    }
}

#[derive(Clone, Debug)]
pub enum ChangeType {
    Deletion,
    Insertion,
    Update(UpdateType),
    Silent,
}

#[derive(Clone, Debug)]
pub enum UpdateType {
    SecondaryIndex,
    Rest,
}

/// Represents in a generic way the value present in a row from a table
/// TODO: add the first index in generic way as well for CSV
#[derive(Default, Clone, Debug, PartialEq, Eq)]
pub struct TableRowValues<PrimaryIndex> {
    // cells without the secondary index
    pub current_cells: Vec<Cell>,
    pub current_secondary: Option<SecondaryIndexCell>,
    pub primary: PrimaryIndex,
}

impl<PrimaryIndex: Clone + Default + PartialEq + Eq> TableRowValues<PrimaryIndex> {
    // Compute the update from the current values and the new values
    // NOTE: if the table doesn't have a secondary index, the table row update will have all row
    // keys set to default. This must later be fixed before "sending" this to the update table
    // logic. This only happens for merge table. After this call, the secondary index is then
    // fixed.
    pub fn compute_update(&self, new: &Self) -> Vec<TableRowUpdate<PrimaryIndex>> {
        // this is initialization
        if self == &Self::default() {
            let cells_update = CellsUpdate {
                previous_row_key: RowTreeKey::default(),
                new_row_key: (new.current_secondary.clone().unwrap_or_default()).into(),
                updated_cells: new.current_cells.clone(),
                primary: new.primary.clone(),
            };
            return vec![TableRowUpdate::Insertion(
                cells_update,
                new.current_secondary.clone().unwrap_or_default(),
            )];
        }
        let new_secondary = new.current_secondary.clone().unwrap_or_default();
        let previous_secondary = self.current_secondary.clone().unwrap_or_default();

        // the cells columns are fixed so we can compare
        assert!(self.current_cells.len() == new.current_cells.len());
        let updated_cells = self
            .current_cells
            .iter()
            .filter_map(|current| {
                let new = new
                    .current_cells
                    .iter()
                    .find(|new| current.identifier() == new.identifier())
                    .expect("missing cell");
                if new.value() != current.value() {
                    // there is an update!
                    Some(new.clone())
                } else {
                    None
                }
            })
            .collect::<Vec<_>>();
        let cells_update = CellsUpdate {
            // Both keys may be the same if the secondary index value
            // did not change
            new_row_key: (&new_secondary).into(),
            previous_row_key: (&previous_secondary).into(),
            updated_cells,
            primary: new.primary.clone(),
        };

        assert!(
            previous_secondary.cell().identifier() == new_secondary.cell().identifier(),
            "ids are different between updates?"
        );
        assert!(
            previous_secondary.rest() == new_secondary.rest(),
            "computing update from different row"
        );
        match previous_secondary.cell() != new_secondary.cell() {
            true => vec![
                // We first delete then insert a new row in the case of a secondary index value
                // change
                TableRowUpdate::Deletion(previous_secondary.into()),
                TableRowUpdate::Insertion(cells_update, new_secondary.clone()),
            ],
            // no update on the secondary index value
            false if !cells_update.updated_cells.is_empty() => {
                vec![TableRowUpdate::Update(cells_update)]
            }
            false => {
                vec![]
            }
        }
    }
}

/// The structure representing the updates that have happened on a table
/// This is computed from the update of a contract in the case of the current test, but
/// should be given directly in case of CSV file.
#[derive(Clone, Debug)]
pub enum TableRowUpdate<PrimaryIndex> {
    /// A row to be deleted
    Deletion(RowTreeKey),
    /// NOTE : this only includes changes on the regular non indexed cells.
    /// This must NOT include an update on the secondary index value
    /// A new secondary index value is translated to a deletion and then a new insert
    /// since that is what must happen at the tree level where we delete the node corresponding to
    /// the previous secondary index value.
    Update(CellsUpdate<PrimaryIndex>),
    /// Used to insert a new row from scratch
    Insertion(CellsUpdate<PrimaryIndex>, SecondaryIndexCell),
}

impl<PrimaryIndex> TableRowUpdate<PrimaryIndex>
where
    PrimaryIndex: PartialEq + Eq + Default + Clone + Default,
{
    // Returns the full cell collection to put inside the JSON row payload
    fn updated_cells_collection(
        &self,
        secondary_column: ColumnID,
        new_primary: PrimaryIndex,
        previous: &CellCollection<PrimaryIndex>,
    ) -> CellCollection<PrimaryIndex> {
        let new_cells = CellCollection(
            match self {
                TableRowUpdate::Deletion(_) => vec![],
                TableRowUpdate::Insertion(cells, index) => {
                    let rest = cells.updated_cells.clone();
                    // we want the new secondary index value to put inside the CellCollection of the JSON
                    // at the first position
                    let mut full = vec![index.cell()];
                    full.extend(rest);
                    full
                }
                TableRowUpdate::Update(cells) => cells.updated_cells.clone(),
            }
            .into_iter()
            .map(|c| {
                (
                    c.identifier(),
                    CellInfo {
                        primary: new_primary.clone(),
                        value: c.value(),
                    },
                )
            })
            .collect(),
        );

        let mut new_collection = previous.merge_with_update(&new_cells);
        let mut secondary_cell = new_collection
            .find_by_column(secondary_column)
            .expect("new collection should have secondary index")
            .clone();
        // NOTE: ! we _always_ update the new primary of a row that is being updated, since we are
        // always reproving it !
        secondary_cell.primary = new_primary;
        new_collection.update_column(secondary_column, secondary_cell);
        new_collection
    }
}

impl TableIndexing {
    pub fn table_info(&self) -> TableInfo {
        TableInfo {
            public_name: self.table.public_name.clone(),
            value_column: self.value_column.clone(),
            chain_id: self.contract.chain_id,
            columns: self.table.columns.clone(),
            contract_address: self.contract.address,
            source: self.source.clone(),
        }
    }
}<|MERGE_RESOLUTION|>--- conflicted
+++ resolved
@@ -1,11 +1,6 @@
 //! Test case for local Simple contract
 //! Reference `test-contracts/src/Simple.sol` for the details of Simple contract.
 
-<<<<<<< HEAD
-use anyhow::Result;
-use itertools::Itertools;
-=======
->>>>>>> 936738c4
 use log::{debug, info};
 use mp2_v1::{
     api::SlotInput,
@@ -27,7 +22,7 @@
         identifier_for_mapping_key_column,
         table_source::{
             single_var_slot_info, LengthExtractionArgs, MappingIndex, MappingValuesExtractionArgs,
-            MergeSource, SingleValuesExtractionArgs, UniqueMappingEntry, DEFAULT_ADDRESS,
+            MergeSource, SingleValuesExtractionArgs, DEFAULT_ADDRESS,
         },
     },
     proof_storage::{ProofKey, ProofStorage},
@@ -36,8 +31,7 @@
         CellsUpdate, IndexType, IndexUpdate, Table, TableColumn, TableColumns, TreeRowUpdate,
         TreeUpdateType,
     },
-    MetadataGadget, StorageSlotInfo, TableInfo, TestContext, TEST_MAX_COLUMNS,
-    TEST_MAX_FIELD_PER_EVM,
+    TableInfo, TestContext,
 };
 
 use super::{
@@ -49,14 +43,7 @@
     primitives::{Address, U256},
     providers::ProviderBuilder,
 };
-use mp2_common::{
-    eth::{ProofQuery, StorageSlot},
-    proof::ProofWithVK,
-    types::{HashOutput, ADDRESS_LEN},
-    F,
-};
-use plonky2::field::types::Field;
-use std::{assert_matches::assert_matches, str::FromStr, sync::atomic::AtomicU64};
+use mp2_common::{eth::StorageSlot, proof::ProofWithVK, types::HashOutput};
 
 /// Test slots for single values extraction
 const SINGLE_SLOTS: [u8; 4] = [0, 1, 2, 3];
@@ -76,12 +63,15 @@
 const CONTRACT_SLOT: usize = 1;
 
 /// Test slot for single Struct extractin
+#[allow(dead_code)]
 const SINGLE_STRUCT_SLOT: usize = 6;
 
 /// Test slot for mapping Struct extraction
+#[allow(dead_code)]
 const MAPPING_STRUCT_SLOT: usize = 7;
 
 /// Test slot for mapping of mappings extraction
+#[allow(dead_code)]
 const MAPPING_OF_MAPPINGS_SLOT: usize = 8;
 
 /// human friendly name about the column containing the block number
@@ -150,7 +140,7 @@
         let single_columns = SINGLE_SLOTS
             .iter()
             .enumerate()
-            .filter_map(|(i, slot)| {
+            .map(|(i, slot)| {
                 let slot_input = SlotInput::new(
                     *slot, // byte_offset
                     0,     // bit_offset
@@ -160,14 +150,14 @@
                 );
                 let identifier =
                     identifier_for_value_column(&slot_input, contract_address, chain_id, vec![]);
-                Some(TableColumn {
+                TableColumn {
                     name: format!("column_{}", i),
                     identifier,
                     index: IndexType::None,
                     // ALL single columns are "multiplier" since we do tableA * D(tableB), i.e. all
                     // entries of table A are repeated for each entry of table B.
                     multiplier: true,
-                })
+                }
             })
             .collect::<Vec<_>>();
         let mapping_column = vec![TableColumn {
