//! Test case for local Simple contract
//! Reference `test-contracts/src/Simple.sol` for the details of Simple contract.

<<<<<<< HEAD
use std::iter::once;

use anyhow::{ensure, Result};
=======
>>>>>>> fb78d854
use log::{debug, info};
use mp2_v1::{
    contract_extraction,
    indexing::{
        block::BlockPrimaryIndex,
        cell::Cell,
        row::{CellCollection, CellInfo, Row, RowTreeKey},
        ColumnID,
    },
    values_extraction::identifier_block_column,
};
use ryhope::storage::RoEpochKvStorage;
use serde::{Deserialize, Serialize};

use crate::common::{
    bindings::simple::Simple::{self, MappingChange, MappingOperation},
    cases::{
        contract::Contract,
        identifier_for_mapping_key_column, identifier_for_mapping_value_column,
        identifier_single_var_column,
        table_source::{
            ColumnInfo, LengthExtractionArgs, MappingIndex, MappingValuesExtractionArgs,
            MergeSource, OffChainDataArgs, SingleValuesExtractionArgs, DEFAULT_ADDRESS,
        },
    },
    proof_storage::{ProofKey, ProofStorage},
    rowtree::SecondaryIndexCell,
    table::{
        CellsUpdate, IndexType, IndexUpdate, Table, TableColumn, TableColumns, TreeRowUpdate,
        TreeUpdateType,
    },
    TableInfo, TestContext,
};

use super::{
    super::bindings::simple::Simple::SimpleInstance, ContractExtractionArgs, TableIndexing,
    TableSource,
};
use alloy::{
    contract::private::{Network, Provider, Transport},
    primitives::{Address, U256},
    providers::ProviderBuilder,
};
use mp2_common::{eth::StorageSlot, proof::ProofWithVK, types::HashOutput};

/// Test slots for single values extraction
const SINGLE_SLOTS: [u8; 4] = [0, 1, 2, 3];
/// Define which slots is the secondary index. In this case, it's the U256
const INDEX_SLOT: u8 = 1;

/// Test slot for mapping values extraction
const MAPPING_SLOT: u8 = 4;

/// Test slot for length extraction
const LENGTH_SLOT: u8 = 1;

/// Test length value for length extraction
const LENGTH_VALUE: u8 = 2;

/// Test slot for contract extraction
const CONTRACT_SLOT: usize = 1;

/// human friendly name about the column containing the block number
pub(crate) const BLOCK_COLUMN_NAME: &str = "block_number";
pub(crate) const MAPPING_VALUE_COLUMN: &str = "map_value";
pub(crate) const MAPPING_KEY_COLUMN: &str = "map_key";

impl TableIndexing {
    pub(crate) async fn merge_table_test_case(
        ctx: &mut TestContext,
    ) -> anyhow::Result<(Self, Vec<TableRowUpdate<BlockPrimaryIndex>>)> {
        // Create a provider with the wallet for contract deployment and interaction.
        let provider = ProviderBuilder::new()
            .with_recommended_fillers()
            .wallet(ctx.wallet())
            .on_http(ctx.rpc_url.parse().unwrap());

        let contract = Simple::deploy(&provider).await.unwrap();
        info!(
            "Deployed Simple contract at address: {}",
            contract.address()
        );
        let contract_address = contract.address();
        let chain_id = ctx.rpc.get_chain_id().await.unwrap();
        let contract = Contract {
            address: *contract_address,
            chain_id,
        };
        let single_source = SingleValuesExtractionArgs {
            // this test puts the mapping value as secondary index so there is no index for the
            // single variable slots.
            index_slot: None,
            slots: SINGLE_SLOTS.to_vec(),
        };
        // to toggle off and on
        let value_as_index = true;
        let value_id =
            identifier_for_mapping_value_column(MAPPING_SLOT, contract_address, chain_id, vec![]);
        let key_id =
            identifier_for_mapping_key_column(MAPPING_SLOT, contract_address, chain_id, vec![]);
        let (mapping_index_id, mapping_index, mapping_cell_id) = match value_as_index {
            true => (value_id, MappingIndex::Value(value_id), key_id),
            false => (key_id, MappingIndex::Key(key_id), value_id),
        };

        let mapping_source = MappingValuesExtractionArgs {
            slot: MAPPING_SLOT,
            index: mapping_index,
            // at the beginning there is no mapping key inserted
            // NOTE: This array is a convenience to handle smart contract updates
            // manually, but does not need to be stored explicitely by dist system.
            mapping_keys: vec![],
        };
        let mut source = TableSource::Merge(MergeSource::new(single_source, mapping_source));
        let genesis_change = source.init_contract_data(ctx, &contract).await;
        let single_columns = SINGLE_SLOTS
            .iter()
            .enumerate()
            .map(|(i, slot)| {
                let identifier =
                    identifier_single_var_column(*slot, contract_address, chain_id, vec![]);
                TableColumn {
                    name: format!("column_{}", i),
                    identifier,
                    index: IndexType::None,
                    // ALL single columns are "multiplier" since we do tableA * D(tableB), i.e. all
                    // entries of table A are repeated for each entry of table B.
                    multiplier: true,
                }
            })
            .collect::<Vec<_>>();
        let mapping_column = vec![TableColumn {
            name: if value_as_index {
                MAPPING_KEY_COLUMN
            } else {
                MAPPING_VALUE_COLUMN
            }
            .to_string(),
            identifier: mapping_cell_id,
            index: IndexType::None,
            // here is it important to specify false to mean that the entries of table B are
            // not repeated.
            multiplier: false,
        }];
        let value_column = mapping_column[0].name.clone();
        let all_columns = [single_columns.as_slice(), mapping_column.as_slice()].concat();
        let columns = TableColumns {
            primary: TableColumn {
                name: BLOCK_COLUMN_NAME.to_string(),
                identifier: identifier_block_column(),
                index: IndexType::Primary,
                // it doesn't matter for this one since block is "outside" of the table definition
                // really, it is a special column we add
                multiplier: true,
            },
            secondary: TableColumn {
                name: if value_as_index {
                    MAPPING_VALUE_COLUMN
                } else {
                    MAPPING_KEY_COLUMN
                }
                .to_string(),
                identifier: mapping_index_id,
                index: IndexType::Secondary,
                // here is it important to specify false to mean that the entries of table B are
                // not repeated.
                multiplier: false,
            },
            rest: all_columns,
        };
        println!(
            "Table information:\n{}\n",
            serde_json::to_string_pretty(&columns)?
        );

        let indexing_genesis_block = ctx.block_number().await;
        let table = Table::new(indexing_genesis_block, "merged_table".to_string(), columns).await;
        Ok((
            Self {
                value_column,
                source: source.clone(),
                table,
                contract: Some(contract),
                contract_extraction: Some(ContractExtractionArgs {
                    slot: StorageSlot::Simple(CONTRACT_SLOT),
                }),
            },
            genesis_change,
        ))
    }

    pub(crate) async fn single_value_test_case(
        ctx: &mut TestContext,
    ) -> anyhow::Result<(Self, Vec<TableRowUpdate<BlockPrimaryIndex>>)> {
        // Create a provider with the wallet for contract deployment and interaction.
        let provider = ProviderBuilder::new()
            .with_recommended_fillers()
            .wallet(ctx.wallet())
            .on_http(ctx.rpc_url.parse().unwrap());

        let contract = Simple::deploy(&provider).await.unwrap();
        info!(
            "Deployed Simple contract at address: {}",
            contract.address()
        );
        let contract_address = contract.address();
        let chain_id = ctx.rpc.get_chain_id().await.unwrap();
        let contract = Contract {
            address: *contract_address,
            chain_id,
        };

        let mut source = TableSource::SingleValues(SingleValuesExtractionArgs {
            index_slot: Some(INDEX_SLOT),
            slots: SINGLE_SLOTS.to_vec(),
        });
        let genesis_updates = source.init_contract_data(ctx, &contract).await;

        let indexing_genesis_block = ctx.block_number().await;
        // Defining the columns structure of the table from the source slots
        // This is depending on what is our data source, mappings and CSV both have their o
        // own way of defining their table.
        let columns = TableColumns {
            primary: TableColumn {
                name: BLOCK_COLUMN_NAME.to_string(),
                identifier: identifier_block_column(),
                index: IndexType::Primary,
                multiplier: false,
            },
            secondary: TableColumn {
                name: "column_value".to_string(),
                identifier: identifier_single_var_column(
                    INDEX_SLOT,
                    contract_address,
                    chain_id,
                    vec![],
                ),
                index: IndexType::Secondary,
                // here we put false always since these are not coming from a "merged" table
                multiplier: false,
            },
            rest: SINGLE_SLOTS
                .iter()
                .enumerate()
                .filter_map(|(i, slot)| match i {
                    _ if *slot == INDEX_SLOT => None,
                    _ => {
                        let identifier =
                            identifier_single_var_column(*slot, contract_address, chain_id, vec![]);
                        Some(TableColumn {
                            name: format!("column_{}", i),
                            identifier,
                            index: IndexType::None,
                            // here we put false always since these are not coming from a "merged" table
                            multiplier: false,
                        })
                    }
                })
                .collect::<Vec<_>>(),
        };
        let table = Table::new(indexing_genesis_block, "single_table".to_string(), columns).await;
        Ok((
            Self {
                value_column: "".to_string(),
                source: source.clone(),
                table,
                contract: Some(contract),
                contract_extraction: Some(ContractExtractionArgs {
                    slot: StorageSlot::Simple(CONTRACT_SLOT),
                }),
            },
            genesis_updates,
        ))
    }

    pub(crate) async fn mapping_test_case(
        ctx: &mut TestContext,
    ) -> anyhow::Result<(Self, Vec<TableRowUpdate<BlockPrimaryIndex>>)> {
        // Create a provider with the wallet for contract deployment and interaction.
        let provider = ProviderBuilder::new()
            .with_recommended_fillers()
            .wallet(ctx.wallet())
            .on_http(ctx.rpc_url.parse().unwrap());

        let contract = Simple::deploy(&provider).await.unwrap();
        info!(
            "Deployed MAPPING Simple contract at address: {}",
            contract.address()
        );
        let contract_address = contract.address();
        let chain_id = ctx.rpc.get_chain_id().await.unwrap();
        // to toggle off and on
        let value_as_index = true;
        let value_id =
            identifier_for_mapping_value_column(MAPPING_SLOT, contract_address, chain_id, vec![]);
        let key_id =
            identifier_for_mapping_key_column(MAPPING_SLOT, contract_address, chain_id, vec![]);
        let (index_identifier, mapping_index, cell_identifier) = match value_as_index {
            true => (value_id, MappingIndex::Value(value_id), key_id),
            false => (key_id, MappingIndex::Key(key_id), value_id),
        };

        let mapping_args = MappingValuesExtractionArgs {
            slot: MAPPING_SLOT,
            index: mapping_index,
            // at the beginning there is no mapping key inserted
            // NOTE: This array is a convenience to handle smart contract updates
            // manually, but does not need to be stored explicitely by dist system.
            mapping_keys: vec![],
        };

        let mut source = TableSource::Mapping((
            mapping_args,
            Some(LengthExtractionArgs {
                slot: LENGTH_SLOT,
                value: LENGTH_VALUE,
            }),
        ));
        let contract = Contract {
            address: *contract_address,
            chain_id,
        };

        let table_row_updates = source.init_contract_data(ctx, &contract).await;
        // Defining the columns structure of the table from the source slots
        // This is depending on what is our data source, mappings and CSV both have their o
        // own way of defining their table.
        let columns = TableColumns {
            primary: TableColumn {
                name: BLOCK_COLUMN_NAME.to_string(),
                identifier: identifier_block_column(),
                index: IndexType::Primary,
                multiplier: false,
            },
            secondary: TableColumn {
                name: if value_as_index {
                    MAPPING_VALUE_COLUMN
                } else {
                    MAPPING_KEY_COLUMN
                }
                .to_string(),
                identifier: index_identifier,
                index: IndexType::Secondary,
                // here important to put false since these are not coming from any "merged" table
                multiplier: false,
            },
            rest: vec![TableColumn {
                name: if value_as_index {
                    MAPPING_KEY_COLUMN
                } else {
                    MAPPING_VALUE_COLUMN
                }
                .to_string(),
                identifier: cell_identifier,
                index: IndexType::None,
                // here important to put false since these are not coming from any "merged" table
                multiplier: false,
            }],
        };
        let value_column = columns.rest[0].name.clone();
        debug!("MAPPING ZK COLUMNS -> {:?}", columns);
        let index_genesis_block = ctx.block_number().await;
        let table = Table::new(index_genesis_block, "mapping_table".to_string(), columns).await;

        Ok((
            Self {
                value_column,
                contract_extraction: Some(ContractExtractionArgs {
                    slot: StorageSlot::Simple(CONTRACT_SLOT),
                }),
                contract: Some(contract),
                source,
                table,
            },
            table_row_updates,
        ))
    }

    pub(crate) async fn off_chain_test_case(
        ctx: &mut TestContext,
    ) -> Result<(Self, Vec<TableRowUpdate<BlockPrimaryIndex>>)> {
        // build a table with the following columns:
        // - "total_supply"
        // - "conversion_rate"
        // - "owner"
        // - "token_id"
        // where "owner" is the secondary index column and the pair of
        // columns "(owner, token_id)" can be a primary key, that is
        // they are sufficient to uniquely identify a row
        const TABLE_NAME: &str = "Token Collection";
        const SECONDARY_INDEX_COLUMN: &str = "owner";
        const TOKEN_ID_COLUMN: &str = "token_id";
        const REMAINING_COLUMN_NAMES: [&str; 2] = ["total_supply", "conversion_rate"];
        let secondary_index_column = ColumnInfo::PrimaryKey(SECONDARY_INDEX_COLUMN.to_string());
        let non_indexed_columns = [
            ColumnInfo::PrimaryKey(TOKEN_ID_COLUMN.to_string()),
            ColumnInfo::NoPrimaryKey(REMAINING_COLUMN_NAMES[0].to_string()),
            ColumnInfo::NoPrimaryKey(REMAINING_COLUMN_NAMES[1].to_string()),
        ];
        let mut off_chain_data_args = OffChainDataArgs::new(
            TABLE_NAME.to_string(),
            secondary_index_column,
            non_indexed_columns.to_vec(),
        );
        let genesis_updates = off_chain_data_args.init_data();
        // Defining the columns structure of the table
        let columns = TableColumns {
            primary: TableColumn {
                name: BLOCK_COLUMN_NAME.to_string(),
                identifier: identifier_block_column(),
                index: IndexType::Primary,
                multiplier: false,
            },
            secondary: TableColumn {
                name: SECONDARY_INDEX_COLUMN.to_string(),
                identifier: off_chain_data_args.secondary_index_column_id(),
                index: IndexType::Secondary,
                // here important to put false since these are not coming from any "merged" table
                multiplier: false,
            },
            rest: off_chain_data_args
                .non_indexed_columns
                .iter()
                .map(|column_info| TableColumn {
                    name: column_info.column_name().to_string(),
                    identifier: off_chain_data_args.compute_column_id(column_info),
                    index: IndexType::None,
                    // here important to put false since these are not coming from any "merged" table
                    multiplier: false,
                })
                .collect(),
        };

        let source = TableSource::OffChain(off_chain_data_args);
        let index_genesis_epoch = source.latest_epoch(ctx).await;
        let value_column = columns.rest[0].name.clone();
        let table = Table::new(
            index_genesis_epoch as u64,
            "off_chain_table".to_string(),
            columns,
        )
        .await;

        Ok((
            Self {
                value_column,
                contract_extraction: None,
                contract: None,
                source,
                table,
            },
            genesis_updates,
        ))
    }

    pub async fn run(
        &mut self,
        ctx: &mut TestContext,
        genesis_change: Vec<TableRowUpdate<BlockPrimaryIndex>>,
        changes: Vec<ChangeType>,
    ) -> anyhow::Result<()> {
        // Call the contract function to set the test data.
        log::info!("Applying initial updates to contract done");
        let bn = self.source.latest_epoch(ctx).await;

        // we first run the initial preprocessing and db creation.
        let metadata_hash = self.run_mpt_preprocessing(ctx, bn).await?;
        // then we run the creation of our tree
        self.run_lagrange_preprocessing(ctx, bn, genesis_change, &metadata_hash)
            .await?;

        log::info!("FIRST block {bn} finished proving. Moving on to update",);

        for ut in changes {
            let table_row_updates = self
                .source
                .random_contract_update(ctx, &self.contract, ut)
                .await;
            let bn = self.source.latest_epoch(ctx).await;
            log::info!("Applying follow up updates to contract done - now at block {bn}",);
            // we first run the initial preprocessing and db creation.
            // NOTE: we don't show copy on write here - the fact of only reproving what has been
            // updated, as this is not new from v0.
            // TODO: implement copy on write mechanism for MPT
            let metadata_hash = self.run_mpt_preprocessing(ctx, bn).await?;
            self.run_lagrange_preprocessing(ctx, bn, table_row_updates, &metadata_hash)
                .await?;
        }
        Ok(())
    }

    // separate function only dealing with preprocesisng MPT proofs
    // This function is "generic" as it can table a table description
    async fn run_lagrange_preprocessing(
        &mut self,
        ctx: &mut TestContext,
        bn: BlockPrimaryIndex,
        // Note there is only one entry for a single variable update, but multiple for mappings for
        // example
        updates: Vec<TableRowUpdate<BlockPrimaryIndex>>,
        expected_metadata_hash: &HashOutput,
<<<<<<< HEAD
    ) -> Result<()> {
        let current_block = self.source.latest_epoch(ctx).await as BlockPrimaryIndex;
=======
    ) -> anyhow::Result<()> {
        let current_block = ctx.block_number().await as BlockPrimaryIndex;
>>>>>>> fb78d854
        // apply the new cells to the trees
        // NOTE ONLY the rest of the cells, not including the secondary one !
        let mut rows_update = Vec::new();
        for row_update in updates {
            let tree_update = match row_update {
                TableRowUpdate::Insertion(ref new_cells, _) => {
                    let tree_update = self
                        .table
                        .apply_cells_update(new_cells.clone(), TreeUpdateType::Insertion)
                        .await
                        .expect("can't insert in cells tree");
                    // it may be an insertion where the cells already existed before ("delete  +
                    // insertio" = update on secondary index value) so we first fetch the previous
                    // cells collection and merge with the new one. THis allows us to not having
                    // the reprove the cells tree from scratch in that case !
                    // NOTE: this assume we go over the current row tree
                    let previous_row = match new_cells.previous_row_key != Default::default() {
                        true => Row {
                            k: new_cells.previous_row_key.clone(),
                            payload: self
                                .table
                                .row
                                .try_fetch(&new_cells.previous_row_key)
                                .await?
                                .unwrap(),
                        },
                        false => Row::default(),
                    };
                    let new_cell_collection = row_update.updated_cells_collection(
                        self.table.columns.secondary_column().identifier,
                        bn,
                        &previous_row.payload.cells,
                    );
                    let new_row_key = tree_update.new_row_key.clone();
                    let row_payload = ctx
                        .prove_cells_tree(
                            &self.table,
                            current_block,
                            previous_row,
                            new_cell_collection,
                            tree_update,
                        )
                        .await?;
                    TreeRowUpdate::Insertion(Row {
                        k: new_row_key,
                        payload: row_payload,
                    })
                }
                TableRowUpdate::Update(ref new_cells) => {
                    let tree_update = self
                        .table
                        .apply_cells_update(new_cells.clone(), TreeUpdateType::Update)
                        .await
                        .expect("can't insert in cells tree");
                    // fetch all the current cells, merge with the new modified ones
                    let old_row = self
                        .table
                        .row
                        .try_fetch(&new_cells.previous_row_key)
                        .await?
                        .expect("unable to find previous row");
                    let new_cell_collection = row_update.updated_cells_collection(
                        self.table.columns.secondary_column().identifier,
                        bn,
                        &old_row.cells,
                    );
                    let new_row_key = tree_update.new_row_key.clone();
                    let row_payload = ctx
                        .prove_cells_tree(
                            &self.table,
                            current_block,
                            Row {
                                k: new_cells.previous_row_key.clone(),
                                payload: old_row,
                            },
                            new_cell_collection,
                            tree_update,
                        )
                        .await?;
                    TreeRowUpdate::Update(Row {
                        k: new_row_key,
                        payload: row_payload,
                    })
                }
                // in this case, the translation is stupid but TreeRowUpdate contains different
                // values than TableRowUpdate. The latter is only related to tree information,
                // containing output of previous steps, the former is only created from the updates
                // of a table, this is the source.
                TableRowUpdate::Deletion(k) => TreeRowUpdate::Deletion(k.clone()),
            };
            rows_update.push(tree_update);
        }
        info!("Generated final CELLs tree proofs for block {current_block}");
        let updates = self.table.apply_row_update(bn, rows_update).await?;
        info!("Applied updates to row tree");
        let index_node = ctx
            .prove_update_row_tree(bn, &self.table, updates)
            .await
            .expect("unable to prove row tree");
        info!("Generated final ROWs tree proofs for block {current_block}");

        // NOTE the reason we separate and use block number as IndexTreeKey is because this index
        // could be different if we were using NOT block number. It should be the index of the
        // enumeration, something that may arise during the query when building a result tree.
        // NOTE2: There is no "init" field here since we _always_ insert in the index tree by
        // definition. This is a core assumption we currently have and that will not change in the
        // short term.
        let index_update = IndexUpdate {
            added_index: (bn, index_node),
        };
        let updates = self
            .table
            .apply_index_update(index_update)
            .await
            .expect("can't update index tree");
        info!("Applied updates to index tree for block {current_block}");
        let _root_proof_key = ctx
            .prove_update_index_tree(bn, &self.table, updates.plan)
            .await;
        info!("Generated final BLOCK tree proofs for block {current_block}");
        let _ = ctx
            .prove_ivc(
                &self.table.public_name,
                bn,
                &self.table.index,
                expected_metadata_hash,
            )
            .await;
        info!("Generated final IVC proof for block {}", current_block,);

        Ok(())
    }

    // separate function only dealing with preprocessing MPT proofs
    async fn run_mpt_preprocessing(
        &self,
        ctx: &mut TestContext,
        bn: BlockPrimaryIndex,
<<<<<<< HEAD
    ) -> Result<HashOutput> {
        // generate contract proof and block proof, unless we are in off-chain data test case, where those
        // proofs are unnecessary
        let (contract_proof, block_proof) = if let TableSource::OffChain(_) = &self.source {
            (vec![], vec![]) // dummy buffers, we don't need these proofs in this case
        } else {
            let contract_proof_key =
                ProofKey::ContractExtraction((self.contract.as_ref().unwrap().address, bn));
            let contract_proof = match ctx.storage.get_proof_exact(&contract_proof_key) {
                Ok(proof) => {
                    info!(
                        "Loaded Contract Extraction (C.3) proof for block number {}",
                        bn
                    );
                    proof
                }
                Err(_) => {
                    let contract_proof = ctx
                        .prove_contract_extraction(
                            &self.contract.as_ref().unwrap().address,
                            self.contract_extraction.as_ref().unwrap().slot.clone(),
                            bn,
=======
    ) -> anyhow::Result<HashOutput> {
        let contract_proof_key = ProofKey::ContractExtraction((self.contract.address, bn));
        let contract_proof = match ctx.storage.get_proof_exact(&contract_proof_key) {
            Ok(proof) => {
                info!(
                    "Loaded Contract Extraction (C.3) proof for block number {}",
                    bn
                );
                proof
            }
            Err(_) => {
                let contract_proof = ctx
                    .prove_contract_extraction(
                        &self.contract.address,
                        self.contract_extraction.slot.clone(),
                        bn,
                    )
                    .await;
                ctx.storage
                    .store_proof(contract_proof_key, contract_proof.clone())?;
                info!(
                    "Generated Contract Extraction (C.3) proof for block number {}",
                    bn
                );
                {
                    let pvk = ProofWithVK::deserialize(&contract_proof)?;
                    let pis =
                        contract_extraction::PublicInputs::from_slice(&pvk.proof().public_inputs);
                    debug!(
                        " CONTRACT storage root pis.storage_root() {:?}",
                        hex::encode(
                            pis.root_hash_field()
                                .into_iter()
                                .flat_map(|u| u.to_be_bytes())
                                .collect::<Vec<_>>()
>>>>>>> fb78d854
                        )
                        .await;
                    ctx.storage
                        .store_proof(contract_proof_key, contract_proof.clone())?;
                    info!(
                        "Generated Contract Extraction (C.3) proof for block number {}",
                        bn
                    );
                    {
                        let pvk = ProofWithVK::deserialize(&contract_proof)?;
                        let pis = contract_extraction::PublicInputs::from_slice(
                            &pvk.proof().public_inputs,
                        );
                        debug!(
                            " CONTRACT storage root pis.storage_root() {:?}",
                            hex::encode(
                                pis.root_hash_field()
                                    .into_iter()
                                    .flat_map(|u| u.to_be_bytes())
                                    .collect::<Vec<_>>()
                            )
                        );
                    }
                    contract_proof
                }
            };
            // We look if block proof has already been generated for this block
            // since it is the same between proofs
            let block_proof_key = ProofKey::BlockExtraction(bn as BlockPrimaryIndex);
            let block_proof = match ctx.storage.get_proof_exact(&block_proof_key) {
                Ok(proof) => {
                    info!(
                        "Loaded Block Extraction (C.4) proof for block number {}",
                        bn
                    );
                    proof
                }
                Err(_) => {
                    let proof = ctx
                        .prove_block_extraction(bn as BlockPrimaryIndex)
                        .await
                        .unwrap();
                    ctx.storage.store_proof(block_proof_key, proof.clone())?;
                    info!(
                        "Generated Block Extraction (C.4) proof for block number {}",
                        bn
                    );
                    proof
                }
            };
            (contract_proof, block_proof)
        };

        let table_id = &self.table.public_name.clone();
        // we construct the proof key for both mappings and single variable in the same way since
        // it is derived from the table id which should be different for any tables we create.
        let value_key = ProofKey::ValueExtraction((table_id.clone(), bn as BlockPrimaryIndex));
        // final extraction for single variables combining the different proofs generated before
        let final_key = ProofKey::FinalExtraction((table_id.clone(), bn as BlockPrimaryIndex));
        let (extraction, metadata_hash) = self
            .source
            .generate_extraction_proof_inputs(ctx, &self.contract, value_key)
            .await?;
        // no need to generate it if it's already present
        if ctx.storage.get_proof_exact(&final_key).is_err() {
            let proof = ctx
                .prove_final_extraction(contract_proof, block_proof, extraction)
                .await
                .unwrap();
            ctx.storage
                .store_proof(final_key, proof.clone())
                .expect("unable to save in storage?");
            info!("Generated Final Extraction (C.5.1) proof for block {bn}");
        }
        info!("Generated ALL MPT preprocessing proofs for block {bn}");
        Ok(metadata_hash)
    }
}

#[derive(Clone, Debug)]
pub enum UpdateSimpleStorage {
    Single(SimpleSingleValue),
    Mapping(Vec<MappingUpdate>),
}

/// Represents the update that can come from the chain
#[derive(Clone, Debug)]
pub enum MappingUpdate {
    // key, value
    Deletion(U256, U256),
    // key, previous_value, new_value
    Update(U256, U256, U256),
    // key, value
    Insertion(U256, U256),
}

/// passing form the rust type to the solidity type
impl From<&MappingUpdate> for MappingOperation {
    fn from(value: &MappingUpdate) -> Self {
        Self::from(match value {
            MappingUpdate::Deletion(_, _) => 0,
            MappingUpdate::Update(_, _, _) => 1,
            MappingUpdate::Insertion(_, _) => 2,
        })
    }
}

#[derive(Clone, Debug)]
pub struct SimpleSingleValue {
    pub(crate) s1: bool,
    pub(crate) s2: U256,
    pub(crate) s3: String,
    pub(crate) s4: Address,
}

impl UpdateSimpleStorage {
    // This function applies the update in _one_ transaction so that Anvil only moves by one block
    // so we can test the "subsequent block"
    pub async fn apply_to<T: Transport + Clone, P: Provider<T, N>, N: Network>(
        &self,
        contract: &SimpleInstance<T, P, N>,
    ) {
        match self {
            UpdateSimpleStorage::Single(ref single) => {
                Self::update_single_values(contract, single).await
            }
            UpdateSimpleStorage::Mapping(ref updates) => {
                Self::update_mapping_values(contract, updates).await
            }
        }
    }

    async fn update_single_values<T: Transport + Clone, P: Provider<T, N>, N: Network>(
        contract: &SimpleInstance<T, P, N>,
        values: &SimpleSingleValue,
    ) {
        let b = contract.setSimples(values.s1, values.s2, values.s3.clone(), values.s4);
        b.send().await.unwrap().watch().await.unwrap();
        log::info!("Updated simple contract single values");
    }

    async fn update_mapping_values<T: Transport + Clone, P: Provider<T, N>, N: Network>(
        contract: &SimpleInstance<T, P, N>,
        values: &[MappingUpdate],
    ) {
        let contract_changes = values
            .iter()
            .map(|tuple| {
                let op: MappingOperation = tuple.into();
                let (k, v) = match tuple {
                    MappingUpdate::Deletion(k, _) => (*k, *DEFAULT_ADDRESS),
                    MappingUpdate::Update(k, _, v) | MappingUpdate::Insertion(k, v) => {
                        (*k, Address::from_slice(&v.to_be_bytes_trimmed_vec()))
                    }
                };
                MappingChange {
                    key: k,
                    value: v,
                    operation: op.into(),
                }
            })
            .collect::<Vec<_>>();

        let b = contract.changeMapping(contract_changes);
        b.send().await.unwrap().watch().await.unwrap();
        {
            // sanity check
            for op in values {
                match op {
                    MappingUpdate::Deletion(k, _) => {
                        let res = contract.m1(*k).call().await.unwrap();
                        let vu: U256 = res._0.into_word().into();
                        let is_correct = vu == U256::from(0);
                        assert!(is_correct, "key deletion not correct on contract");
                    }
                    MappingUpdate::Insertion(k, v) => {
                        let res = contract.m1(*k).call().await.unwrap();
                        let newv: U256 = res._0.into_word().into();
                        let is_correct = newv == *v;
                        assert!(is_correct, "key insertion not correct on contract");
                    }
                    MappingUpdate::Update(k, _, v) => {
                        let res = contract.m1(*k).call().await.unwrap();
                        let newv: U256 = res._0.into_word().into();
                        let is_correct = newv == *v;
                        assert!(is_correct, "KEY Updated, new value valid ? {is_correct}");
                    }
                }
            }
        }
        log::info!("Updated simple contract single values");
    }
}

#[derive(Clone, Debug)]
pub enum ChangeType {
    Deletion,
    Insertion,
    Update(UpdateType),
    Silent,
}

#[derive(Clone, Debug)]
pub enum UpdateType {
    SecondaryIndex,
    Rest,
}

/// Represents in a generic way the value present in a row from a table
/// TODO: add the first index in generic way as well for CSV
#[derive(Serialize, Deserialize, Default, Clone, Debug, PartialEq, Eq, Hash)]
pub struct TableRowValues<PrimaryIndex> {
    // cells without the secondary index
    pub current_cells: Vec<Cell>,
    pub current_secondary: Option<SecondaryIndexCell>,
    pub primary: PrimaryIndex,
}

impl<PrimaryIndex: Clone + Default + PartialEq + Eq> TableRowValues<PrimaryIndex> {
    // Compute the update from the current values and the new values
    // NOTE: if the table doesn't have a secondary index, the table row update will have all row
    // keys set to default. This must later be fixed before "sending" this to the update table
    // logic. This only happens for merge table. After this call, the secondary index is then
    // fixed.
    pub fn compute_update(&self, new: &Self) -> Vec<TableRowUpdate<PrimaryIndex>> {
        // this is initialization
        if self == &Self::default() {
            let cells_update = CellsUpdate {
                previous_row_key: RowTreeKey::default(),
                new_row_key: (new.current_secondary.clone().unwrap_or_default()).into(),
                updated_cells: new.current_cells.clone(),
                primary: new.primary.clone(),
            };
            return vec![TableRowUpdate::Insertion(
                cells_update,
                new.current_secondary.clone().unwrap_or_default(),
            )];
        }
        let new_secondary = new.current_secondary.clone().unwrap_or_default();
        let previous_secondary = self.current_secondary.clone().unwrap_or_default();

        // the cells columns are fixed so we can compare
        assert!(self.current_cells.len() == new.current_cells.len());
        let updated_cells = self
            .current_cells
            .iter()
            .filter_map(|current| {
                let new = new
                    .current_cells
                    .iter()
                    .find(|new| current.identifier() == new.identifier())
                    .expect("missing cell");
                if new.value() != current.value() {
                    // there is an update!
                    Some(new.clone())
                } else {
                    None
                }
            })
            .collect::<Vec<_>>();
        let cells_update = CellsUpdate {
            // Both keys may be the same if the secondary index value
            // did not change
            new_row_key: (&new_secondary).into(),
            previous_row_key: (&previous_secondary).into(),
            updated_cells,
            primary: new.primary.clone(),
        };

        assert!(
            previous_secondary.cell().identifier() == new_secondary.cell().identifier(),
            "ids are different between updates?"
        );
        assert!(
            previous_secondary.rest() == new_secondary.rest(),
            "computing update from different row"
        );
        match previous_secondary.cell() != new_secondary.cell() {
            true => vec![
                // We first delete then insert a new row in the case of a secondary index value
                // change
                TableRowUpdate::Deletion(previous_secondary.into()),
                TableRowUpdate::Insertion(cells_update, new_secondary.clone()),
            ],
            // no update on the secondary index value
            false if !cells_update.updated_cells.is_empty() => {
                vec![TableRowUpdate::Update(cells_update)]
            }
            false => {
                vec![]
            }
        }
    }
}

impl<PrimaryIndex: Clone + Default + PartialEq + Eq> TryFrom<&TableRowValues<PrimaryIndex>>
    for CellCollection<PrimaryIndex>
{
    type Error = anyhow::Error;

    fn try_from(value: &TableRowValues<PrimaryIndex>) -> Result<Self, Self::Error> {
        ensure!(
            value.current_secondary.is_some(),
            "trying to convert TableRowValues with no secondary cell to CellCollection"
        );
        Ok(Self(
            value
                .current_cells
                .iter()
                .chain(once(&value.current_secondary.as_ref().unwrap().cell()))
                .map(|cell| {
                    (
                        cell.identifier(),
                        CellInfo {
                            value: cell.value(),
                            primary: value.primary.clone(),
                        },
                    )
                })
                .collect(),
        ))
    }
}

/// The structure representing the updates that have happened on a table
/// This is computed from the update of a contract in the case of the current test, but
/// should be given directly in case of CSV file.
#[derive(Clone, Debug)]
pub enum TableRowUpdate<PrimaryIndex> {
    /// A row to be deleted
    Deletion(RowTreeKey),
    /// NOTE : this only includes changes on the regular non indexed cells.
    /// This must NOT include an update on the secondary index value
    /// A new secondary index value is translated to a deletion and then a new insert
    /// since that is what must happen at the tree level where we delete the node corresponding to
    /// the previous secondary index value.
    Update(CellsUpdate<PrimaryIndex>),
    /// Used to insert a new row from scratch
    Insertion(CellsUpdate<PrimaryIndex>, SecondaryIndexCell),
}

impl<PrimaryIndex> TableRowUpdate<PrimaryIndex>
where
    PrimaryIndex: PartialEq + Eq + Default + Clone + Default,
{
    // Returns the full cell collection to put inside the JSON row payload
    fn updated_cells_collection(
        &self,
        secondary_column: ColumnID,
        new_primary: PrimaryIndex,
        previous: &CellCollection<PrimaryIndex>,
    ) -> CellCollection<PrimaryIndex> {
        let new_cells = CellCollection(
            match self {
                TableRowUpdate::Deletion(_) => vec![],
                TableRowUpdate::Insertion(cells, index) => {
                    let rest = cells.updated_cells.clone();
                    // we want the new secondary index value to put inside the CellCollection of the JSON
                    // at the first position
                    let mut full = vec![index.cell()];
                    full.extend(rest);
                    full
                }
                TableRowUpdate::Update(cells) => cells.updated_cells.clone(),
            }
            .into_iter()
            .map(|c| {
                (
                    c.identifier(),
                    CellInfo {
                        primary: new_primary.clone(),
                        value: c.value(),
                    },
                )
            })
            .collect(),
        );

        let mut new_collection = previous.merge_with_update(&new_cells);
        let mut secondary_cell = new_collection
            .find_by_column(secondary_column)
            .expect("new collection should have secondary index")
            .clone();
        // NOTE: ! we _always_ update the new primary of a row that is being updated, since we are
        // always reproving it !
        secondary_cell.primary = new_primary;
        new_collection.update_column(secondary_column, secondary_cell);
        new_collection
    }
}

impl TableIndexing {
    pub fn table_info(&self) -> TableInfo {
        TableInfo {
            public_name: self.table.public_name.clone(),
            value_column: self.value_column.clone(),
            chain_id: self
                .contract
                .as_ref()
                .map(|c| c.chain_id)
                .unwrap_or_default(),
            columns: self.table.columns.clone(),
            contract_address: self
                .contract
                .as_ref()
                .map(|c| c.address)
                .unwrap_or_default(),
            source: self.source.clone(),
        }
    }
}<|MERGE_RESOLUTION|>--- conflicted
+++ resolved
@@ -1,12 +1,9 @@
 //! Test case for local Simple contract
 //! Reference `test-contracts/src/Simple.sol` for the details of Simple contract.
 
-<<<<<<< HEAD
 use std::iter::once;
 
 use anyhow::{ensure, Result};
-=======
->>>>>>> fb78d854
 use log::{debug, info};
 use mp2_v1::{
     contract_extraction,
@@ -508,13 +505,8 @@
         // example
         updates: Vec<TableRowUpdate<BlockPrimaryIndex>>,
         expected_metadata_hash: &HashOutput,
-<<<<<<< HEAD
     ) -> Result<()> {
         let current_block = self.source.latest_epoch(ctx).await as BlockPrimaryIndex;
-=======
-    ) -> anyhow::Result<()> {
-        let current_block = ctx.block_number().await as BlockPrimaryIndex;
->>>>>>> fb78d854
         // apply the new cells to the trees
         // NOTE ONLY the rest of the cells, not including the secondary one !
         let mut rows_update = Vec::new();
@@ -653,7 +645,6 @@
         &self,
         ctx: &mut TestContext,
         bn: BlockPrimaryIndex,
-<<<<<<< HEAD
     ) -> Result<HashOutput> {
         // generate contract proof and block proof, unless we are in off-chain data test case, where those
         // proofs are unnecessary
@@ -676,43 +667,6 @@
                             &self.contract.as_ref().unwrap().address,
                             self.contract_extraction.as_ref().unwrap().slot.clone(),
                             bn,
-=======
-    ) -> anyhow::Result<HashOutput> {
-        let contract_proof_key = ProofKey::ContractExtraction((self.contract.address, bn));
-        let contract_proof = match ctx.storage.get_proof_exact(&contract_proof_key) {
-            Ok(proof) => {
-                info!(
-                    "Loaded Contract Extraction (C.3) proof for block number {}",
-                    bn
-                );
-                proof
-            }
-            Err(_) => {
-                let contract_proof = ctx
-                    .prove_contract_extraction(
-                        &self.contract.address,
-                        self.contract_extraction.slot.clone(),
-                        bn,
-                    )
-                    .await;
-                ctx.storage
-                    .store_proof(contract_proof_key, contract_proof.clone())?;
-                info!(
-                    "Generated Contract Extraction (C.3) proof for block number {}",
-                    bn
-                );
-                {
-                    let pvk = ProofWithVK::deserialize(&contract_proof)?;
-                    let pis =
-                        contract_extraction::PublicInputs::from_slice(&pvk.proof().public_inputs);
-                    debug!(
-                        " CONTRACT storage root pis.storage_root() {:?}",
-                        hex::encode(
-                            pis.root_hash_field()
-                                .into_iter()
-                                .flat_map(|u| u.to_be_bytes())
-                                .collect::<Vec<_>>()
->>>>>>> fb78d854
                         )
                         .await;
                     ctx.storage
