//! Test case for local Simple contract
//! Reference `test-contracts/src/Simple.sol` for the details of Simple contract.

use anyhow::Result;
use log::{debug, info};
use mp2_v1::{
    contract_extraction,
    indexing::{
        block::BlockPrimaryIndex,
        cell::Cell,
        row::{CellCollection, CellInfo, Row, RowTreeKey},
        ColumnID,
    },
    values_extraction::identifier_block_column,
};
use ryhope::storage::RoEpochKvStorage;

use crate::common::{
    bindings::simple::Simple::{self, MappingChange, MappingOperation},
    cases::{
        contract::Contract,
        identifier_for_mapping_key_column, identifier_for_mapping_value_column,
        identifier_single_var_column,
        table_source::{
            LengthExtractionArgs, MappingIndex, MappingValuesExtractionArgs, MergeSource,
<<<<<<< HEAD
            SingleValuesExtractionArgs, UniqueMappingEntry, DEFAULT_ADDRESS,
=======
            SingleValuesExtractionArgs, DEFAULT_ADDRESS,
>>>>>>> 83a12f69
        },
    },
    proof_storage::{ProofKey, ProofStorage},
    rowtree::SecondaryIndexCell,
    table::{
        CellsUpdate, IndexType, IndexUpdate, Table, TableColumn, TableColumns, TreeRowUpdate,
        TreeUpdateType,
    },
    TableInfo, TestContext,
};

use super::{
    super::bindings::simple::Simple::SimpleInstance, ContractExtractionArgs, TableIndexing,
    TableSource,
};
use alloy::{
    contract::private::{Network, Provider, Transport},
    primitives::{Address, U256},
    providers::ProviderBuilder,
};
use mp2_common::{eth::StorageSlot, proof::ProofWithVK, types::HashOutput};

/// Test slots for single values extraction
const SINGLE_SLOTS: [u8; 4] = [0, 1, 2, 3];
/// Define which slots is the secondary index. In this case, it's the U256
const INDEX_SLOT: u8 = 1;

/// Test slot for mapping values extraction
const MAPPING_SLOT: u8 = 4;

/// Test slot for length extraction
const LENGTH_SLOT: u8 = 1;

/// Test length value for length extraction
const LENGTH_VALUE: u8 = 2;

/// Test slot for contract extraction
const CONTRACT_SLOT: usize = 1;

/// human friendly name about the column containing the block number
pub(crate) const BLOCK_COLUMN_NAME: &str = "block_number";
pub(crate) const MAPPING_VALUE_COLUMN: &str = "map_value";
pub(crate) const MAPPING_KEY_COLUMN: &str = "map_key";

impl TableIndexing {
    pub fn table(&self) -> &Table {
        &self.table
    }
    pub(crate) async fn merge_table_test_case(
        ctx: &mut TestContext,
    ) -> Result<(Self, Vec<TableRowUpdate<BlockPrimaryIndex>>)> {
        // Create a provider with the wallet for contract deployment and interaction.
        let provider = ProviderBuilder::new()
            .with_recommended_fillers()
            .wallet(ctx.wallet())
            .on_http(ctx.rpc_url.parse().unwrap());

        let contract = Simple::deploy(&provider).await.unwrap();
        info!(
            "Deployed Simple contract at address: {}",
            contract.address()
        );
        let contract_address = contract.address();
        let chain_id = ctx.rpc.get_chain_id().await.unwrap();
        let contract = Contract {
            address: *contract_address,
            chain_id,
        };
        let single_source = SingleValuesExtractionArgs {
            // this test puts the mapping value as secondary index so there is no index for the
            // single variable slots.
            index_slot: None,
            slots: SINGLE_SLOTS.to_vec(),
        };
        // to toggle off and on
        let value_as_index = true;
        let value_id =
            identifier_for_mapping_value_column(MAPPING_SLOT, contract_address, chain_id, vec![]);
        let key_id =
            identifier_for_mapping_key_column(MAPPING_SLOT, contract_address, chain_id, vec![]);
        let (mapping_index_id, mapping_index, mapping_cell_id) = match value_as_index {
            true => (value_id, MappingIndex::Value(value_id), key_id),
            false => (key_id, MappingIndex::Key(key_id), value_id),
        };

        let mapping_source = MappingValuesExtractionArgs {
            slot: MAPPING_SLOT,
            index: mapping_index,
            // at the beginning there is no mapping key inserted
            // NOTE: This array is a convenience to handle smart contract updates
            // manually, but does not need to be stored explicitely by dist system.
            mapping_keys: vec![],
        };
        let mut source = TableSource::Merge(MergeSource::new(single_source, mapping_source));
        let genesis_change = source.init_contract_data(ctx, &contract).await;
        let single_columns = SINGLE_SLOTS
            .iter()
            .enumerate()
            .filter_map(|(i, slot)| {
                let identifier =
                    identifier_single_var_column(*slot, contract_address, chain_id, vec![]);
                Some(TableColumn {
                    name: format!("column_{}", i),
                    identifier,
                    index: IndexType::None,
                    // ALL single columns are "multiplier" since we do tableA * D(tableB), i.e. all
                    // entries of table A are repeated for each entry of table B.
                    multiplier: true,
                })
            })
            .collect::<Vec<_>>();
        let mapping_column = vec![TableColumn {
            name: if value_as_index {
                MAPPING_KEY_COLUMN
            } else {
                MAPPING_VALUE_COLUMN
            }
            .to_string(),
            identifier: mapping_cell_id,
            index: IndexType::None,
            // here is it important to specify false to mean that the entries of table B are
            // not repeated.
            multiplier: false,
        }];
        let value_column = mapping_column[0].name.clone();
        let all_columns = [single_columns.as_slice(), mapping_column.as_slice()].concat();
        let columns = TableColumns {
            primary: TableColumn {
                name: BLOCK_COLUMN_NAME.to_string(),
                identifier: identifier_block_column(),
                index: IndexType::Primary,
                // it doesn't matter for this one since block is "outside" of the table definition
                // really, it is a special column we add
                multiplier: true,
            },
            secondary: TableColumn {
                name: if value_as_index {
                    MAPPING_VALUE_COLUMN
                } else {
                    MAPPING_KEY_COLUMN
                }
                .to_string(),
                identifier: mapping_index_id,
                index: IndexType::Secondary,
                // here is it important to specify false to mean that the entries of table B are
                // not repeated.
                multiplier: false,
            },
            rest: all_columns,
        };
        println!(
            "Table information:\n{}\n",
            serde_json::to_string_pretty(&columns)?
        );

        let indexing_genesis_block = ctx.block_number().await;
        let table = Table::new(indexing_genesis_block, "merged_table".to_string(), columns).await;
        Ok((
            Self {
                value_column,
                source: source.clone(),
                table,
                contract,
                contract_extraction: ContractExtractionArgs {
                    slot: StorageSlot::Simple(CONTRACT_SLOT),
                },
            },
            genesis_change,
        ))
    }

    pub(crate) async fn single_value_test_case(
        ctx: &mut TestContext,
    ) -> Result<(Self, Vec<TableRowUpdate<BlockPrimaryIndex>>)> {
        // Create a provider with the wallet for contract deployment and interaction.
        let provider = ProviderBuilder::new()
            .with_recommended_fillers()
            .wallet(ctx.wallet())
            .on_http(ctx.rpc_url.parse().unwrap());

        let contract = Simple::deploy(&provider).await.unwrap();
        info!(
            "Deployed Simple contract at address: {}",
            contract.address()
        );
        let contract_address = contract.address();
        let chain_id = ctx.rpc.get_chain_id().await.unwrap();
        let contract = Contract {
            address: *contract_address,
            chain_id,
        };

        let mut source = TableSource::SingleValues(SingleValuesExtractionArgs {
            index_slot: Some(INDEX_SLOT),
            slots: SINGLE_SLOTS.to_vec(),
        });
        let genesis_updates = source.init_contract_data(ctx, &contract).await;

        let indexing_genesis_block = ctx.block_number().await;
        // Defining the columns structure of the table from the source slots
        // This is depending on what is our data source, mappings and CSV both have their o
        // own way of defining their table.
        let columns = TableColumns {
            primary: TableColumn {
                name: BLOCK_COLUMN_NAME.to_string(),
                identifier: identifier_block_column(),
                index: IndexType::Primary,
                multiplier: false,
            },
            secondary: TableColumn {
                name: "column_value".to_string(),
                identifier: identifier_single_var_column(
                    INDEX_SLOT,
                    contract_address,
                    chain_id,
                    vec![],
                ),
                index: IndexType::Secondary,
                // here we put false always since these are not coming from a "merged" table
                multiplier: false,
            },
            rest: SINGLE_SLOTS
                .iter()
                .enumerate()
                .filter_map(|(i, slot)| match i {
                    _ if *slot == INDEX_SLOT => None,
                    _ => {
                        let identifier =
                            identifier_single_var_column(*slot, contract_address, chain_id, vec![]);
                        Some(TableColumn {
                            name: format!("column_{}", i),
                            identifier,
                            index: IndexType::None,
                            // here we put false always since these are not coming from a "merged" table
                            multiplier: false,
                        })
                    }
                })
                .collect::<Vec<_>>(),
        };
        let table = Table::new(indexing_genesis_block, "single_table".to_string(), columns).await;
        Ok((
            Self {
                value_column: "".to_string(),
                source: source.clone(),
                table,
                contract,
                contract_extraction: ContractExtractionArgs {
                    slot: StorageSlot::Simple(CONTRACT_SLOT),
                },
            },
            genesis_updates,
        ))
    }

    pub(crate) async fn mapping_test_case(
        ctx: &mut TestContext,
    ) -> Result<(Self, Vec<TableRowUpdate<BlockPrimaryIndex>>)> {
        // Create a provider with the wallet for contract deployment and interaction.
        let provider = ProviderBuilder::new()
            .with_recommended_fillers()
            .wallet(ctx.wallet())
            .on_http(ctx.rpc_url.parse().unwrap());

        let contract = Simple::deploy(&provider).await.unwrap();
        info!(
            "Deployed MAPPING Simple contract at address: {}",
            contract.address()
        );
        let contract_address = contract.address();
        let chain_id = ctx.rpc.get_chain_id().await.unwrap();
        // to toggle off and on
        let value_as_index = true;
        let value_id =
            identifier_for_mapping_value_column(MAPPING_SLOT, contract_address, chain_id, vec![]);
        let key_id =
            identifier_for_mapping_key_column(MAPPING_SLOT, contract_address, chain_id, vec![]);
        let (index_identifier, mapping_index, cell_identifier) = match value_as_index {
            true => (value_id, MappingIndex::Value(value_id), key_id),
            false => (key_id, MappingIndex::Key(key_id), value_id),
        };

        let mapping_args = MappingValuesExtractionArgs {
            slot: MAPPING_SLOT,
            index: mapping_index,
            // at the beginning there is no mapping key inserted
            // NOTE: This array is a convenience to handle smart contract updates
            // manually, but does not need to be stored explicitely by dist system.
            mapping_keys: vec![],
        };

        let mut source = TableSource::Mapping((
            mapping_args,
            Some(LengthExtractionArgs {
                slot: LENGTH_SLOT,
                value: LENGTH_VALUE,
            }),
        ));
        let contract = Contract {
            address: *contract_address,
            chain_id,
        };

        let table_row_updates = source.init_contract_data(ctx, &contract).await;
        // Defining the columns structure of the table from the source slots
        // This is depending on what is our data source, mappings and CSV both have their o
        // own way of defining their table.
        let columns = TableColumns {
            primary: TableColumn {
                name: BLOCK_COLUMN_NAME.to_string(),
                identifier: identifier_block_column(),
                index: IndexType::Primary,
                multiplier: false,
            },
            secondary: TableColumn {
                name: if value_as_index {
                    MAPPING_VALUE_COLUMN
                } else {
                    MAPPING_KEY_COLUMN
                }
                .to_string(),
                identifier: index_identifier,
                index: IndexType::Secondary,
                // here important to put false since these are not coming from any "merged" table
                multiplier: false,
            },
            rest: vec![TableColumn {
                name: if value_as_index {
                    MAPPING_KEY_COLUMN
                } else {
                    MAPPING_VALUE_COLUMN
                }
                .to_string(),
                identifier: cell_identifier,
                index: IndexType::None,
                // here important to put false since these are not coming from any "merged" table
                multiplier: false,
            }],
        };
        let value_column = columns.rest[0].name.clone();
        debug!("MAPPING ZK COLUMNS -> {:?}", columns);
        let index_genesis_block = ctx.block_number().await;
        let table = Table::new(index_genesis_block, "mapping_table".to_string(), columns).await;

        Ok((
            Self {
                value_column,
                contract_extraction: ContractExtractionArgs {
                    slot: StorageSlot::Simple(CONTRACT_SLOT),
                },
                contract,
                source,
                table,
            },
            table_row_updates,
        ))
    }

    pub async fn run(
        &mut self,
        ctx: &mut TestContext,
        genesis_change: Vec<TableRowUpdate<BlockPrimaryIndex>>,
        changes: Vec<ChangeType>,
    ) -> Result<()> {
        // Call the contract function to set the test data.
        log::info!("Applying initial updates to contract done");
        let bn = ctx.block_number().await as BlockPrimaryIndex;

        // we first run the initial preprocessing and db creation.
        let metadata_hash = self.run_mpt_preprocessing(ctx, bn).await?;
        // then we run the creation of our tree
        self.run_lagrange_preprocessing(ctx, bn, genesis_change, &metadata_hash)
            .await?;

        log::info!("FIRST block {bn} finished proving. Moving on to update",);

        for ut in changes {
            let table_row_updates = self
                .source
                .random_contract_update(ctx, &self.contract, ut)
                .await;
            let bn = ctx.block_number().await as BlockPrimaryIndex;
            log::info!("Applying follow up updates to contract done - now at block {bn}",);
            // we first run the initial preprocessing and db creation.
            // NOTE: we don't show copy on write here - the fact of only reproving what has been
            // updated, as this is not new from v0.
            // TODO: implement copy on write mechanism for MPT
            let metadata_hash = self.run_mpt_preprocessing(ctx, bn).await?;
            self.run_lagrange_preprocessing(ctx, bn, table_row_updates, &metadata_hash)
                .await?;
        }
        Ok(())
    }

    // separate function only dealing with preprocesisng MPT proofs
    // This function is "generic" as it can table a table description
    async fn run_lagrange_preprocessing(
        &mut self,
        ctx: &mut TestContext,
        bn: BlockPrimaryIndex,
        // Note there is only one entry for a single variable update, but multiple for mappings for
        // example
        updates: Vec<TableRowUpdate<BlockPrimaryIndex>>,
        expected_metadata_hash: &HashOutput,
    ) -> Result<()> {
        let current_block = ctx.block_number().await;
        // apply the new cells to the trees
        // NOTE ONLY the rest of the cells, not including the secondary one !
        let mut rows_update = Vec::new();
        for row_update in updates {
            let tree_update = match row_update {
                TableRowUpdate::Insertion(ref new_cells, _) => {
                    let tree_update = self
                        .table
                        .apply_cells_update(new_cells.clone(), TreeUpdateType::Insertion)
                        .await
                        .expect("can't insert in cells tree");
                    // it may be an insertion where the cells already existed before ("delete  +
                    // insertio" = update on secondary index value) so we first fetch the previous
                    // cells collection and merge with the new one. THis allows us to not having
                    // the reprove the cells tree from scratch in that case !
                    // NOTE: this assume we go over the current row tree
                    let previous_row = match new_cells.previous_row_key != Default::default() {
                        true => Row {
                            k: new_cells.previous_row_key.clone(),
                            payload: self.table.row.fetch(&new_cells.previous_row_key).await,
                        },
                        false => Row::default(),
                    };
                    let new_cell_collection = row_update.updated_cells_collection(
                        self.table.columns.secondary_column().identifier,
                        bn,
                        &previous_row.payload.cells,
                    );
                    let new_row_key = tree_update.new_row_key.clone();
                    let row_payload = ctx
                        .prove_cells_tree(
                            &self.table,
                            current_block as usize,
                            previous_row,
                            new_cell_collection,
                            tree_update,
                        )
                        .await;
                    TreeRowUpdate::Insertion(Row {
                        k: new_row_key,
                        payload: row_payload,
                    })
                }
                TableRowUpdate::Update(ref new_cells) => {
                    let tree_update = self
                        .table
                        .apply_cells_update(new_cells.clone(), TreeUpdateType::Update)
                        .await
                        .expect("can't insert in cells tree");
                    // fetch all the current cells, merge with the new modified ones
                    let old_row = self
                        .table
                        .row
                        .try_fetch(&new_cells.previous_row_key)
                        .await
                        .expect("unable to find previous row");
                    let new_cell_collection = row_update.updated_cells_collection(
                        self.table.columns.secondary_column().identifier,
                        bn,
                        &old_row.cells,
                    );
                    let new_row_key = tree_update.new_row_key.clone();
                    let row_payload = ctx
                        .prove_cells_tree(
                            &self.table,
                            current_block as usize,
                            Row {
                                k: new_cells.previous_row_key.clone(),
                                payload: old_row,
                            },
                            new_cell_collection,
                            tree_update,
                        )
                        .await;
                    TreeRowUpdate::Update(Row {
                        k: new_row_key,
                        payload: row_payload,
                    })
                }
                // in this case, the translation is stupid but TreeRowUpdate contains different
                // values than TableRowUpdate. The latter is only related to tree information,
                // containing output of previous steps, the former is only created from the updates
                // of a table, this is the source.
                TableRowUpdate::Deletion(k) => TreeRowUpdate::Deletion(k.clone()),
            };
            rows_update.push(tree_update);
        }
        info!("Generated final CELLs tree proofs for block {current_block}");
        let updates = self.table.apply_row_update(bn, rows_update).await?;
        info!("Applied updates to row tree");
        let index_node = ctx
            .prove_update_row_tree(bn, &self.table, updates)
            .await
            .expect("unable to prove row tree");
        info!("Generated final ROWs tree proofs for block {current_block}");

        // NOTE the reason we separate and use block number as IndexTreeKey is because this index
        // could be different if we were using NOT block number. It should be the index of the
        // enumeration, something that may arise during the query when building a result tree.
        // NOTE2: There is no "init" field here since we _always_ insert in the index tree by
        // definition. This is a core assumption we currently have and that will not change in the
        // short term.
        let index_update = IndexUpdate {
            added_index: (bn, index_node),
        };
        let updates = self
            .table
            .apply_index_update(index_update)
            .await
            .expect("can't update index tree");
        info!("Applied updates to index tree for block {current_block}");
        let _root_proof_key = ctx
            .prove_update_index_tree(bn, &self.table, updates.plan)
            .await;
        info!("Generated final BLOCK tree proofs for block {current_block}");
        let _ = ctx
            .prove_ivc(
                &self.table.public_name,
                bn,
                &self.table.index,
                expected_metadata_hash,
            )
            .await;
        info!("Generated final IVC proof for block {}", current_block,);

        Ok(())
    }

    // separate function only dealing with preprocessing MPT proofs
    async fn run_mpt_preprocessing(
        &self,
        ctx: &mut TestContext,
        bn: BlockPrimaryIndex,
    ) -> Result<HashOutput> {
        let contract_proof_key = ProofKey::ContractExtraction((self.contract.address, bn));
        let contract_proof = match ctx.storage.get_proof_exact(&contract_proof_key) {
            Ok(proof) => {
                info!(
                    "Loaded Contract Extraction (C.3) proof for block number {}",
                    bn
                );
                proof
            }
            Err(_) => {
                let contract_proof = ctx
                    .prove_contract_extraction(
                        &self.contract.address,
                        self.contract_extraction.slot.clone(),
                        bn,
                    )
                    .await;
                ctx.storage
                    .store_proof(contract_proof_key, contract_proof.clone())?;
                info!(
                    "Generated Contract Extraction (C.3) proof for block number {}",
                    bn
                );
                {
                    let pvk = ProofWithVK::deserialize(&contract_proof)?;
                    let pis =
                        contract_extraction::PublicInputs::from_slice(&pvk.proof().public_inputs);
                    debug!(
                        " CONTRACT storage root pis.storage_root() {:?}",
                        hex::encode(
                            &pis.root_hash_field()
                                .into_iter()
                                .map(|u| u.to_be_bytes())
                                .flatten()
                                .collect::<Vec<_>>()
                        )
                    );
                }
                contract_proof
            }
        };

        // We look if block proof has already been generated for this block
        // since it is the same between proofs
        let block_proof_key = ProofKey::BlockExtraction(bn as BlockPrimaryIndex);
        let block_proof = match ctx.storage.get_proof_exact(&block_proof_key) {
            Ok(proof) => {
                info!(
                    "Loaded Block Extraction (C.4) proof for block number {}",
                    bn
                );
                proof
            }
            Err(_) => {
                let proof = ctx
                    .prove_block_extraction(bn as BlockPrimaryIndex)
                    .await
                    .unwrap();
                ctx.storage.store_proof(block_proof_key, proof.clone())?;
                info!(
                    "Generated Block Extraction (C.4) proof for block number {}",
                    bn
                );
                proof
            }
        };

        let table_id = &self.table.public_name.clone();
        // we construct the proof key for both mappings and single variable in the same way since
        // it is derived from the table id which should be different for any tables we create.
        let value_key = ProofKey::ValueExtraction((table_id.clone(), bn as BlockPrimaryIndex));
        // final extraction for single variables combining the different proofs generated before
        let final_key = ProofKey::FinalExtraction((table_id.clone(), bn as BlockPrimaryIndex));
        let (extraction, metadata_hash) = self
            .source
            .generate_extraction_proof_inputs(ctx, &self.contract, value_key)
            .await?;
        // no need to generate it if it's already present
        if ctx.storage.get_proof_exact(&final_key).is_err() {
            let proof = ctx
                .prove_final_extraction(contract_proof, block_proof, extraction)
                .await
                .unwrap();
            ctx.storage
                .store_proof(final_key, proof.clone())
                .expect("unable to save in storage?");
            info!("Generated Final Extraction (C.5.1) proof for block {bn}");
        }
        info!("Generated ALL MPT preprocessing proofs for block {bn}");
        Ok(metadata_hash)
    }
}

#[derive(Clone, Debug)]
pub enum UpdateSimpleStorage {
    Single(SimpleSingleValue),
    Mapping(Vec<MappingUpdate>),
}

/// Represents the update that can come from the chain
#[derive(Clone, Debug)]
pub enum MappingUpdate {
    // key, value
    Deletion(U256, U256),
    // key, previous_value, new_value
    Update(U256, U256, U256),
    // key, value
    Insertion(U256, U256),
}

/// passing form the rust type to the solidity type
impl From<&MappingUpdate> for MappingOperation {
    fn from(value: &MappingUpdate) -> Self {
        Self::from(match value {
            MappingUpdate::Deletion(_, _) => 0,
            MappingUpdate::Update(_, _, _) => 1,
            MappingUpdate::Insertion(_, _) => 2,
        })
    }
}

#[derive(Clone, Debug)]
pub struct SimpleSingleValue {
    pub(crate) s1: bool,
    pub(crate) s2: U256,
    pub(crate) s3: String,
    pub(crate) s4: Address,
}

impl UpdateSimpleStorage {
    // This function applies the update in _one_ transaction so that Anvil only moves by one block
    // so we can test the "subsequent block"
    pub async fn apply_to<T: Transport + Clone, P: Provider<T, N>, N: Network>(
        &self,
        contract: &SimpleInstance<T, P, N>,
    ) {
        match self {
            UpdateSimpleStorage::Single(ref single) => {
                Self::update_single_values(contract, single).await
            }
            UpdateSimpleStorage::Mapping(ref updates) => {
                Self::update_mapping_values(contract, updates).await
            }
        }
    }

    async fn update_single_values<T: Transport + Clone, P: Provider<T, N>, N: Network>(
        contract: &SimpleInstance<T, P, N>,
        values: &SimpleSingleValue,
    ) {
        let b = contract.setSimples(values.s1, values.s2, values.s3.clone(), values.s4);
        b.send().await.unwrap().watch().await.unwrap();
        log::info!("Updated simple contract single values");
    }

    async fn update_mapping_values<T: Transport + Clone, P: Provider<T, N>, N: Network>(
        contract: &SimpleInstance<T, P, N>,
        values: &[MappingUpdate],
    ) {
        let contract_changes = values
            .iter()
            .map(|tuple| {
                let op: MappingOperation = tuple.into();
                let (k, v) = match tuple {
                    MappingUpdate::Deletion(k, _) => (*k, *DEFAULT_ADDRESS),
                    MappingUpdate::Update(k, _, v) | MappingUpdate::Insertion(k, v) => {
                        (*k, Address::from_slice(&v.to_be_bytes_trimmed_vec()))
                    }
                };
                MappingChange {
                    key: k,
                    value: v,
                    operation: op.into(),
                }
            })
            .collect::<Vec<_>>();

        let b = contract.changeMapping(contract_changes);
        b.send().await.unwrap().watch().await.unwrap();
        {
            // sanity check
            for op in values {
                match op {
                    MappingUpdate::Deletion(k, _) => {
                        let res = contract.m1(*k).call().await.unwrap();
                        let vu: U256 = res._0.into_word().into();
                        let is_correct = vu == U256::from(0);
                        assert!(is_correct, "key deletion not correct on contract");
                    }
                    MappingUpdate::Insertion(k, v) => {
                        let res = contract.m1(*k).call().await.unwrap();
                        let newv: U256 = res._0.into_word().into();
                        let is_correct = newv == *v;
                        assert!(is_correct, "key insertion not correct on contract");
                    }
                    MappingUpdate::Update(k, _, v) => {
                        let res = contract.m1(*k).call().await.unwrap();
                        let newv: U256 = res._0.into_word().into();
                        let is_correct = newv == *v;
                        assert!(is_correct, "KEY Updated, new value valid ? {is_correct}");
                    }
                }
            }
        }
        log::info!("Updated simple contract single values");
    }
}

#[derive(Clone, Debug)]
pub enum ChangeType {
    Deletion,
    Insertion,
    Update(UpdateType),
    Silent,
}

#[derive(Clone, Debug)]
pub enum UpdateType {
    SecondaryIndex,
    Rest,
}

/// Represents in a generic way the value present in a row from a table
/// TODO: add the first index in generic way as well for CSV
#[derive(Default, Clone, Debug, PartialEq, Eq)]
pub struct TableRowValues<PrimaryIndex> {
    // cells without the secondary index
    pub current_cells: Vec<Cell>,
    pub current_secondary: Option<SecondaryIndexCell>,
    pub primary: PrimaryIndex,
}

impl<PrimaryIndex: Clone + Default + PartialEq + Eq> TableRowValues<PrimaryIndex> {
    // Compute the update from the current values and the new values
    // NOTE: if the table doesn't have a secondary index, the table row update will have all row
    // keys set to default. This must later be fixed before "sending" this to the update table
    // logic. This only happens for merge table. After this call, the secondary index is then
    // fixed.
    pub fn compute_update(&self, new: &Self) -> Vec<TableRowUpdate<PrimaryIndex>> {
        // this is initialization
        if self == &Self::default() {
            let cells_update = CellsUpdate {
                previous_row_key: RowTreeKey::default(),
                new_row_key: (new.current_secondary.clone().unwrap_or_default()).into(),
                updated_cells: new.current_cells.clone(),
                primary: new.primary.clone(),
            };
            return vec![TableRowUpdate::Insertion(
                cells_update,
                new.current_secondary.clone().unwrap_or_default(),
            )];
        }
        let new_secondary = new.current_secondary.clone().unwrap_or_default();
        let previous_secondary = self.current_secondary.clone().unwrap_or_default();

        // the cells columns are fixed so we can compare
        assert!(self.current_cells.len() == new.current_cells.len());
        let updated_cells = self
            .current_cells
            .iter()
            .filter_map(|current| {
                let new = new
                    .current_cells
                    .iter()
                    .find(|new| current.identifier() == new.identifier())
                    .expect("missing cell");
                if new.value() != current.value() {
                    // there is an update!
                    Some(new.clone())
                } else {
                    None
                }
            })
            .collect::<Vec<_>>();
        let cells_update = CellsUpdate {
            // Both keys may be the same if the secondary index value
            // did not change
            new_row_key: (&new_secondary).into(),
            previous_row_key: (&previous_secondary).into(),
            updated_cells,
            primary: new.primary.clone(),
        };

        assert!(
            previous_secondary.cell().identifier() == new_secondary.cell().identifier(),
            "ids are different between updates?"
        );
        assert!(
            previous_secondary.rest() == new_secondary.rest(),
            "computing update from different row"
        );
        match previous_secondary.cell() != new_secondary.cell() {
            true => vec![
                // We first delete then insert a new row in the case of a secondary index value
                // change
                TableRowUpdate::Deletion(previous_secondary.into()),
                TableRowUpdate::Insertion(cells_update, new_secondary.clone()),
            ],
            // no update on the secondary index value
            false if !cells_update.updated_cells.is_empty() => {
                vec![TableRowUpdate::Update(cells_update)]
            }
            false => {
                vec![]
            }
        }
    }
}

/// The structure representing the updates that have happened on a table
/// This is computed from the update of a contract in the case of the current test, but
/// should be given directly in case of CSV file.
#[derive(Clone, Debug)]
pub enum TableRowUpdate<PrimaryIndex> {
    /// A row to be deleted
    Deletion(RowTreeKey),
    /// NOTE : this only includes changes on the regular non indexed cells.
    /// This must NOT include an update on the secondary index value
    /// A new secondary index value is translated to a deletion and then a new insert
    /// since that is what must happen at the tree level where we delete the node corresponding to
    /// the previous secondary index value.
    Update(CellsUpdate<PrimaryIndex>),
    /// Used to insert a new row from scratch
    Insertion(CellsUpdate<PrimaryIndex>, SecondaryIndexCell),
}

impl<PrimaryIndex> TableRowUpdate<PrimaryIndex>
where
    PrimaryIndex: PartialEq + Eq + Default + Clone + Default,
{
    // Returns the full cell collection to put inside the JSON row payload
    fn updated_cells_collection(
        &self,
        secondary_column: ColumnID,
        new_primary: PrimaryIndex,
        previous: &CellCollection<PrimaryIndex>,
    ) -> CellCollection<PrimaryIndex> {
        let new_cells = CellCollection(
            match self {
                TableRowUpdate::Deletion(_) => vec![],
                TableRowUpdate::Insertion(cells, index) => {
                    let rest = cells.updated_cells.clone();
                    // we want the new secondary index value to put inside the CellCollection of the JSON
                    // at the first position
                    let mut full = vec![index.cell()];
                    full.extend(rest);
                    full
                }
                TableRowUpdate::Update(cells) => cells.updated_cells.clone(),
            }
            .into_iter()
            .map(|c| {
                (
                    c.identifier(),
                    CellInfo {
                        primary: new_primary.clone(),
                        value: c.value(),
                    },
                )
            })
            .collect(),
        );

        let mut new_collection = previous.merge_with_update(&new_cells);
        let mut secondary_cell = new_collection
            .find_by_column(secondary_column)
            .expect("new collection should have secondary index")
            .clone();
        // NOTE: ! we _always_ update the new primary of a row that is being updated, since we are
        // always reproving it !
        secondary_cell.primary = new_primary;
        new_collection.update_column(secondary_column, secondary_cell);
        new_collection
    }
}

impl TableIndexing {
    pub fn table_info(&self) -> TableInfo {
        TableInfo {
            public_name: self.table.public_name.clone(),
            value_column: self.value_column.clone(),
            chain_id: self.contract.chain_id,
            columns: self.table.columns.clone(),
            contract_address: self.contract.address,
            source: self.source.clone(),
        }
    }
}<|MERGE_RESOLUTION|>--- conflicted
+++ resolved
@@ -23,11 +23,7 @@
         identifier_single_var_column,
         table_source::{
             LengthExtractionArgs, MappingIndex, MappingValuesExtractionArgs, MergeSource,
-<<<<<<< HEAD
-            SingleValuesExtractionArgs, UniqueMappingEntry, DEFAULT_ADDRESS,
-=======
             SingleValuesExtractionArgs, DEFAULT_ADDRESS,
->>>>>>> 83a12f69
         },
     },
     proof_storage::{ProofKey, ProofStorage},
