--- conflicted
+++ resolved
@@ -46,11 +46,7 @@
     proof_storage::{ProofKey, ProofStorage},
     rowtree::SecondaryIndexCell,
     table::CellsUpdate,
-<<<<<<< HEAD
-    TestContext, TEST_MAX_COLUMNS, TEST_MAX_FIELD_PER_EVM,
-=======
     TestContext, TEST_MAX_COLUMNS,
->>>>>>> c3c9432e
 };
 
 use super::{
@@ -490,11 +486,7 @@
             };
 
             // add the metadata hashes together - this is mostly for debugging
-<<<<<<< HEAD
-            let md = merge_metadata_hash::<TEST_MAX_COLUMNS, TEST_MAX_FIELD_PER_EVM>(
-=======
             let md = merge_metadata_hash::<TEST_MAX_COLUMNS>(
->>>>>>> c3c9432e
                 contract.address,
                 contract.chain_id,
                 vec![],
@@ -770,11 +762,7 @@
             }
         };
         let slot_inputs = SlotInputs::Simple(self.slot_inputs.clone());
-<<<<<<< HEAD
-        let metadata_hash = metadata_hash::<TEST_MAX_COLUMNS, TEST_MAX_FIELD_PER_EVM>(
-=======
         let metadata_hash = metadata_hash::<TEST_MAX_COLUMNS>(
->>>>>>> c3c9432e
             slot_inputs,
             &contract.address,
             contract.chain_id,
@@ -1242,11 +1230,7 @@
                 mapping_values_proof
             }
         };
-<<<<<<< HEAD
-        let metadata_hash = metadata_hash::<TEST_MAX_COLUMNS, TEST_MAX_FIELD_PER_EVM>(
-=======
         let metadata_hash = metadata_hash::<TEST_MAX_COLUMNS>(
->>>>>>> c3c9432e
             K::slot_inputs(self.slot_inputs.clone()),
             &contract.address,
             contract.chain_id,
