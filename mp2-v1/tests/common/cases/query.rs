use plonky2::{
    field::types::PrimeField64, hash::hash_types::HashOut, plonk::config::GenericHashOut,
};
use rand::distributions::uniform::SampleRange;
use std::{
    collections::{HashMap, HashSet},
    fmt::Debug,
<<<<<<< HEAD
    future::Future,
    hash::Hash,
    marker::PhantomData,
    thread::current,
};

use crate::common::{
    cases::{
        indexing::{BASE_VALUE, BLOCK_COLUMN_NAME},
        planner::{IndexInfo, RowInfo},
    },
    index_tree::MerkleIndexTree,
    proof_storage::{ProofKey, QueryID},
    rowtree::MerkleRowTree,
    table::{self, TableColumns},
=======
    hash::Hash,
};

use crate::common::{
    cases::indexing::{BASE_VALUE, BLOCK_COLUMN_NAME},
    index_tree::IndexStorage,
    proof_storage::{ProofKey, QueryID},
    rowtree::{MerkleRowTree, RowStorage},
    table::TableColumns,
>>>>>>> ca33c4c2
    TableInfo,
};

use super::{
    super::{context::TestContext, proof_storage::ProofStorage, table::Table},
<<<<<<< HEAD
    planner::{QueryPlanner, TreeInfo},
};
use alloy::{primitives::U256, rpc::types::Block};
use anyhow::{bail, ensure, Context, Result};
use futures::{stream, FutureExt, StreamExt};

use super::TableSourceSlot;
=======
    TableSourceSlot,
};
use alloy::primitives::U256;
use anyhow::{Context, Result};
use futures::{stream, FutureExt, StreamExt};
>>>>>>> ca33c4c2
use itertools::Itertools;
use log::*;
use mp2_common::{
    poseidon::empty_poseidon_hash,
    proof::{deserialize_proof, ProofWithVK},
    types::HashOutput,
    C, D, F,
};
use mp2_v1::{
    api::MetadataHash,
    indexing::{
        self,
        block::{BlockPrimaryIndex, BlockTree, BlockTreeKey},
        cell::MerkleCell,
        index::IndexNode,
        row::{Row, RowPayload, RowTree, RowTreeKey},
        LagrangeNode,
    },
    values_extraction::identifier_block_column,
};
use parsil::{
<<<<<<< HEAD
    assembler::{CircuitPis, DynamicCircuitPis, StaticCircuitPis},
    bracketer::bracket_secondary_index,
    executor::TranslatedQuery,
=======
    assembler::{DynamicCircuitPis, StaticCircuitPis},
>>>>>>> ca33c4c2
    parse_and_validate,
    queries::{core_keys_for_index_tree, core_keys_for_row_tree},
    ParsilSettings, PlaceholderSettings, DEFAULT_MAX_BLOCK_PLACEHOLDER,
    DEFAULT_MIN_BLOCK_PLACEHOLDER,
};
use ryhope::{
    storage::{
        updatetree::{Next, UpdateTree},
        EpochKvStorage, FromSettings, PayloadStorage, RoEpochKvStorage, TransactionalStorage,
        TreeStorage, TreeTransactionalStorage, WideLineage,
    },
    tree::{MutableTree, NodeContext, TreeTopology},
    Epoch, MerkleTreeKvDb, NodePayload,
};
use sqlparser::ast::Query;
use tokio_postgres::Row as PsqlRow;
use verifiable_db::{
    ivc::PublicInputs as IndexingPIS,
    query::{
<<<<<<< HEAD
        self,
        aggregation::{
            ChildPosition, NodeInfo, QueryBoundSource, QueryBounds, QueryHashNonExistenceCircuits,
            SubProof,
        },
=======
        aggregation::{ChildPosition, NodeInfo, QueryBounds, SubProof},
>>>>>>> ca33c4c2
        computational_hash_ids::{ColumnIDs, Identifiers},
        universal_circuit::universal_circuit_inputs::{
            ColumnCell, PlaceholderId, Placeholders, RowCells,
        },
    },
    revelation::PublicInputs,
};

pub const MAX_NUM_RESULT_OPS: usize = 20;
pub const MAX_NUM_RESULTS: usize = 10;
pub const MAX_NUM_OUTPUTS: usize = 3;
pub const MAX_NUM_ITEMS_PER_OUTPUT: usize = 5;
pub const MAX_NUM_PLACEHOLDERS: usize = 10;
pub const MAX_NUM_COLUMNS: usize = 20;
pub const MAX_NUM_PREDICATE_OPS: usize = 20;

pub type GlobalCircuitInput = verifiable_db::api::QueryCircuitInput<
    MAX_NUM_COLUMNS,
    MAX_NUM_PREDICATE_OPS,
    MAX_NUM_RESULT_OPS,
    MAX_NUM_OUTPUTS,
    MAX_NUM_ITEMS_PER_OUTPUT,
    MAX_NUM_PLACEHOLDERS,
>;

pub type QueryCircuitInput = verifiable_db::query::api::CircuitInput<
    MAX_NUM_COLUMNS,
    MAX_NUM_PREDICATE_OPS,
    MAX_NUM_RESULT_OPS,
    MAX_NUM_ITEMS_PER_OUTPUT,
>;

pub type RevelationCircuitInput = verifiable_db::revelation::api::CircuitInput<
    MAX_NUM_OUTPUTS,
    MAX_NUM_ITEMS_PER_OUTPUT,
    MAX_NUM_PLACEHOLDERS,
    { QueryCircuitInput::num_placeholders_ids() },
>;

pub type RevelationPublicInputs<'a> =
    PublicInputs<'a, F, MAX_NUM_OUTPUTS, MAX_NUM_ITEMS_PER_OUTPUT, MAX_NUM_PLACEHOLDERS>;

pub async fn test_query(ctx: &mut TestContext, table: Table, t: TableInfo) -> Result<()> {
    match &t.source {
        TableSourceSlot::Mapping(_) => query_mapping(ctx, &table, t.metadata_hash()).await?,
        _ => unimplemented!("yet"),
    }
    Ok(())
}

async fn query_mapping(
    ctx: &mut TestContext,
    table: &Table,
    table_hash: MetadataHash,
) -> Result<()> {
    let query_info = cook_query_between_blocks(table).await?;
    test_query_mapping(ctx, table, query_info, &table_hash).await?;

    let query_info = cook_query_unique_secondary_index(table).await?;
    test_query_mapping(ctx, table, query_info, &table_hash).await?;
    // cook query with custom placeholders
    let query_info = cook_query_secondary_index_placeholder(table).await?;
<<<<<<< HEAD
    test_query_mapping(ctx, table, query_info, &table_hash).await?;
    // cook query filtering over a secondary index value not valid in all the blocks
    let query_info = cook_query_non_matching_entries_some_blocks(table).await?;
    test_query_mapping(ctx, table, query_info, &table_hash).await?;
    // cook query with no valid blocks
    let query_info = cook_query_no_matching_entries(table).await?;
=======
>>>>>>> ca33c4c2
    test_query_mapping(ctx, table, query_info, &table_hash).await
}

/// Run a test query on the mapping table such as created during the indexing phase
async fn test_query_mapping(
    ctx: &mut TestContext,
    table: &Table,
    query_info: QueryCooking,
    table_hash: &MetadataHash,
) -> Result<()> {
    let settings = ParsilSettings {
        context: table,
        placeholders: PlaceholderSettings::with_freestanding(MAX_NUM_PLACEHOLDERS - 2),
    };

    info!("QUERY on the testcase: {}", query_info.query);
    let mut parsed = parse_and_validate(&query_info.query, &settings)?;
    println!("QUERY table columns -> {:?}", table.columns.to_zkcolumns());
    info!(
        "BOUNDS found on query: min {}, max {} - table.genesis_block {}",
        query_info.min_block, query_info.max_block, table.genesis_block
    );

    // the query to use to actually get the outputs expected
    let mut exec_query = parsil::executor::generate_query_execution(&mut parsed, &settings)?;
    let query_params = exec_query.convert_placeholders(&query_info.placeholders);
    let res = table
        .execute_row_query(
            &exec_query
                .normalize_placeholder_names()
                .to_pgsql_string_with_placeholder(),
            &query_params,
        )
        .await?;
    let res = if is_empty_result(&res, SqlType::Numeric) {
        vec![] // empty results, but Postgres still return 1 row
    } else {
        res
    };
    info!(
        "Found {} results from query {}",
        res.len(),
        exec_query.query.to_display()
    );
    print_vec_sql_rows(&res, SqlType::Numeric);

    let pis = parsil::assembler::assemble_dynamic(&parsed, &settings, &query_info.placeholders)
        .context("while assembling PIs")?;

    let big_row_cache = table
        .row
        .wide_lineage_between(
            &core_keys_for_row_tree(
                &query_info.query,
                &settings,
                &pis.bounds,
                &query_info.placeholders,
            )?,
            (query_info.min_block as Epoch, query_info.max_block as Epoch),
        )
        .await?;
    // We set the epoch at which we request all the lineages - that's a fixed epoch
    // and we set the generate_series according to the query
    let current_epoch = table.index.current_epoch();
    // Integer default to i32 in PgSQL, they must be cast to i64, a.k.a. BIGINT.
    let index_query =
        core_keys_for_index_tree(current_epoch, (query_info.min_block, query_info.max_block))?;
    let big_index_cache = table
        .index
        // The bounds here means between which versions of the tree should we look. For index tree,
        // we only look at _one_ version of the tree.
        .wide_lineage_between(&index_query, (current_epoch, current_epoch))
        .await?;
    // since we only analyze the index tree for one epoch
    assert_eq!(big_index_cache.keys_by_epochs().len(), 1);

    prove_query(
        ctx,
        table,
        query_info,
        parsed,
        &settings,
        &big_row_cache,
        &big_index_cache,
        res,
        table_hash.clone(),
    )
    .await
    .expect("unable to run universal query proof");
    Ok(())
}

/// Execute a query to know all the touched rows, and then call the universal circuit on all rows
async fn prove_query(
    ctx: &mut TestContext,
    table: &Table,
    query: QueryCooking,
    parsed: Query,
    settings: &ParsilSettings<&Table>,
    row_cache: &WideLineage<RowTreeKey, RowPayload<BlockPrimaryIndex>>,
    index_cache: &WideLineage<BlockTreeKey, IndexNode<BlockPrimaryIndex>>,
    res: Vec<PsqlRow>,
    metadata: MetadataHash,
) -> Result<()> {
    // the query to use to fetch all the rows keys involved in the result tree.
    let pis = parsil::assembler::assemble_dynamic(&parsed, &settings, &query.placeholders)?;
    let mut row_keys_per_epoch = row_cache.keys_by_epochs();
    let all_epochs = query.min_block as Epoch..=query.max_block as Epoch;

    // prove the whole tree for each of the involved rows for each block
<<<<<<< HEAD
    for (epoch, keys) in row_keys_per_epoch {
=======
    for epoch in all_epochs {
        let keys = row_keys_per_epoch
            .remove(&epoch)
            .expect("gaps in query unsupported yet - coming soon");
>>>>>>> ca33c4c2
        let up = row_cache
            .update_tree_for(epoch as Epoch)
            .expect("this epoch should exist");
        let planner = QueryPlanner {
            ctx,
            query: query.clone(),
            pis: &pis,
<<<<<<< HEAD
            settings: &settings,
            table: &table,
            columns: table.columns.clone(),
        };
        let info = RowInfo {
            tree: &table.row,
=======
            cache: row_cache,
            columns: table.columns.clone(),
        };
        let info = RowInfo {
>>>>>>> ca33c4c2
            satisfiying_rows: keys,
        };
        prove_query_on_tree(planner, info, up, epoch as BlockPrimaryIndex).await?;
    }
<<<<<<< HEAD
    let proving_tree = index_cache
        .update_tree_for(table.index.current_epoch())
        .expect("should get update tree for index");
    let mut planner = QueryPlanner {
=======

    let proving_tree = index_cache
        .update_tree_for(table.index.current_epoch())
        .expect("should get update tree for index");
    let planner = QueryPlanner {
>>>>>>> ca33c4c2
        ctx,
        query: query.clone(),
        settings: &settings,
        pis: &pis,
<<<<<<< HEAD
        table: &table,
=======
        cache: index_cache,
>>>>>>> ca33c4c2
        columns: table.columns.clone(),
    };

    let initial_epoch = table.index.initial_epoch() as BlockPrimaryIndex;
    let current_epoch = table.index.current_epoch() as BlockPrimaryIndex;
    let update_tree = {
        let block_range = (query.min_block.max(initial_epoch)..=query.max_block.min(current_epoch));
        info!("found {} blocks in range", block_range.clone().count());
        if block_range.is_empty() {
            // no valid blocks in the query range, so we need to choose a block to prove
            // non-existence. Either the one after genesis or the last one
            let to_be_proven_node = if query.max_block < initial_epoch {
                initial_epoch + 1
            } else if query.min_block > current_epoch {
                current_epoch
            } else {
                bail!(
                    "Empty block range to be proven for query bounds {}, {}, but no node
                    to be proven with non-existence circuit was found. Something is wrong",
                    query.min_block,
                    query.max_block
                );
            } as BlockPrimaryIndex;
            prove_non_existence_index(&mut planner, to_be_proven_node).await?;
            // we get the lineage of the node that proves the non existence of the index nodes
            // required for the query. We specify the epoch at which we want to get this lineage as
            // of the current epoch.
            let lineage = table
                .index
                .lineage_at(&to_be_proven_node, current_epoch as Epoch)
                .await
                .expect("can't get lineage")
                .into_full_path()
                .collect();
            UpdateTree::from_path(lineage, current_epoch as Epoch)
        } else {
            /// This is ok because the cache only have the block that are in the range so the
            /// filter_check is gonna return the same thing
            /// TOOD: @franklin is that correct ?
            index_cache
                // this is the epoch we choose how to prove
                .update_tree_for(current_epoch as Epoch)
                .expect("this epoch should exist")
        }
    };

    let info = IndexInfo {
        tree: &table.index,
        bounds: (query.min_block, query.max_block),
    };
    prove_query_on_tree(
        planner,
        info,
        proving_tree,
        table.index.current_epoch() as BlockPrimaryIndex,
    )
    .await?;
    info!("Query proofs done! Generating revelation proof...");
    let proof = prove_revelation(ctx, table, &query, &pis, table.index.current_epoch()).await?;
    info!("Revelation proof done! Checking public inputs...");
    // get `StaticPublicInputs`, i.e., the data about the query available only at query registration time,
    // to check the public inputs
    let pis = parsil::assembler::assemble_static(&parsed, &settings)?;

    check_final_outputs(
        proof,
        ctx,
        table,
        &query,
        &pis,
        table.index.current_epoch(),
        row_cache.num_touched_rows(),
        res,
        metadata,
    )?;
    info!("Revelation done!");
    Ok(())
}

async fn prove_revelation(
    ctx: &TestContext,
    table: &Table,
    query: &QueryCooking,
    pis: &DynamicCircuitPis,
    tree_epoch: Epoch,
) -> Result<Vec<u8>> {
    // load the query proof, which is at the root of the tree
    let query_proof = {
        let root_key = table.index.root_at(tree_epoch).await.unwrap();
        let proof_key = ProofKey::QueryAggregateIndex((query.query.clone(), root_key));
        ctx.storage.get_proof_exact(&proof_key)?
    };
    // load the preprocessing proof at the same epoch
    let indexing_proof = {
        let pk = ProofKey::IVC(tree_epoch as BlockPrimaryIndex);
        ctx.storage.get_proof_exact(&pk)?
    };
    let pis_hash = QueryCircuitInput::ids_for_placeholder_hash(
        &pis.predication_operations,
        &pis.result,
        &query.placeholders,
        &pis.bounds,
    )?;
    let input = RevelationCircuitInput::new_revelation_no_results_tree(
        query_proof,
        indexing_proof,
        &pis.bounds,
        &query.placeholders,
        pis_hash,
    )?;
    let proof = ctx.run_query_proof(GlobalCircuitInput::Revelation(input))?;
    Ok(proof)
}

fn check_final_outputs(
    revelation_proof: Vec<u8>,
    ctx: &TestContext,
    table: &Table,
    query: &QueryCooking,
    pis: &StaticCircuitPis,
    tree_epoch: Epoch,
    num_touched_rows: usize,
    res: Vec<PsqlRow>,
    offcircuit_md: MetadataHash,
) -> Result<()> {
    // fetch indexing proof, whose public inputs are needed to check correctness of revelation proof outputs
    let indexing_proof = {
        let pk = ProofKey::IVC(tree_epoch as BlockPrimaryIndex);
        ctx.storage.get_proof_exact(&pk)?
    };
    let deserialized_indexing_proof = ProofWithVK::deserialize(&indexing_proof)?;
    let indexing_pis = IndexingPIS::from_slice(&deserialized_indexing_proof.proof().public_inputs);

    let deserialized_proof = deserialize_proof::<F, C, D>(&revelation_proof)?;
    let revelation_pis = RevelationPublicInputs::from_slice(&deserialized_proof.public_inputs);
    // check original blockchain hash. ToDo: access it from Anvil
    assert_eq!(
        indexing_pis.block_hash_fields(),
        revelation_pis.original_block_hash(),
    );
    // check computational hash
    let metadata_hash = HashOutput::try_from(
        HashOut::<F>::from_vec(indexing_pis.metadata_hash().to_vec()).to_bytes(),
    )?;
    assert_eq!(
        offcircuit_md, metadata_hash,
        "metadata hash computed by circuit and offcircuit is not the same"
    );

    let column_ids = ColumnIDs::new(
        table.columns.primary.identifier,
        table.columns.secondary.identifier,
        table
            .columns
            .non_indexed_columns()
            .into_iter()
            .map(|column| column.identifier)
            .collect_vec(),
    );
    let expected_computational_hash = Identifiers::computational_hash(
        &column_ids,
        &pis.predication_operations,
        &pis.result,
        &metadata_hash,
        pis.bounds.min_query_secondary.clone(),
        pis.bounds.max_query_secondary.clone(),
    )?;
    assert_eq!(
        HashOutput::try_from(
            revelation_pis
                .flat_computational_hash()
                .iter()
                .flat_map(|f| u32::try_from(f.to_canonical_u64()).unwrap().to_be_bytes())
                .collect_vec()
        )?,
        expected_computational_hash,
    );
    // check num placeholders
    let expected_num_placeholders = query.placeholders.len();
    assert_eq!(
        expected_num_placeholders as u64,
        revelation_pis.num_placeholders().to_canonical_u64(),
    );
    // check placeholder values
    let expected_placeholder_values = query.placeholders.placeholder_values();
    assert_eq!(
        expected_placeholder_values,
        revelation_pis.placeholder_values()[..expected_num_placeholders], // consider only the valid placeholders
    );
    // check entry count
    assert_eq!(
        num_touched_rows as u64,
        revelation_pis.entry_count().to_canonical_u64(),
    );
    // check there were no overflow errors
    assert!(!revelation_pis.overflow_flag());
    // check number of results
    assert_eq!(
        res.len() as u64,
        revelation_pis.num_results().to_canonical_u64(),
    );
    // check results
    res.into_iter()
        .zip(revelation_pis.result_values())
        .for_each(|(expected_res, res)| {
            (0..expected_res.len()).for_each(|i| {
                let SqlReturn::Numeric(expected_res) =
                    SqlType::Numeric.extract(&expected_res, i).unwrap();
                assert_eq!(
                    U256::from_str_radix(&expected_res.to_string(), 10).unwrap(),
                    res[i],
                );
            })
        });

    Ok(())
}

/// Generic function as to how to handle the aggregation. It handles both aggregation in the row
/// tree as well as in the index tree the same way. The TreeInfo trait is just here to bring some
/// context, so savign and loading the proof at the right location depending if it's a row or index
/// tree
/// clippy doesn't see that it can not be done
#[allow(clippy::needless_lifetimes)]
async fn prove_query_on_tree<'a, I, K, V>(
<<<<<<< HEAD
    mut planner: QueryPlanner<'a>,
=======
    mut planner: QueryPlanner<'a, K, V>,
>>>>>>> ca33c4c2
    info: I,
    update: UpdateTree<K>,
    primary: BlockPrimaryIndex,
) -> Result<Vec<u8>>
where
    I: TreeInfo<K, V>,
    V: NodePayload + Send + Sync + LagrangeNode + Clone,
    K: Debug + Hash + Clone + Eq + Sync + Send,
{
    let query_id = planner.query.query.clone();
    let mut workplan = update.into_workplan();
    let mut proven_nodes = HashSet::new();
    let fetch_only_proven_child = |nctx: NodeContext<K>,
                                   cctx: &TestContext,
                                   proven: &HashSet<K>|
     -> (ChildPosition, Vec<u8>) {
        let (child_key, pos) = match (nctx.left, nctx.right) {
            (Some(left), Some(right)) => {
                assert!(
                    proven.contains(&left) ^ proven.contains(&right),
                    "only one child should be already proven, not both"
                );
                if proven.contains(&left) {
                    (left, ChildPosition::Left)
                } else {
                    (right, ChildPosition::Right)
                }
            }
            (Some(left), None) if proven.contains(&left) => (left, ChildPosition::Left),
            (None, Some(right)) if proven.contains(&right) => (right, ChildPosition::Right),
            _ => panic!("stg's wrong in the tree"),
        };
        let child_proof = info
            .load_proof(cctx, &query_id, primary, &child_key)
            .expect("key should already been proven");
        (pos, child_proof)
    };
    while let Some(Next::Ready(wk)) = workplan.next() {
        let k = wk.k.clone();
<<<<<<< HEAD
        // closure performing all the operations necessary beofre jumping to the next iteration
        let mut end_iteration = |proven_nodes: &mut HashSet<K>| -> Result<()> {
            proven_nodes.insert(k.clone());
            workplan.done(&wk)?;
            Ok(())
        };
        // since epoch starts at genesis now, we can directly give the value of the block
        // number as epoch number
        let (node_ctx, node_payload) = info
            .fetch_ctx_and_payload_at(primary as Epoch, &k)
            .await
=======
        // since epoch starts at genesis now, we can directly give the value of the block
        // number as epoch number
        let (node_ctx, node_payload) = planner
            .cache
            .ctx_and_payload_at(primary as Epoch, &k)
>>>>>>> ca33c4c2
            .expect("cache is not full");
        let is_satisfying_query = info.is_satisfying_query(&k);
        let embedded_proof = info
            .load_or_prove_embedded(&mut planner, primary, &k, &node_payload)
            .await;
        if node_ctx.is_leaf() && info.is_row_tree() {
            // NOTE: if it is a leaf of the row tree, then there is no need to prove anything,
            // since we're not "aggregating" any from below. So in this test, we just copy the
            // proof to the expected aggregation location and move on.
            // For the index tree however, we need to always generate an aggregate proof
            // unwrap is safe since we are a leaf and therefore there is an embedded proof since we
            // are guaranteed the row is satisfying the query
            info.save_proof(
                &mut planner.ctx,
                &query_id,
                primary,
                &k,
                embedded_proof?.unwrap(),
            )?;
            end_iteration(&mut proven_nodes)?;
            continue;
        }

        // In the case we haven't proven anything under this node, it's the single path case
        // It is sufficient to check if this node is one of the leaves we in this update tree.Note
        // it is not the same meaning as a "leaf of a tree", here it just means is it the first
        // node in the merkle path.
        let input = if wk.is_path_end {
            info!("node {primary} -> {k:?} is at path end");
            if !is_satisfying_query {
                // if the node of the key does not satisfy the query, but this node is at the end of
                // a path to be proven, then it means we are in a tree with no satisfying nodes, and
                // so the current node is the node chosen to be proven with non-existence circuits.
                // Since the node has already been proven, we just save the proof and we continue
                end_iteration(&mut proven_nodes)?;
                continue;
            }
            assert!(
                info.is_satisfying_query(&k),
                "first node in merkle path should always be a valid query one"
            );
            let (node_info, left_info, right_info) =
            // we can use primary as epoch now that tree stores epoch from genesis
<<<<<<< HEAD
                get_node_info(&info, &k, primary as Epoch).await;
=======
                get_node_info(&planner.cache, &k, primary as Epoch).await;
>>>>>>> ca33c4c2
            QueryCircuitInput::new_single_path(
                SubProof::new_embedded_tree_proof(embedded_proof?.unwrap())?,
                left_info,
                right_info,
                node_info,
                info.is_row_tree(),
                &planner.pis.bounds,
            )
            .expect("can't create leaf input")
        } else {
            // here we are guaranteed there is a node below that we have already proven
            // It can not be a single path with the embedded tree only since that falls into the
            // previous category ("is_path_end" == true) since update plan starts by the "leaves"
            // of all the paths it has been given.
            // So it means There is at least one child of this node that we have proven before.
            // If this node is satisfying query, then we use One/TwoProvenChildNode,
            // If this node is not in the query touched rows, we use a SinglePath with proven child tree.
            //
            if !is_satisfying_query {
                let (child_pos, child_proof) =
                    fetch_only_proven_child(node_ctx, planner.ctx, &proven_nodes);
                let (node_info, left_info, right_info) = get_node_info(
<<<<<<< HEAD
                    &info,
=======
                    &planner.cache,
>>>>>>> ca33c4c2
                    &k,
                    // we can use primary as epoch since storage starts epoch at genesis
                    primary as Epoch,
                )
                .await;
                // we look which child is the one to load from storage, the one we already proved
                QueryCircuitInput::new_single_path(
                    SubProof::new_child_proof(child_proof, child_pos)?,
                    left_info,
                    right_info,
                    node_info,
                    info.is_row_tree(),
                    &planner.pis.bounds,
                )
                .expect("can't create leaf input")
            } else {
                // this case is easy, since all that's left is partial or full where both
                // child(ren) and current node belong to query
                let is_correct_left = node_ctx.left.is_some()
                    && proven_nodes.contains(node_ctx.left.as_ref().unwrap());
                let is_correct_right = node_ctx.right.is_some()
                    && proven_nodes.contains(node_ctx.right.as_ref().unwrap());
                if is_correct_left && is_correct_right {
                    // full node case
                    let left_proof = info.load_proof(
                        planner.ctx,
                        &query_id,
                        primary,
                        node_ctx.left.as_ref().unwrap(),
                    )?;
                    let right_proof = info.load_proof(
                        planner.ctx,
                        &query_id,
                        primary,
                        node_ctx.right.as_ref().unwrap(),
                    )?;
                    QueryCircuitInput::new_full_node(
                        left_proof,
                        right_proof,
                        embedded_proof?.expect("should be a embedded_proof here"),
                        info.is_row_tree(),
                        &planner.pis.bounds,
                    )
                    .expect("can't create full node circuit input")
                } else {
                    // partial case
                    let (child_pos, child_proof) =
                        fetch_only_proven_child(node_ctx, planner.ctx, &proven_nodes);
                    let (_, left_info, right_info) =
<<<<<<< HEAD
                        get_node_info(&info, &k, primary as Epoch).await;
=======
                        get_node_info(&planner.cache, &k, primary as Epoch).await;
>>>>>>> ca33c4c2
                    let unproven = match child_pos {
                        ChildPosition::Left => right_info,
                        ChildPosition::Right => left_info,
                    };
                    QueryCircuitInput::new_partial_node(
                        child_proof,
                        embedded_proof?.expect("should be an embedded_proof here too"),
                        unproven,
                        child_pos,
                        info.is_row_tree(),
                        &planner.pis.bounds,
                    )
                    .expect("can't build new partial node input")
                }
            }
        };
        info!("AGGREGATE query proof RUNNING for {primary} -> {k:?} ");
        let proof = planner
            .ctx
            .run_query_proof(GlobalCircuitInput::Query(input))?;
        info.save_proof(planner.ctx, &query_id, primary, &k, proof)?;
        info!("query proof DONE for {primary} -> {k:?} ");
<<<<<<< HEAD
        end_iteration(&mut proven_nodes)?;
=======
        workplan.done(&wk)?;
        proven_nodes.insert(k);
>>>>>>> ca33c4c2
    }
    Ok(vec![])
}

<<<<<<< HEAD
// TODO: make it recursive with async - tentative in `fetch_child_info` but  it doesn't work,
// recursion with async is weird.
async fn get_node_info<K, V, T: TreeInfo<K, V>>(
    lookup: &T,
=======
struct QueryPlanner<'a, K, V>
where
    K: Debug + Hash + Eq + Clone + Sync + Send,
    V: Clone,
{
    query: QueryCooking,
    genesis: BlockPrimaryIndex,
    pis: &'a DynamicCircuitPis,
    ctx: &'a mut TestContext,
    cache: &'a WideLineage<K, V>,
    columns: TableColumns,
}

trait TreeInfo<K, V>
where
    K: Debug + Hash + Eq + Clone + Sync + Send,
    V: Clone,
{
    fn is_row_tree(&self) -> bool;
    fn is_satisfying_query(&self, k: &K) -> bool;
    fn load_proof(
        &self,
        ctx: &TestContext,
        query_id: &QueryID,
        primary: BlockPrimaryIndex,
        key: &K,
    ) -> Result<Vec<u8>>;
    fn save_proof(
        &self,
        ctx: &mut TestContext,
        query_id: &QueryID,
        primary: BlockPrimaryIndex,
        key: &K,
        proof: Vec<u8>,
    ) -> Result<()>;
    async fn load_or_prove_embedded<'a>(
        &self,
        planner: &mut QueryPlanner<'a, K, V>,
        primary: BlockPrimaryIndex,
        k: &K,
        v: &V,
    ) -> Option<Vec<u8>>;
}

struct IndexInfo {
    bounds: QueryBounds,
}

impl TreeInfo<BlockPrimaryIndex, IndexNode<BlockPrimaryIndex>> for IndexInfo {
    fn is_row_tree(&self) -> bool {
        false
    }

    fn is_satisfying_query(&self, k: &BlockPrimaryIndex) -> bool {
        let primary = U256::from(*k);
        self.bounds.is_primary_in_range(&primary)
    }

    fn load_proof(
        &self,
        ctx: &TestContext,
        query_id: &QueryID,
        primary: BlockPrimaryIndex,
        key: &BlockPrimaryIndex,
    ) -> Result<Vec<u8>> {
        //assert_eq!(primary, *key);
        let proof_key = ProofKey::QueryAggregateIndex((query_id.clone(), *key));
        ctx.storage.get_proof_exact(&proof_key)
    }

    fn save_proof(
        &self,
        ctx: &mut TestContext,
        query_id: &QueryID,
        primary: BlockPrimaryIndex,
        key: &BlockPrimaryIndex,
        proof: Vec<u8>,
    ) -> Result<()> {
        //assert_eq!(primary, *key);
        let proof_key = ProofKey::QueryAggregateIndex((query_id.clone(), *key));
        ctx.storage.store_proof(proof_key, proof)
    }

    async fn load_or_prove_embedded<'a>(
        &self,
        planner: &mut QueryPlanner<'a, BlockPrimaryIndex, IndexNode<BlockPrimaryIndex>>,
        primary: BlockPrimaryIndex,
        k: &BlockPrimaryIndex,
        v: &IndexNode<BlockPrimaryIndex>,
    ) -> Option<Vec<u8>> {
        //assert_eq!(primary, *k);
        if self.is_satisfying_query(k) {
            // load the proof of the row root for this query
            // We assume it is already proven, otherwise, there is a flaw in the logic
            let row_root_proof_key = ProofKey::QueryAggregateRow((
                planner.query.query.clone(),
                k.clone(),
                v.row_tree_root_key.clone(),
            ));
            let proof = planner
                .ctx
                .storage
                .get_proof_exact(&row_root_proof_key)
                .expect("row root proof for query should already have been proven");
            Some(proof)
        } else {
            None
        }
    }
}

struct RowInfo {
    satisfiying_rows: HashSet<RowTreeKey>,
}

impl TreeInfo<RowTreeKey, RowPayload<BlockPrimaryIndex>> for RowInfo {
    fn is_row_tree(&self) -> bool {
        true
    }

    fn is_satisfying_query(&self, k: &RowTreeKey) -> bool {
        self.satisfiying_rows.contains(k)
    }

    fn load_proof(
        &self,
        ctx: &TestContext,
        query_id: &QueryID,
        primary: BlockPrimaryIndex,
        key: &RowTreeKey,
    ) -> Result<Vec<u8>> {
        let proof_key = ProofKey::QueryAggregateRow((query_id.clone(), primary, key.clone()));
        ctx.storage.get_proof_exact(&proof_key)
    }

    fn save_proof(
        &self,
        ctx: &mut TestContext,
        query_id: &QueryID,
        primary: BlockPrimaryIndex,
        key: &RowTreeKey,
        proof: Vec<u8>,
    ) -> Result<()> {
        let proof_key = ProofKey::QueryAggregateRow((query_id.clone(), primary, key.clone()));
        ctx.storage.store_proof(proof_key, proof)
    }

    async fn load_or_prove_embedded<'a>(
        &self,
        planner: &mut QueryPlanner<'a, RowTreeKey, RowPayload<BlockPrimaryIndex>>,
        primary: BlockPrimaryIndex,
        k: &RowTreeKey,
        _v: &RowPayload<BlockPrimaryIndex>,
    ) -> Option<Vec<u8>> {
        let ctx = &mut planner.ctx;
        if self.is_satisfying_query(k) {
            Some(
                prove_single_row(
                    ctx,
                    planner.cache,
                    &planner.columns,
                    primary,
                    &k,
                    &planner.pis,
                    &planner.query,
                )
                .await
                .unwrap(),
            )
        } else {
            None
        }
    }
}

// TODO: make it recursive with async - tentative in `fetch_child_info` but  it doesn't work,
// recursion with async is weird.
async fn get_node_info<K, V>(
    cache: &WideLineage<K, V>,
>>>>>>> ca33c4c2
    k: &K,
    at: Epoch,
) -> (NodeInfo, Option<NodeInfo>, Option<NodeInfo>)
where
    K: Debug + Hash + Clone + Send + Sync + Eq,
    // NOTICE the ToValue here to get the value associated to a node
    V: NodePayload + Send + Sync + LagrangeNode + Clone,
{
    // look at the left child first then right child, then build the node info
<<<<<<< HEAD
    let (ctx, node_payload) = lookup
        .fetch_ctx_and_payload_at(at, k)
        .await
        .expect("cache not filled");
=======
    let (ctx, node_payload) = cache.ctx_and_payload_at(at, k).expect("cache not filled");
>>>>>>> ca33c4c2
    // this looks at the value of a child node (left and right), and fetches the grandchildren
    // information to be able to build their respective node info.
    let fetch_ni = async |k: Option<K>| -> (Option<NodeInfo>, Option<HashOutput>) {
        match k {
            None => (None, None),
            Some(child_k) => {
<<<<<<< HEAD
                let (child_ctx, child_payload) = lookup
                    .fetch_ctx_and_payload_at(at, &child_k)
                    .await
=======
                let (child_ctx, child_payload) = cache
                    .ctx_and_payload_at(at, &child_k)
>>>>>>> ca33c4c2
                    .expect("cache not filled");
                // we need the grand child hashes for constructing the node info of the
                // children of the node in argument
                let child_left_hash = match child_ctx.left {
<<<<<<< HEAD
                    Some(left_left_k) => {
                        let (_, payload) = lookup
                            .fetch_ctx_and_payload_at(at, &left_left_k)
                            .await
                            .expect("cache not filled");
                        Some(payload.hash())
                    }
                    None => None,
                };
                let child_right_hash = match child_ctx.right {
                    Some(left_right_k) => {
                        let (_, payload) = lookup
                            .fetch_ctx_and_payload_at(at, &left_right_k)
                            .await
                            .expect("cache not full");
                        Some(payload.hash())
                    }
=======
                    Some(left_left_k) => Some(
                        cache
                            .payload_at(at, &left_left_k)
                            .expect("cache not filled")
                            .hash(),
                    ),
                    None => None,
                };
                let child_right_hash = match child_ctx.right {
                    Some(left_right_k) => Some(
                        cache
                            .payload_at(at, &left_right_k)
                            .expect("cache not full")
                            .hash(),
                    ),
>>>>>>> ca33c4c2
                    None => None,
                };
                let left_ni = NodeInfo::new(
                    &child_payload.embedded_hash(),
                    child_left_hash.as_ref(),
                    child_right_hash.as_ref(),
                    child_payload.value(),
                    child_payload.min(),
                    child_payload.max(),
                );
                (Some(left_ni), Some(child_payload.hash()))
            }
        }
    };
    let (left_node, left_hash) = fetch_ni(ctx.left).await;
    let (right_node, right_hash) = fetch_ni(ctx.right).await;
    (
        NodeInfo::new(
            &node_payload.embedded_hash(),
            left_hash.as_ref(),
            right_hash.as_ref(),
            node_payload.value(),
            node_payload.min(),
            node_payload.max(),
        ),
        left_node,
        right_node,
    )
}

pub fn generate_non_existence_proof<'a>(
    node_info: NodeInfo,
    left_child_info: Option<NodeInfo>,
    right_child_info: Option<NodeInfo>,
    primary: BlockPrimaryIndex,
    planner: &mut QueryPlanner<'a>,
    is_rows_tree_node: bool,
) -> Result<Vec<u8>> {
    let index_ids = [
        planner.table.columns.primary_column().identifier,
        planner.table.columns.secondary_column().identifier,
    ];
    assert_eq!(index_ids[0], identifier_block_column());
    let column_ids = ColumnIDs::new(
        index_ids[0],
        index_ids[1],
        planner
            .table
            .columns
            .non_indexed_columns()
            .iter()
            .map(|column| column.identifier)
            .collect_vec(),
    );
    let query_hashes = QueryHashNonExistenceCircuits::new::<
        MAX_NUM_COLUMNS,
        MAX_NUM_PREDICATE_OPS,
        MAX_NUM_RESULT_OPS,
        MAX_NUM_ITEMS_PER_OUTPUT,
    >(
        &column_ids,
        &planner.pis.predication_operations,
        &planner.pis.result,
        &planner.query.placeholders,
        &planner.pis.bounds,
        is_rows_tree_node,
    )?;
    let input = QueryCircuitInput::new_non_existence_input(
        node_info,
        left_child_info,
        right_child_info,
        U256::from(primary),
        &index_ids,
        &planner.pis.query_aggregations,
        query_hashes,
        is_rows_tree_node,
        &planner.pis.bounds,
        &planner.query.placeholders,
    )?;
    planner
        .ctx
        .run_query_proof(GlobalCircuitInput::Query(input))
}

/// Generate a proof for a node of the index tree which is outside of the query bounds
async fn prove_non_existence_index<'a>(
    planner: &mut QueryPlanner<'a>,
    primary: BlockPrimaryIndex,
) -> Result<()> {
    let tree = &planner.table.index;
    let current_epoch = tree.current_epoch();
    let (node_info, left_child_info, right_child_info) = get_node_info(
        &IndexInfo::non_satisfying_info(tree),
        &primary,
        current_epoch,
    )
    .await;
    let proof_key = ProofKey::QueryAggregateIndex((planner.query.query.clone(), primary));
    info!("Non-existence circuit proof RUNNING for {current_epoch} -> {primary} ");
    let proof = generate_non_existence_proof(
        node_info,
        left_child_info,
        right_child_info,
        primary,
        planner,
        false,
    )
    .expect(
        format!("unable to generate non-existence proof for {current_epoch} -> {primary}").as_str(),
    );
    info!("Non-existence circuit proof DONE for {current_epoch} -> {primary} ");
    planner.ctx.storage.store_proof(proof_key, proof.clone())?;

    Ok(())
}

pub async fn prove_non_existence_row<'a>(
    planner: &mut QueryPlanner<'a>,
    primary: BlockPrimaryIndex,
) -> Result<()> {
    let row_tree = &planner.table.row;
    let (query_for_min, query_for_max) = bracket_secondary_index(
        &planner.table.row_table_name(),
        &planner.settings,
        primary as Epoch,
        &planner.pis.bounds,
    );

    let find_node_for_proof = async |query: Option<String>| -> Result<Option<RowTreeKey>> {
        if query.is_none() {
            return Ok(None);
        }
        let rows = planner
            .table
            .execute_row_query(&query.unwrap(), &[])
            .await?;
        if rows.len() == 0 {
            // no node found, return None
            info!("Search node for non-existence circuit: no node found");
            return Ok(None);
        }
        let row_key = rows[0]
            .get::<_, Option<Vec<u8>>>(0)
            .map(RowTreeKey::from_bytea)
            .context("unable to parse row key tree")
            .expect("");
        // among the nodes with the same index value of the node with `row_key`, we need to find
        // the one in the highest place in the tree, i.e., a node whose parent has not the same
        // index value
        let (mut node_ctx, node_value) = row_tree
            .fetch_with_context_at(&row_key, primary as Epoch)
            .await;
        let value = node_value.value();
        let get_parent_data = async |node_ctx: &NodeContext<RowTreeKey>| {
            if node_ctx.parent.is_some() {
                let parent_key = node_ctx.parent.as_ref().unwrap();
                let (ctx, value) = row_tree
                    .fetch_with_context_at(parent_key, primary as Epoch)
                    .await;
                Some((ctx, value))
            } else {
                None
            }
        };
        let mut parent_data = get_parent_data(&node_ctx).await;
        while parent_data.is_some() && parent_data.as_ref().unwrap().1.value() == value {
            node_ctx = parent_data.unwrap().0;
            parent_data = get_parent_data(&node_ctx).await;
        }
        Ok(Some(node_ctx.node_id))
    };
    // try first with lower node than secondary min query bound
    let to_be_proven_node = match find_node_for_proof(query_for_min).await? {
        Some(node) => node,
        None => find_node_for_proof(query_for_max)
            .await?
            .expect("No valid node found to prove non-existence, something is wrong"),
    };
    let (node_info, left_child_info, right_child_info) = get_node_info(
        &RowInfo::no_satisfying_rows(row_tree),
        &to_be_proven_node,
        primary as Epoch,
    )
    .await;

    let proof_key = ProofKey::QueryAggregateRow((
        planner.query.query.clone(),
        primary,
        to_be_proven_node.clone(),
    ));
    info!("Non-existence circuit proof RUNNING for {primary} -> {to_be_proven_node:?} ");
    let proof = generate_non_existence_proof(
        node_info,
        left_child_info,
        right_child_info,
        primary,
        planner,
        true,
    )
    .expect(
        format!("unable to generate non-existence proof for {primary} -> {to_be_proven_node:?}")
            .as_str(),
    );
    info!("Non-existence circuit proof DONE for {primary} -> {to_be_proven_node:?} ");
    planner.ctx.storage.store_proof(proof_key, proof.clone())?;

    // now generate the path up to the root of the row tree for the current epoch, as all nodes in such a path
    // need to be proven
    let path = planner
        .table
        .row
        // since the epoch starts at genesis we can directly give the block number !
        .lineage_at(&to_be_proven_node, primary as Epoch)
        .await
        .expect("node doesn't have a lineage?")
        .into_full_path()
        .collect_vec();
    let proving_tree = UpdateTree::from_paths([path], primary as Epoch);
    let info = RowInfo::no_satisfying_rows(&planner.table.row);
    let planner = QueryPlanner {
        ctx: planner.ctx,
        table: planner.table,
        query: planner.query.clone(),
        pis: planner.pis,
        columns: planner.columns.clone(),
        settings: &planner.settings,
    };
    prove_query_on_tree(planner, info, proving_tree, primary).await?;

    Ok(())
}

pub async fn prove_single_row<T: TreeInfo<RowTreeKey, RowPayload<BlockPrimaryIndex>>>(
    ctx: &mut TestContext,
<<<<<<< HEAD
    tree: &T,
=======
    cache: &WideLineage<RowTreeKey, RowPayload<BlockPrimaryIndex>>,
>>>>>>> ca33c4c2
    columns: &TableColumns,
    primary: BlockPrimaryIndex,
    row_key: &RowTreeKey,
    pis: &DynamicCircuitPis,
    query: &QueryCooking,
) -> Result<Vec<u8>> {
    // 1. Get the all the cells including primary and secondary index
    // Note we can use the primary as epoch since now epoch == primary in the storage
<<<<<<< HEAD
    let (row_ctx, row_payload) = tree
        .fetch_ctx_and_payload_at(primary as Epoch, row_key)
        .await
=======
    let (row_ctx, row_payload) = cache
        .ctx_and_payload_at(primary as Epoch, row_key)
>>>>>>> ca33c4c2
        .expect("cache not full");

    // API is gonna change on this but right now, we have to sort all the "rest" cells by index
    // in the tree, and put the primary one and secondary one in front
    let rest_cells = columns
        .non_indexed_columns()
        .iter()
        .map(|tc| tc.identifier)
        .filter_map(|id| {
            row_payload
                .cells
                .find_by_column(id)
                .map(|info| ColumnCell::new(id, info.value))
        })
        .collect::<Vec<_>>();

    let secondary_cell = ColumnCell::new(
        row_payload.secondary_index_column,
        row_payload.secondary_index_value(),
    );
    let primary_cell = ColumnCell::new(identifier_block_column(), U256::from(primary));
    let row = RowCells::new(primary_cell, secondary_cell, rest_cells);
    // 2. create input
    let input = QueryCircuitInput::new_universal_circuit(
        &row,
        &pis.predication_operations,
        &pis.result,
        &query.placeholders,
        row_ctx.is_leaf(),
        &pis.bounds,
    )
    .expect("unable to create universal query circuit inputs");
    // 3. run proof if not ran already
    let proof_key = ProofKey::QueryUniversal((query.query.clone(), primary, row_key.clone()));
    let proof = {
        info!("Universal query proof RUNNING for {primary} -> {row_key:?} ");
        let proof = ctx
            .run_query_proof(GlobalCircuitInput::Query(input))
            .expect("unable to generate universal proof for {epoch} -> {row_key:?}");
        info!("Universal query proof DONE for {primary} -> {row_key:?} ");
        ctx.storage.store_proof(proof_key, proof.clone())?;
        proof
    };
    Ok(proof)
}

#[derive(Clone, Debug)]
pub struct QueryCooking {
    pub(crate) query: String,
    pub(crate) placeholders: Placeholders,
    pub(crate) min_block: BlockPrimaryIndex,
    pub(crate) max_block: BlockPrimaryIndex,
}

type BlockRange = (BlockPrimaryIndex, BlockPrimaryIndex);

<<<<<<< HEAD
async fn cook_query_between_blocks(table: &Table) -> Result<QueryCooking> {
    let max = table.row.current_epoch();
    let min = max - 1;

    let value_column = table.columns.rest[0].name.clone();
    let table_name = table.row_table_name();
    let placeholders = Placeholders::new_empty(U256::from(min), U256::from(max));

    let query_str = format!(
        "SELECT AVG({value_column})
                FROM {table_name}
                WHERE {BLOCK_COLUMN_NAME} >= {DEFAULT_MIN_BLOCK_PLACEHOLDER}
                AND {BLOCK_COLUMN_NAME} <= {DEFAULT_MAX_BLOCK_PLACEHOLDER};"
    );
    Ok(QueryCooking {
        min_block: min as BlockPrimaryIndex,
        max_block: max as BlockPrimaryIndex,
        query: query_str,
        placeholders,
    })
=======
async fn rows_by_epoch(table: &Table) -> Result<HashMap<RowTreeKey, Vec<Epoch>>> {
    let mut all_table = HashMap::new();
    let max = table.row.current_epoch();
    let min = table.row.initial_epoch() + 1;
    for block in (min..=max).rev() {
        println!("Querying for block {block}");
        let rows = collect_all_at(&table.row, block).await?;
        debug!(
            "Collecting {} rows at epoch {} (rows_keys {:?})",
            rows.len(),
            block,
            rows.iter().map(|r| r.k.value).collect::<Vec<_>>()
        );
        for row in rows {
            let blocks = all_table.entry(row.k.clone()).or_insert(Vec::new());
            blocks.push(block);
        }
    }
    // sort the epochs
    let all_table: HashMap<_, _> = all_table
        .into_iter()
        .map(|(k, mut epochs)| {
            epochs.sort_unstable();
            (k, epochs)
        })
        .collect();
    Ok(all_table)
}

async fn find_longest_lived_key(table: &Table) -> Result<(RowTreeKey, BlockRange)> {
    let max = table.row.current_epoch();
    let min = table.row.initial_epoch() + 1;

    let all_table = rows_by_epoch(table).await?;
    // find the longest running row
    let (longest_key, epochs) = all_table
        .iter()
        .max_by_key(|(k, epochs)| {
            // simplification here to start at first epoch where this row was. Otherwise need to do
            // longest consecutive sequence etc...
            let (l, _start) = find_longest_consecutive_sequence(epochs.to_vec());
            debug!("finding sequence of {l} blocks for key {k:?} (epochs {epochs:?}");
            l
        })
        .unwrap_or_else(|| {
            panic!(
                "unable to find longest row? -> length all _table {}, max {}",
                all_table.len(),
                max
            )
        });
    // we set the block bounds
    let (longest_sequence, starting) = find_longest_consecutive_sequence(epochs.to_vec());
    let min_block = starting as BlockPrimaryIndex;
    let max_block = min_block + longest_sequence;
    Ok((longest_key.clone(), (min_block, max_block)))
>>>>>>> ca33c4c2
}

async fn cook_query_between_blocks(table: &Table) -> Result<QueryCooking> {
    let max = table.row.current_epoch();
    let min = max - 1;

    let value_column = table.columns.rest[0].name.clone();
    let table_name = table.row_table_name();
    let placeholders = Placeholders::new_empty(U256::from(min), U256::from(max));

    let query_str = format!(
        "SELECT AVG({value_column})
                FROM {table_name}
                WHERE {BLOCK_COLUMN_NAME} >= {DEFAULT_MIN_BLOCK_PLACEHOLDER}
                AND {BLOCK_COLUMN_NAME} <= {DEFAULT_MAX_BLOCK_PLACEHOLDER};"
    );
    Ok(QueryCooking {
        min_block: min as BlockPrimaryIndex,
        max_block: max as BlockPrimaryIndex,
        query: query_str,
        placeholders,
    })
}

// cook up a SQL query on the secondary index and with a predicate on the non-indexed column.
// we just iterate on mapping keys and take the one that exist for most blocks. We also choose
// a value to filter over the non-indexed column
async fn cook_query_secondary_index_placeholder(table: &Table) -> Result<QueryCooking> {
    let (longest_key, (min_block, max_block)) = find_longest_lived_key(table, false).await?;
    let key_value = hex::encode(longest_key.value.to_be_bytes_trimmed_vec());
    info!(
        "Longest sequence is for key {longest_key:?} -> from block {:?} to  {:?}, hex -> {}",
        min_block, max_block, key_value
    );
    // now we can fetch the key that we want
    let key_column = table.columns.secondary.name.clone();
    // Assuming this is mapping with only two columns !
    let value_column = table.columns.rest[0].name.clone();
    let table_name = table.row_table_name();

    let filtering_value = *BASE_VALUE + U256::from(5);

    let placeholders = Placeholders::from((
        vec![
            (PlaceholderId::Generic(1), longest_key.value),
            (PlaceholderId::Generic(2), filtering_value),
        ],
        U256::from(min_block),
        U256::from(max_block),
    ));

    let query_str = format!(
        "SELECT AVG({value_column})
                FROM {table_name}
                WHERE {BLOCK_COLUMN_NAME} >= {DEFAULT_MIN_BLOCK_PLACEHOLDER}
                AND {BLOCK_COLUMN_NAME} <= {DEFAULT_MAX_BLOCK_PLACEHOLDER}
                AND {key_column} = $1 AND {value_column} >= $2;"
    );
    Ok(QueryCooking {
        min_block: min_block as BlockPrimaryIndex,
        max_block: max_block as BlockPrimaryIndex,
        query: query_str,
        placeholders,
    })
}

// cook up a SQL query on the secondary index. For that we just iterate on mapping keys and
// take the one that exist for most blocks
async fn cook_query_unique_secondary_index(table: &Table) -> Result<QueryCooking> {
<<<<<<< HEAD
    let (longest_key, (min_block, max_block)) = find_longest_lived_key(table, false).await?;
=======
    let (longest_key, (min_block, max_block)) = find_longest_lived_key(table).await?;
>>>>>>> ca33c4c2
    let key_value = hex::encode(longest_key.value.to_be_bytes_trimmed_vec());
    info!(
        "Longest sequence is for key {longest_key:?} -> from block {:?} to  {:?}, hex -> {}",
        min_block, max_block, key_value
    );
    // now we can fetch the key that we want
    let key_column = table.columns.secondary.name.clone();
    // Assuming this is mapping with only two columns !
    let value_column = table.columns.rest[0].name.clone();
    let table_name = table.row_table_name();
    let max_block = min_block + 1;
    // primary_min_placeholder = ".."
    // primary_max_placeholder = ".."
    // Address == $3 --> placeholders.hashmap empty, put in query bounds secondary_min = secondary_max = "$3""
    // adddress IN ($3,$4,$5) -> min "$3" max "$5", put in query bounds
    // secondary_min = $3, and secondary_max = "$5", placeholders.put(generic, "$4")
    // placeholders.generic(("generic", $3)),(generic,$4), (generic,$5))
    // WHERE price > $3 AND price < $4 <--
    // placeholders _values = [min_block,max_block,sec_address];
    // "$3" = secondary min placeholder
    // "$4" = secondary max placeholder
    // "secondary_column < $3 || secondary_column > $3 || secondary_column == $3" <-- then it can
    // Ok iv'e seen < for $3,
    //  * if i see > $4 it's ok,
    //  * if i see sec_index < $4 , then it's worng because i already have seen an < for sec. index
    // go to QueryBounds, so we need to know that $3 is being used for secondary index
    // "secondary_column + price < $3 * 9" <--- it NEVER goes into range stuff not QUeryBounds
    // * secondary_column < $3 AND secondary_column + price < $3 * 9 AND secondary_column > $4" -->
    //     secondary placeholder usage = min = $3, max = $4
    //     basic operations = secondary_column + Price < $3 * 9
    //  * secondary_column < $3 AND secondary_column < $4
    // secondary_index In [1,2,4,5] -> sec >= 1 AND sec <= 5 AND (sec=1 OR sec = 2 OR sec = 4 OR sec=5)
    // WHERE something() OR sec_index > $4 <-- we dont use range, it's expensive
    // WHERE something() AND sec_index OP [$1] <-- we use range
    // WHERE something() AND sec_index >= [$1] AND sec_index + price < 3*quantity <-- not optimized
    // (AND (< sec_ind $4) (OR (something) (< sec_ind (+ price 3)))
    // something1 AND (sec_indx < $4 AND (something OR $4 < price  + 3)) <-- al right stuff goes into basic
    // operation --> transformation to ?
    // something1 AND (1 AND (something OR sec_ind < price  + 3)) <-- al right stuff goes into basic
    // parseil needs to take as input
    // * placeholder namings for ranges
    //      "$1" => primary_index_min, "$2" => primary_index_max
    //      max number of placeholders supported
    //  * parsil needs to output as well
    //      * Option<"$3"=> secondary_index_min >
    //      * Option<"$4"=> secondary_index_max >
    //  * parsil restrictions
    //      * block number will always be "block >= $1 AND block =< $2"
    //      * secondary_index to be used in optimuzed query needs to be of form "sec_index OP $3"
    //      with only AND with similar formats (range format)
    //          * we can't have "sec_index < $3" OR "sec_index > $4"
    //          * but we can have "sec_index < $3 AND (price < $3 -10 OR sec_index * price < $4 + 20")
    //              * only the first predicate is used in range query
    let placeholders = Placeholders::new_empty(U256::from(min_block), U256::from(max_block));

    let query_str = format!(
        "SELECT AVG({value_column})
                FROM {table_name}
                WHERE {BLOCK_COLUMN_NAME} >= {DEFAULT_MIN_BLOCK_PLACEHOLDER}
                AND {BLOCK_COLUMN_NAME} <= {DEFAULT_MAX_BLOCK_PLACEHOLDER}
                AND {key_column} = '0x{key_value}';"
    );
    Ok(QueryCooking {
        min_block: min_block as BlockPrimaryIndex,
        max_block: max_block as BlockPrimaryIndex,
        query: query_str,
        placeholders,
    })
}

async fn cook_query_no_matching_entries(table: &Table) -> Result<QueryCooking> {
    let initial_epoch = table.row.initial_epoch();
    let last_epoch = table.row.current_epoch();
    // choose query bounds outside of the range [initial_epoch, last_epoch]
    let min_block = 0;
    let max_block = initial_epoch - 1;
    // now we can fetch the key that we want
    // Assuming this is mapping with only two columns !
    let value_column = table.columns.rest[0].name.clone();
    let table_name = table.row_table_name();
    let placeholders = Placeholders::new_empty(U256::from(min_block), U256::from(max_block));

    let query_str = format!(
        "SELECT SUM({value_column})
                FROM {table_name}
                WHERE {BLOCK_COLUMN_NAME} >= {DEFAULT_MIN_BLOCK_PLACEHOLDER}
                AND {BLOCK_COLUMN_NAME} <= {DEFAULT_MAX_BLOCK_PLACEHOLDER};"
    );

    Ok(QueryCooking {
        query: query_str,
        placeholders,
        min_block,
        max_block: max_block as usize,
    })
}

/// Cook a query where there are no entries satisying the secondary query bounds only for some
/// blocks of the primary index bounds (not for all the blocks)
async fn cook_query_non_matching_entries_some_blocks(table: &Table) -> Result<QueryCooking> {
    let (longest_key, (min_block, max_block)) = find_longest_lived_key(table, true).await?;
    let key_value = hex::encode(longest_key.value.to_be_bytes_trimmed_vec());
    info!(
        "Longest sequence is for key {longest_key:?} -> from block {:?} to  {:?}, hex -> {}",
        min_block, max_block, key_value
    );
    // now we can fetch the key that we want
    let key_column = table.columns.secondary.name.clone();
    // Assuming this is mapping with only two columns !
    let value_column = table.columns.rest[0].name.clone();
    let table_name = table.row_table_name();
    // in this query we set query bounds on block numbers to the widest range, so that we
    // are sure that there are blocks where the chosen key is not alive
    let min_block = table.row.initial_epoch() + 1;
    let max_block = table.row.current_epoch();
    let placeholders = Placeholders::new_empty(U256::from(min_block), U256::from(max_block));

    let query_str = format!(
        "SELECT AVG({value_column})
                FROM {table_name}
                WHERE {BLOCK_COLUMN_NAME} >= {DEFAULT_MIN_BLOCK_PLACEHOLDER}
                AND {BLOCK_COLUMN_NAME} <= {DEFAULT_MAX_BLOCK_PLACEHOLDER}
                AND {key_column} = '0x{key_value}';"
    );
    Ok(QueryCooking {
        min_block: min_block as BlockPrimaryIndex,
        max_block: max_block as BlockPrimaryIndex,
        query: query_str,
        placeholders,
    })
}

/// Utility function to associated to each row in the tree, the blocks where the row
/// was valid
async fn extract_row_liveness(table: &Table) -> Result<HashMap<RowTreeKey, Vec<Epoch>>> {
    let mut all_table = HashMap::new();
    let max = table.row.current_epoch();
    let min = table.row.initial_epoch() + 1;
    for block in (min..=max).rev() {
        println!("Querying for block {block}");
        let rows = collect_all_at(&table.row, block).await?;
        debug!(
            "Collecting {} rows at epoch {} (rows_keys {:?})",
            rows.len(),
            block,
            rows.iter().map(|r| r.k.value).collect::<Vec<_>>()
        );
        for row in rows {
            let blocks = all_table.entry(row.k.clone()).or_insert(Vec::new());
            blocks.push(block);
        }
    }
    // sort the epochs
    all_table
        .iter_mut()
        .for_each(|(_, epochs)| epochs.sort_unstable());
    Ok(all_table)
}

/// Find the the key of the node that lives the longest across all the blocks. If the
/// `must_not_be_alive_in_some_blocks` flag is true, then the method considers only nodes
/// that aren't live for all the blocks
async fn find_longest_lived_key(
    table: &Table,
    must_not_be_alive_in_some_blocks: bool,
) -> Result<(RowTreeKey, BlockRange)> {
    let initial_epoch = table.row.initial_epoch() + 1;
    let last_epoch = table.row.current_epoch();
    let all_table = extract_row_liveness(table).await?;
    // find the longest running row
    let (longest_key, longest_sequence, starting) = all_table
        .iter()
        .filter_map(|(k, epochs)| {
            // simplification here to start at first epoch where this row was. Otherwise need to do
            // longest consecutive sequence etc...
            let (l, start) = find_longest_consecutive_sequence(epochs.to_vec());
            debug!("finding sequence of {l} blocks for key {k:?} (epochs {epochs:?}");
            if must_not_be_alive_in_some_blocks {
                if start > initial_epoch || (start + l as i64) < last_epoch {
                    Some((k, l, start))
                } else {
                    None // it's live for all blocks, so we drop this row
                }
            } else {
                Some((k, l, start))
            }
        })
        .max_by_key(|(k, l, start)| *l)
        .unwrap_or_else(|| {
            panic!(
                "unable to find longest row? -> length all _table {}, max {}",
                all_table.len(),
                last_epoch,
            )
        });
    // we set the block bounds
    let min_block = starting as BlockPrimaryIndex;
    let max_block = min_block + longest_sequence;
    Ok((longest_key.clone(), (min_block, max_block)))
}

async fn collect_all_at(tree: &MerkleRowTree, at: Epoch) -> Result<Vec<Row<BlockPrimaryIndex>>> {
    let root_key = tree.root_at(at).await.unwrap();
    let (ctx, payload) = tree.try_fetch_with_context_at(&root_key, at).await.unwrap();
    let root_row = Row {
        k: root_key,
        payload,
    };
    let mut all_rows = vec![root_row];
    let mut to_inspect = vec![ctx];
    while !to_inspect.is_empty() {
        let local = to_inspect.clone();
        let (local_rows, local_ctx): (Vec<_>, Vec<_>) = stream::iter(local.iter())
            .then(|ctx| async {
                let lctx = ctx.clone();
                let mut local_rows = Vec::new();
                let mut local_ctx = Vec::new();
                for child_k in lctx.iter_children().flatten() {
                    let (child_ctx, child_payload) =
                        tree.try_fetch_with_context_at(child_k, at).await.unwrap();
                    local_rows.push(Row {
                        k: child_k.clone(),
                        payload: child_payload,
                    });
                    local_ctx.push(child_ctx.clone())
                }
                (local_rows, local_ctx)
            })
            .unzip()
            .await;
        all_rows.extend(local_rows.into_iter().flatten().collect::<Vec<_>>());
        to_inspect = local_ctx.into_iter().flatten().collect::<Vec<_>>();
    }
    Ok(all_rows)
}

fn find_longest_consecutive_sequence(v: Vec<i64>) -> (usize, i64) {
    let mut longest = 0;
    let mut starting_idx = 0;
    for i in 0..v.len() - 1 {
        if v[i] + 1 == v[i + 1] {
            longest += 1;
        } else {
            longest = 0;
            starting_idx = i + 1;
        }
    }
    (longest, v[starting_idx])
}

async fn check_correct_cells_tree(
    all_cells: &[ColumnCell],
    payload: &RowPayload<BlockPrimaryIndex>,
) -> Result<()> {
    let local_cells = all_cells.iter().cloned().collect::<Vec<_>>();
    let expected_cells_root = payload
        .cell_root_hash
        .clone()
        .or(Some(HashOutput::from(*empty_poseidon_hash())))
        .unwrap();
    let mut tree = indexing::cell::new_tree().await;
    tree.in_transaction(|t| {
        async move {
            for (i, cell) in local_cells[2..].into_iter().enumerate() {
                // putting 0 for primary index as it doesn't matter in the hash computation
                t.store(
                    i + 1,
                    MerkleCell::new(cell.id.to_canonical_u64(), cell.value, 0),
                )
                .await?;
            }
            Ok(())
        }
        .boxed()
    })
    .await
    .expect("can't update cell tree");
    let found_hash = tree.root_data().await.unwrap().hash;
    assert_eq!(
        expected_cells_root, found_hash,
        "cells root hash not the same when given to circuit"
    );
    Ok(())
}

pub enum SqlType {
    Numeric,
}

impl SqlType {
    pub fn extract(&self, row: &PsqlRow, idx: usize) -> Option<SqlReturn> {
        match self {
            SqlType::Numeric => row
                .get::<_, Option<U256>>(idx)
                .map(|num| SqlReturn::Numeric(num)),
        }
    }
}

#[derive(Debug, Clone)]
pub enum SqlReturn {
    Numeric(U256),
}

fn is_empty_result(rows: &[PsqlRow], types: SqlType) -> bool {
    if rows.len() == 0 {
        return true;
    }
    let columns = rows.first().as_ref().unwrap().columns();
    if columns.len() == 0 {
        return true;
    }
    for row in rows {
        if types.extract(row, 0).is_none() {
            return true;
        }
    }
    false
}

fn print_vec_sql_rows(rows: &[PsqlRow], types: SqlType) {
    if rows.len() == 0 {
        println!("no rows returned");
        return;
    }
    let columns = rows.first().as_ref().unwrap().columns();
    println!(
        "{:?}",
        columns.iter().map(|c| c.name().to_string()).join(" | ")
    );
    for row in rows {
        println!("{:?}", types.extract(row, 0));
    }
}<|MERGE_RESOLUTION|>--- conflicted
+++ resolved
@@ -5,7 +5,6 @@
 use std::{
     collections::{HashMap, HashSet},
     fmt::Debug,
-<<<<<<< HEAD
     future::Future,
     hash::Hash,
     marker::PhantomData,
@@ -17,27 +16,15 @@
         indexing::{BASE_VALUE, BLOCK_COLUMN_NAME},
         planner::{IndexInfo, RowInfo},
     },
+    hash::Hash,
     index_tree::MerkleIndexTree,
     proof_storage::{ProofKey, QueryID},
     rowtree::MerkleRowTree,
     table::{self, TableColumns},
-=======
-    hash::Hash,
-};
-
-use crate::common::{
-    cases::indexing::{BASE_VALUE, BLOCK_COLUMN_NAME},
-    index_tree::IndexStorage,
-    proof_storage::{ProofKey, QueryID},
-    rowtree::{MerkleRowTree, RowStorage},
-    table::TableColumns,
->>>>>>> ca33c4c2
-    TableInfo,
 };
 
 use super::{
     super::{context::TestContext, proof_storage::ProofStorage, table::Table},
-<<<<<<< HEAD
     planner::{QueryPlanner, TreeInfo},
 };
 use alloy::{primitives::U256, rpc::types::Block};
@@ -45,13 +32,6 @@
 use futures::{stream, FutureExt, StreamExt};
 
 use super::TableSourceSlot;
-=======
-    TableSourceSlot,
-};
-use alloy::primitives::U256;
-use anyhow::{Context, Result};
-use futures::{stream, FutureExt, StreamExt};
->>>>>>> ca33c4c2
 use itertools::Itertools;
 use log::*;
 use mp2_common::{
@@ -73,13 +53,9 @@
     values_extraction::identifier_block_column,
 };
 use parsil::{
-<<<<<<< HEAD
     assembler::{CircuitPis, DynamicCircuitPis, StaticCircuitPis},
     bracketer::bracket_secondary_index,
     executor::TranslatedQuery,
-=======
-    assembler::{DynamicCircuitPis, StaticCircuitPis},
->>>>>>> ca33c4c2
     parse_and_validate,
     queries::{core_keys_for_index_tree, core_keys_for_row_tree},
     ParsilSettings, PlaceholderSettings, DEFAULT_MAX_BLOCK_PLACEHOLDER,
@@ -99,15 +75,11 @@
 use verifiable_db::{
     ivc::PublicInputs as IndexingPIS,
     query::{
-<<<<<<< HEAD
         self,
         aggregation::{
             ChildPosition, NodeInfo, QueryBoundSource, QueryBounds, QueryHashNonExistenceCircuits,
             SubProof,
         },
-=======
-        aggregation::{ChildPosition, NodeInfo, QueryBounds, SubProof},
->>>>>>> ca33c4c2
         computational_hash_ids::{ColumnIDs, Identifiers},
         universal_circuit::universal_circuit_inputs::{
             ColumnCell, PlaceholderId, Placeholders, RowCells,
@@ -170,15 +142,12 @@
     test_query_mapping(ctx, table, query_info, &table_hash).await?;
     // cook query with custom placeholders
     let query_info = cook_query_secondary_index_placeholder(table).await?;
-<<<<<<< HEAD
     test_query_mapping(ctx, table, query_info, &table_hash).await?;
     // cook query filtering over a secondary index value not valid in all the blocks
     let query_info = cook_query_non_matching_entries_some_blocks(table).await?;
     test_query_mapping(ctx, table, query_info, &table_hash).await?;
     // cook query with no valid blocks
     let query_info = cook_query_no_matching_entries(table).await?;
-=======
->>>>>>> ca33c4c2
     test_query_mapping(ctx, table, query_info, &table_hash).await
 }
 
@@ -289,14 +258,7 @@
     let all_epochs = query.min_block as Epoch..=query.max_block as Epoch;
 
     // prove the whole tree for each of the involved rows for each block
-<<<<<<< HEAD
     for (epoch, keys) in row_keys_per_epoch {
-=======
-    for epoch in all_epochs {
-        let keys = row_keys_per_epoch
-            .remove(&epoch)
-            .expect("gaps in query unsupported yet - coming soon");
->>>>>>> ca33c4c2
         let up = row_cache
             .update_tree_for(epoch as Epoch)
             .expect("this epoch should exist");
@@ -304,44 +266,25 @@
             ctx,
             query: query.clone(),
             pis: &pis,
-<<<<<<< HEAD
             settings: &settings,
             table: &table,
             columns: table.columns.clone(),
         };
         let info = RowInfo {
             tree: &table.row,
-=======
-            cache: row_cache,
-            columns: table.columns.clone(),
-        };
-        let info = RowInfo {
->>>>>>> ca33c4c2
             satisfiying_rows: keys,
         };
         prove_query_on_tree(planner, info, up, epoch as BlockPrimaryIndex).await?;
     }
-<<<<<<< HEAD
     let proving_tree = index_cache
         .update_tree_for(table.index.current_epoch())
         .expect("should get update tree for index");
     let mut planner = QueryPlanner {
-=======
-
-    let proving_tree = index_cache
-        .update_tree_for(table.index.current_epoch())
-        .expect("should get update tree for index");
-    let planner = QueryPlanner {
->>>>>>> ca33c4c2
         ctx,
         query: query.clone(),
         settings: &settings,
         pis: &pis,
-<<<<<<< HEAD
         table: &table,
-=======
-        cache: index_cache,
->>>>>>> ca33c4c2
         columns: table.columns.clone(),
     };
 
@@ -567,11 +510,7 @@
 /// clippy doesn't see that it can not be done
 #[allow(clippy::needless_lifetimes)]
 async fn prove_query_on_tree<'a, I, K, V>(
-<<<<<<< HEAD
     mut planner: QueryPlanner<'a>,
-=======
-    mut planner: QueryPlanner<'a, K, V>,
->>>>>>> ca33c4c2
     info: I,
     update: UpdateTree<K>,
     primary: BlockPrimaryIndex,
@@ -611,7 +550,6 @@
     };
     while let Some(Next::Ready(wk)) = workplan.next() {
         let k = wk.k.clone();
-<<<<<<< HEAD
         // closure performing all the operations necessary beofre jumping to the next iteration
         let mut end_iteration = |proven_nodes: &mut HashSet<K>| -> Result<()> {
             proven_nodes.insert(k.clone());
@@ -623,13 +561,6 @@
         let (node_ctx, node_payload) = info
             .fetch_ctx_and_payload_at(primary as Epoch, &k)
             .await
-=======
-        // since epoch starts at genesis now, we can directly give the value of the block
-        // number as epoch number
-        let (node_ctx, node_payload) = planner
-            .cache
-            .ctx_and_payload_at(primary as Epoch, &k)
->>>>>>> ca33c4c2
             .expect("cache is not full");
         let is_satisfying_query = info.is_satisfying_query(&k);
         let embedded_proof = info
@@ -673,11 +604,7 @@
             );
             let (node_info, left_info, right_info) =
             // we can use primary as epoch now that tree stores epoch from genesis
-<<<<<<< HEAD
                 get_node_info(&info, &k, primary as Epoch).await;
-=======
-                get_node_info(&planner.cache, &k, primary as Epoch).await;
->>>>>>> ca33c4c2
             QueryCircuitInput::new_single_path(
                 SubProof::new_embedded_tree_proof(embedded_proof?.unwrap())?,
                 left_info,
@@ -700,11 +627,7 @@
                 let (child_pos, child_proof) =
                     fetch_only_proven_child(node_ctx, planner.ctx, &proven_nodes);
                 let (node_info, left_info, right_info) = get_node_info(
-<<<<<<< HEAD
                     &info,
-=======
-                    &planner.cache,
->>>>>>> ca33c4c2
                     &k,
                     // we can use primary as epoch since storage starts epoch at genesis
                     primary as Epoch,
@@ -754,11 +677,7 @@
                     let (child_pos, child_proof) =
                         fetch_only_proven_child(node_ctx, planner.ctx, &proven_nodes);
                     let (_, left_info, right_info) =
-<<<<<<< HEAD
                         get_node_info(&info, &k, primary as Epoch).await;
-=======
-                        get_node_info(&planner.cache, &k, primary as Epoch).await;
->>>>>>> ca33c4c2
                     let unproven = match child_pos {
                         ChildPosition::Left => right_info,
                         ChildPosition::Right => left_info,
@@ -781,202 +700,15 @@
             .run_query_proof(GlobalCircuitInput::Query(input))?;
         info.save_proof(planner.ctx, &query_id, primary, &k, proof)?;
         info!("query proof DONE for {primary} -> {k:?} ");
-<<<<<<< HEAD
         end_iteration(&mut proven_nodes)?;
-=======
-        workplan.done(&wk)?;
-        proven_nodes.insert(k);
->>>>>>> ca33c4c2
     }
     Ok(vec![])
 }
 
-<<<<<<< HEAD
 // TODO: make it recursive with async - tentative in `fetch_child_info` but  it doesn't work,
 // recursion with async is weird.
 async fn get_node_info<K, V, T: TreeInfo<K, V>>(
     lookup: &T,
-=======
-struct QueryPlanner<'a, K, V>
-where
-    K: Debug + Hash + Eq + Clone + Sync + Send,
-    V: Clone,
-{
-    query: QueryCooking,
-    genesis: BlockPrimaryIndex,
-    pis: &'a DynamicCircuitPis,
-    ctx: &'a mut TestContext,
-    cache: &'a WideLineage<K, V>,
-    columns: TableColumns,
-}
-
-trait TreeInfo<K, V>
-where
-    K: Debug + Hash + Eq + Clone + Sync + Send,
-    V: Clone,
-{
-    fn is_row_tree(&self) -> bool;
-    fn is_satisfying_query(&self, k: &K) -> bool;
-    fn load_proof(
-        &self,
-        ctx: &TestContext,
-        query_id: &QueryID,
-        primary: BlockPrimaryIndex,
-        key: &K,
-    ) -> Result<Vec<u8>>;
-    fn save_proof(
-        &self,
-        ctx: &mut TestContext,
-        query_id: &QueryID,
-        primary: BlockPrimaryIndex,
-        key: &K,
-        proof: Vec<u8>,
-    ) -> Result<()>;
-    async fn load_or_prove_embedded<'a>(
-        &self,
-        planner: &mut QueryPlanner<'a, K, V>,
-        primary: BlockPrimaryIndex,
-        k: &K,
-        v: &V,
-    ) -> Option<Vec<u8>>;
-}
-
-struct IndexInfo {
-    bounds: QueryBounds,
-}
-
-impl TreeInfo<BlockPrimaryIndex, IndexNode<BlockPrimaryIndex>> for IndexInfo {
-    fn is_row_tree(&self) -> bool {
-        false
-    }
-
-    fn is_satisfying_query(&self, k: &BlockPrimaryIndex) -> bool {
-        let primary = U256::from(*k);
-        self.bounds.is_primary_in_range(&primary)
-    }
-
-    fn load_proof(
-        &self,
-        ctx: &TestContext,
-        query_id: &QueryID,
-        primary: BlockPrimaryIndex,
-        key: &BlockPrimaryIndex,
-    ) -> Result<Vec<u8>> {
-        //assert_eq!(primary, *key);
-        let proof_key = ProofKey::QueryAggregateIndex((query_id.clone(), *key));
-        ctx.storage.get_proof_exact(&proof_key)
-    }
-
-    fn save_proof(
-        &self,
-        ctx: &mut TestContext,
-        query_id: &QueryID,
-        primary: BlockPrimaryIndex,
-        key: &BlockPrimaryIndex,
-        proof: Vec<u8>,
-    ) -> Result<()> {
-        //assert_eq!(primary, *key);
-        let proof_key = ProofKey::QueryAggregateIndex((query_id.clone(), *key));
-        ctx.storage.store_proof(proof_key, proof)
-    }
-
-    async fn load_or_prove_embedded<'a>(
-        &self,
-        planner: &mut QueryPlanner<'a, BlockPrimaryIndex, IndexNode<BlockPrimaryIndex>>,
-        primary: BlockPrimaryIndex,
-        k: &BlockPrimaryIndex,
-        v: &IndexNode<BlockPrimaryIndex>,
-    ) -> Option<Vec<u8>> {
-        //assert_eq!(primary, *k);
-        if self.is_satisfying_query(k) {
-            // load the proof of the row root for this query
-            // We assume it is already proven, otherwise, there is a flaw in the logic
-            let row_root_proof_key = ProofKey::QueryAggregateRow((
-                planner.query.query.clone(),
-                k.clone(),
-                v.row_tree_root_key.clone(),
-            ));
-            let proof = planner
-                .ctx
-                .storage
-                .get_proof_exact(&row_root_proof_key)
-                .expect("row root proof for query should already have been proven");
-            Some(proof)
-        } else {
-            None
-        }
-    }
-}
-
-struct RowInfo {
-    satisfiying_rows: HashSet<RowTreeKey>,
-}
-
-impl TreeInfo<RowTreeKey, RowPayload<BlockPrimaryIndex>> for RowInfo {
-    fn is_row_tree(&self) -> bool {
-        true
-    }
-
-    fn is_satisfying_query(&self, k: &RowTreeKey) -> bool {
-        self.satisfiying_rows.contains(k)
-    }
-
-    fn load_proof(
-        &self,
-        ctx: &TestContext,
-        query_id: &QueryID,
-        primary: BlockPrimaryIndex,
-        key: &RowTreeKey,
-    ) -> Result<Vec<u8>> {
-        let proof_key = ProofKey::QueryAggregateRow((query_id.clone(), primary, key.clone()));
-        ctx.storage.get_proof_exact(&proof_key)
-    }
-
-    fn save_proof(
-        &self,
-        ctx: &mut TestContext,
-        query_id: &QueryID,
-        primary: BlockPrimaryIndex,
-        key: &RowTreeKey,
-        proof: Vec<u8>,
-    ) -> Result<()> {
-        let proof_key = ProofKey::QueryAggregateRow((query_id.clone(), primary, key.clone()));
-        ctx.storage.store_proof(proof_key, proof)
-    }
-
-    async fn load_or_prove_embedded<'a>(
-        &self,
-        planner: &mut QueryPlanner<'a, RowTreeKey, RowPayload<BlockPrimaryIndex>>,
-        primary: BlockPrimaryIndex,
-        k: &RowTreeKey,
-        _v: &RowPayload<BlockPrimaryIndex>,
-    ) -> Option<Vec<u8>> {
-        let ctx = &mut planner.ctx;
-        if self.is_satisfying_query(k) {
-            Some(
-                prove_single_row(
-                    ctx,
-                    planner.cache,
-                    &planner.columns,
-                    primary,
-                    &k,
-                    &planner.pis,
-                    &planner.query,
-                )
-                .await
-                .unwrap(),
-            )
-        } else {
-            None
-        }
-    }
-}
-
-// TODO: make it recursive with async - tentative in `fetch_child_info` but  it doesn't work,
-// recursion with async is weird.
-async fn get_node_info<K, V>(
-    cache: &WideLineage<K, V>,
->>>>>>> ca33c4c2
     k: &K,
     at: Epoch,
 ) -> (NodeInfo, Option<NodeInfo>, Option<NodeInfo>)
@@ -986,33 +718,24 @@
     V: NodePayload + Send + Sync + LagrangeNode + Clone,
 {
     // look at the left child first then right child, then build the node info
-<<<<<<< HEAD
     let (ctx, node_payload) = lookup
         .fetch_ctx_and_payload_at(at, k)
         .await
         .expect("cache not filled");
-=======
-    let (ctx, node_payload) = cache.ctx_and_payload_at(at, k).expect("cache not filled");
->>>>>>> ca33c4c2
     // this looks at the value of a child node (left and right), and fetches the grandchildren
     // information to be able to build their respective node info.
     let fetch_ni = async |k: Option<K>| -> (Option<NodeInfo>, Option<HashOutput>) {
         match k {
             None => (None, None),
             Some(child_k) => {
-<<<<<<< HEAD
                 let (child_ctx, child_payload) = lookup
                     .fetch_ctx_and_payload_at(at, &child_k)
                     .await
-=======
-                let (child_ctx, child_payload) = cache
                     .ctx_and_payload_at(at, &child_k)
->>>>>>> ca33c4c2
                     .expect("cache not filled");
                 // we need the grand child hashes for constructing the node info of the
                 // children of the node in argument
                 let child_left_hash = match child_ctx.left {
-<<<<<<< HEAD
                     Some(left_left_k) => {
                         let (_, payload) = lookup
                             .fetch_ctx_and_payload_at(at, &left_left_k)
@@ -1030,23 +753,6 @@
                             .expect("cache not full");
                         Some(payload.hash())
                     }
-=======
-                    Some(left_left_k) => Some(
-                        cache
-                            .payload_at(at, &left_left_k)
-                            .expect("cache not filled")
-                            .hash(),
-                    ),
-                    None => None,
-                };
-                let child_right_hash = match child_ctx.right {
-                    Some(left_right_k) => Some(
-                        cache
-                            .payload_at(at, &left_right_k)
-                            .expect("cache not full")
-                            .hash(),
-                    ),
->>>>>>> ca33c4c2
                     None => None,
                 };
                 let left_ni = NodeInfo::new(
@@ -1281,11 +987,7 @@
 
 pub async fn prove_single_row<T: TreeInfo<RowTreeKey, RowPayload<BlockPrimaryIndex>>>(
     ctx: &mut TestContext,
-<<<<<<< HEAD
     tree: &T,
-=======
-    cache: &WideLineage<RowTreeKey, RowPayload<BlockPrimaryIndex>>,
->>>>>>> ca33c4c2
     columns: &TableColumns,
     primary: BlockPrimaryIndex,
     row_key: &RowTreeKey,
@@ -1294,14 +996,9 @@
 ) -> Result<Vec<u8>> {
     // 1. Get the all the cells including primary and secondary index
     // Note we can use the primary as epoch since now epoch == primary in the storage
-<<<<<<< HEAD
     let (row_ctx, row_payload) = tree
         .fetch_ctx_and_payload_at(primary as Epoch, row_key)
         .await
-=======
-    let (row_ctx, row_payload) = cache
-        .ctx_and_payload_at(primary as Epoch, row_key)
->>>>>>> ca33c4c2
         .expect("cache not full");
 
     // API is gonna change on this but right now, we have to sort all the "rest" cells by index
@@ -1358,7 +1055,6 @@
 
 type BlockRange = (BlockPrimaryIndex, BlockPrimaryIndex);
 
-<<<<<<< HEAD
 async fn cook_query_between_blocks(table: &Table) -> Result<QueryCooking> {
     let max = table.row.current_epoch();
     let min = max - 1;
@@ -1379,64 +1075,6 @@
         query: query_str,
         placeholders,
     })
-=======
-async fn rows_by_epoch(table: &Table) -> Result<HashMap<RowTreeKey, Vec<Epoch>>> {
-    let mut all_table = HashMap::new();
-    let max = table.row.current_epoch();
-    let min = table.row.initial_epoch() + 1;
-    for block in (min..=max).rev() {
-        println!("Querying for block {block}");
-        let rows = collect_all_at(&table.row, block).await?;
-        debug!(
-            "Collecting {} rows at epoch {} (rows_keys {:?})",
-            rows.len(),
-            block,
-            rows.iter().map(|r| r.k.value).collect::<Vec<_>>()
-        );
-        for row in rows {
-            let blocks = all_table.entry(row.k.clone()).or_insert(Vec::new());
-            blocks.push(block);
-        }
-    }
-    // sort the epochs
-    let all_table: HashMap<_, _> = all_table
-        .into_iter()
-        .map(|(k, mut epochs)| {
-            epochs.sort_unstable();
-            (k, epochs)
-        })
-        .collect();
-    Ok(all_table)
-}
-
-async fn find_longest_lived_key(table: &Table) -> Result<(RowTreeKey, BlockRange)> {
-    let max = table.row.current_epoch();
-    let min = table.row.initial_epoch() + 1;
-
-    let all_table = rows_by_epoch(table).await?;
-    // find the longest running row
-    let (longest_key, epochs) = all_table
-        .iter()
-        .max_by_key(|(k, epochs)| {
-            // simplification here to start at first epoch where this row was. Otherwise need to do
-            // longest consecutive sequence etc...
-            let (l, _start) = find_longest_consecutive_sequence(epochs.to_vec());
-            debug!("finding sequence of {l} blocks for key {k:?} (epochs {epochs:?}");
-            l
-        })
-        .unwrap_or_else(|| {
-            panic!(
-                "unable to find longest row? -> length all _table {}, max {}",
-                all_table.len(),
-                max
-            )
-        });
-    // we set the block bounds
-    let (longest_sequence, starting) = find_longest_consecutive_sequence(epochs.to_vec());
-    let min_block = starting as BlockPrimaryIndex;
-    let max_block = min_block + longest_sequence;
-    Ok((longest_key.clone(), (min_block, max_block)))
->>>>>>> ca33c4c2
 }
 
 async fn cook_query_between_blocks(table: &Table) -> Result<QueryCooking> {
@@ -1506,11 +1144,7 @@
 // cook up a SQL query on the secondary index. For that we just iterate on mapping keys and
 // take the one that exist for most blocks
 async fn cook_query_unique_secondary_index(table: &Table) -> Result<QueryCooking> {
-<<<<<<< HEAD
     let (longest_key, (min_block, max_block)) = find_longest_lived_key(table, false).await?;
-=======
-    let (longest_key, (min_block, max_block)) = find_longest_lived_key(table).await?;
->>>>>>> ca33c4c2
     let key_value = hex::encode(longest_key.value.to_be_bytes_trimmed_vec());
     info!(
         "Longest sequence is for key {longest_key:?} -> from block {:?} to  {:?}, hex -> {}",
