--- conflicted
+++ resolved
@@ -41,7 +41,7 @@
     values_extraction::identifier_block_column,
 };
 use parsil::{
-    assembler::{CircuitPis, DynamicCircuitPis},
+    assembler::{CircuitPis, DynamicCircuitPis, StaticCircuitPis},
     parse_and_validate,
     symbols::ContextProvider,
     ParsilSettings, PlaceholderSettings, DEFAULT_MAX_BLOCK_PLACEHOLDER,
@@ -148,14 +148,7 @@
         exec_query.query.to_string()
     );
     print_vec_sql_rows(&res, SqlType::Numeric);
-    // the query to use to fetch all the rows keys involved in the result tree.
-<<<<<<< HEAD
-    let pis = parsil::circuit::assemble(&parsed, &settings, &query_info.placeholders)?;
-    prove_query(ctx, table, query_info, parsed, pis, &settings, res)
-=======
-    let pis = parsil::assembler::assemble_dynamic(&parsed, &settings, &query_info.placeholders)?;
-    prove_query(ctx, table, query_info, parsed, pis, &settings)
->>>>>>> 735d0417
+    prove_query(ctx, table, query_info, parsed, &settings, res)
         .await
         .expect("unable to run universal query proof");
     Ok(())
@@ -167,10 +160,12 @@
     table: &Table,
     query: QueryCooking,
     mut parsed: Query,
-    pis: DynamicCircuitPis,
     settings: &ParsilSettings<&Table>,
     res: Vec<PsqlRow>,
 ) -> Result<()> {
+    // the query to use to fetch all the rows keys involved in the result tree.
+    let pis = parsil::assembler::assemble_dynamic(&parsed, &settings, &query.placeholders)?;
+    
     let rows_query = parsil::executor::generate_query_keys(&mut parsed, settings)?;
     let all_touched_rows = table
         .execute_row_query(&rows_query.to_string(), query.min_block, query.max_block)
@@ -268,6 +263,10 @@
     .await?;
     let proof = prove_revelation(ctx, table, &query, &pis, current_epoch).await?;
     info!("Revelation proof done! Checking public inputs...");
+    // get `StaticPublicInputs`, i.e., the data about the query available only at query registration time,
+    // to check the public inputs
+    let pis = parsil::assembler::assemble_static(&parsed, &settings)?;
+    
     check_final_outputs(
         proof,
         ctx,
@@ -286,7 +285,7 @@
     ctx: &TestContext,
     table: &Table,
     query: &QueryCooking,
-    pis: &CircuitPis,
+    pis: &DynamicCircuitPis,
     tree_epoch: Epoch,
 ) -> Result<Vec<u8>> {
     // load the query proof, which is at the root of the tree
@@ -322,7 +321,7 @@
     ctx: &TestContext,
     table: &Table,
     query: &QueryCooking,
-    pis: &CircuitPis,
+    pis: &StaticCircuitPis,
     tree_epoch: Epoch,
     num_touched_rows: usize,
     res: Vec<PsqlRow>,
@@ -361,8 +360,8 @@
         &pis.predication_operations,
         &pis.result,
         &metadata_hash,
-        Some(QueryBoundSource::Constant(query.example_row.value)), //ToDo: need to get this from parsil
-        Some(QueryBoundSource::Constant(query.example_row.value)),
+        pis.bounds.min_query_secondary.clone(),
+        pis.bounds.max_query_secondary.clone(),
     )?;
     assert_eq!(
         HashOutput::try_from(revelation_pis.computational_hash().to_bytes())?,
@@ -575,29 +574,13 @@
                 }
             }
         };
-<<<<<<< HEAD
-        info!("AGGREGATE query proof RUNNING for {primary} -> {k:?} ");
-        debug!(
-            "node info for {primary}, {k:?}: {:?}",
-            get_node_info(&planner.tree, &k, primary as Epoch).await
-        );
-        //debug!("input for {primary}, {k:?}: {:?}", input);
-        let proof = planner
-            .ctx
-            .run_query_proof(GlobalCircuitInput::Query(input))?;
-        info.save_proof(planner.ctx, primary, &k, proof)?;
-=======
         if info.load_proof(planner.ctx, primary, &k).is_err() {
             info!("AGGREGATE query proof RUNNING for {primary} -> {k:?} ");
-            debug!(
-                "node info for {primary}, {k:?}: {:?}",
-                get_node_info(&planner.tree, &k, primary as Epoch).await
-            );
-            //debug!("input for {primary}, {k:?}: {:?}", input);
-            let proof = planner.ctx.run_query_proof(input)?;
+            let proof = planner
+                .ctx
+                .run_query_proof(GlobalCircuitInput::Query(input))?;
             info.save_proof(planner.ctx, primary, &k, proof)?;
         }
->>>>>>> 735d0417
         info!("Universal query proof DONE for {primary} -> {k:?} ");
         workplan.done(&wk)?;
         proven_nodes.insert(k);
