//! Define test cases

use crate::common::StorageSlotInfo;
use alloy::primitives::{Address, U256};
use contract::Contract;
use indexing::{TableRowUpdate, TableRowValues};
use log::debug;
use mp2_common::eth::StorageSlot;
use mp2_v1::{
    indexing::{
        block::BlockPrimaryIndex,
        cell::Cell,
        row::{RowTreeKey, ToNonce},
        ColumnID,
    },
    values_extraction::{
        identifier_for_mapping_key_column, identifier_for_mapping_value_column,
        identifier_single_var_column,
    },
};
use serde::{Deserialize, Serialize};
use table_source::{ContractExtractionArgs, TableSource};

use super::{
    rowtree::SecondaryIndexCell,
    table::{CellsUpdate, Table},
    TableInfo,
};

pub mod contract;
pub mod indexing;
pub mod planner;
pub mod query;
<<<<<<< HEAD

/// The key,value such that the combination is unique. This can be turned into a RowTreeKey.
/// to store in the row tree.
#[derive(Debug, Clone, PartialEq, Eq, Hash)]
struct UniqueMappingEntry {
    key: U256,
    value: U256,
}

impl From<(U256, U256)> for UniqueMappingEntry {
    fn from(pair: (U256, U256)) -> Self {
        Self {
            key: pair.0,
            value: pair.1,
        }
    }
}

/// What is the secondary index chosen for the table in the mapping.
/// Each entry contains the identifier of the column expected to store in our tree
#[derive(Serialize, Deserialize, Debug, Clone, PartialEq, Eq, Hash)]
pub enum MappingIndex {
    Key(u64),
    Value(u64),
}

impl UniqueMappingEntry {
    pub fn new(k: &U256, v: &U256) -> Self {
        Self { key: *k, value: *v }
    }
    pub fn to_update(
        &self,
        block_number: BlockPrimaryIndex,
        mapping_index: &MappingIndex,
        slot: u8,
        contract: &Address,
        chain_id: u64,
        previous_row_key: Option<RowTreeKey>,
    ) -> (CellsUpdate<BlockPrimaryIndex>, SecondaryIndexCell) {
        let row_value =
            self.to_table_row_value(block_number, mapping_index, slot, contract, chain_id);
        let cells_update = CellsUpdate {
            previous_row_key: previous_row_key.unwrap_or_default(),
            new_row_key: self.to_row_key(mapping_index),
            updated_cells: row_value.current_cells,
            primary: block_number,
        };
        let index_cell = row_value.current_secondary;
        (cells_update, index_cell)
    }

    /// Return a row given this mapping entry, depending on the chosen index
    pub fn to_table_row_value(
        &self,
        block_number: BlockPrimaryIndex,
        index: &MappingIndex,
        slot: u8,
        contract: &Address,
        chain_id: u64,
    ) -> TableRowValues<BlockPrimaryIndex> {
        // we construct the two associated cells in the table. One of them will become
        // a SecondaryIndexCell depending on the secondary index type we have chosen
        // for this mapping.
        let extract_key = MappingIndex::Key(identifier_for_mapping_key_column(
            slot,
            contract,
            chain_id,
            vec![],
        ));
        let key_cell = self.to_cell(extract_key);
        let extract_key = MappingIndex::Value(identifier_for_mapping_value_column(
            slot,
            contract,
            chain_id,
            vec![],
        ));
        let value_cell = self.to_cell(extract_key);
        // then we look at which one is must be the secondary cell
        let (secondary, rest) = match index {
            MappingIndex::Key(_) => (
                // by definition, mapping key is unique, so there is no need for a specific
                // nonce for the tree in that case
                SecondaryIndexCell::new_from(key_cell, U256::from(0)),
                value_cell,
            ),
            MappingIndex::Value(_) => {
                // Here we take the tuple (value,key) as uniquely identifying a row in the
                // table
                (SecondaryIndexCell::new_from(value_cell, self.key), key_cell)
            }
        };
        debug!(
            " --- MAPPING: to row: secondary index {:?}  -- cell {:?}",
            secondary, rest
        );
        TableRowValues {
            current_cells: vec![rest],
            current_secondary: secondary,
            primary: block_number,
        }
    }

    // using MappingIndex is a misleading name but it allows us to choose which part of the mapping
    // we want to extract
    fn to_cell(&self, index: MappingIndex) -> Cell {
        match index {
            MappingIndex::Key(id) => Cell::new(id, self.key),
            MappingIndex::Value(id) => Cell::new(id, self.value),
        }
    }

    fn to_row_key(&self, index: &MappingIndex) -> RowTreeKey {
        match index {
            MappingIndex::Key(_) => RowTreeKey {
                // tree key indexed by mapping key
                value: self.key,
                rest: self.value.to_nonce(),
            },
            MappingIndex::Value(_) => RowTreeKey {
                // tree key indexed by mapping value
                value: self.value,
                rest: self.key.to_nonce(),
            },
        }
    }
}

#[derive(Serialize, Deserialize, Debug, Hash, Clone, PartialEq, Eq)]
pub(crate) enum TableSourceSlot {
    /// Test arguments for single values extraction (C.1)
    SingleValues(SingleValuesExtractionArgs),
    /// Test arguments for mapping values extraction (C.1)
    /// We can test with and without the length
    Mapping((MappingValuesExtractionArgs, Option<LengthExtractionArgs>)),
}

impl TableSourceSlot {
    pub fn slots(&self) -> Vec<u8> {
        match self {
            Self::SingleValues(s) => s.slots.iter().map(|slot| slot.slot().slot()).collect(),
            Self::Mapping((mapping, len)) => {
                let mut slots = vec![mapping.slot];
                if let Some(l) = len {
                    slots.push(l.slot);
                }
                slots
            }
        }
    }
}
=======
pub mod table_source;
>>>>>>> c87856fe

/// Test case definition
pub(crate) struct TableIndexing {
    pub(crate) table: Table,
    pub(crate) contract: Contract,
    pub(crate) contract_extraction: ContractExtractionArgs,
<<<<<<< HEAD
    pub(crate) source: TableSourceSlot,
}

impl TestCase {
    pub fn table_info(&self) -> TableInfo {
        TableInfo {
            public_name: self.table.public_name.clone(),
            chain_id: self.chain_id,
            columns: self.table.columns.clone(),
            contract_address: self.contract_address,
            source: self.source.clone(),
        }
    }
}

/// Single values extraction arguments (C.1)
#[derive(Serialize, Deserialize, Debug, Hash, Eq, PartialEq, Clone)]
pub(crate) struct SingleValuesExtractionArgs {
    pub(crate) slots: Vec<StorageSlotInfo>,
}

/// Mapping values extraction arguments (C.1)
#[derive(Serialize, Deserialize, Debug, Hash, Eq, PartialEq, Clone)]
pub(crate) struct MappingValuesExtractionArgs {
    /// Mapping slot number
    pub(crate) slot: u8,
    pub(crate) evm_word: u32,
    pub(crate) length: usize,
    pub(crate) index: MappingIndex,
    /// Mapping keys: they are useful for two things:
    ///     * doing some controlled changes on the smart contract, since if we want to do an update we
    /// need to know an existing key
    ///     * doing the MPT proofs over, since this test doesn't implement the copy on write for MPT
    /// (yet), we're just recomputing all the proofs at every block and we need the keys for that.
    pub(crate) mapping_keys: Vec<Vec<u8>>,
}

/// Length extraction arguments (C.2)
#[derive(Serialize, Deserialize, Debug, Hash, Eq, PartialEq, Clone)]
pub(crate) struct LengthExtractionArgs {
    /// Length slot
    pub(crate) slot: u8,
    /// Length value
    pub(crate) value: u8,
}

/// Contract extraction arguments (C.3)
#[derive(Debug)]
pub(crate) struct ContractExtractionArgs {
    /// Storage slot
    pub(crate) slot: StorageSlot,
=======
    pub(crate) source: TableSource,
    // the column over which we can do queries like ` y > 64`. It is not the address column that we
    // assume it the secondary index always.
    pub(crate) value_column: String,
>>>>>>> c87856fe
}<|MERGE_RESOLUTION|>--- conflicted
+++ resolved
@@ -31,222 +31,15 @@
 pub mod indexing;
 pub mod planner;
 pub mod query;
-<<<<<<< HEAD
-
-/// The key,value such that the combination is unique. This can be turned into a RowTreeKey.
-/// to store in the row tree.
-#[derive(Debug, Clone, PartialEq, Eq, Hash)]
-struct UniqueMappingEntry {
-    key: U256,
-    value: U256,
-}
-
-impl From<(U256, U256)> for UniqueMappingEntry {
-    fn from(pair: (U256, U256)) -> Self {
-        Self {
-            key: pair.0,
-            value: pair.1,
-        }
-    }
-}
-
-/// What is the secondary index chosen for the table in the mapping.
-/// Each entry contains the identifier of the column expected to store in our tree
-#[derive(Serialize, Deserialize, Debug, Clone, PartialEq, Eq, Hash)]
-pub enum MappingIndex {
-    Key(u64),
-    Value(u64),
-}
-
-impl UniqueMappingEntry {
-    pub fn new(k: &U256, v: &U256) -> Self {
-        Self { key: *k, value: *v }
-    }
-    pub fn to_update(
-        &self,
-        block_number: BlockPrimaryIndex,
-        mapping_index: &MappingIndex,
-        slot: u8,
-        contract: &Address,
-        chain_id: u64,
-        previous_row_key: Option<RowTreeKey>,
-    ) -> (CellsUpdate<BlockPrimaryIndex>, SecondaryIndexCell) {
-        let row_value =
-            self.to_table_row_value(block_number, mapping_index, slot, contract, chain_id);
-        let cells_update = CellsUpdate {
-            previous_row_key: previous_row_key.unwrap_or_default(),
-            new_row_key: self.to_row_key(mapping_index),
-            updated_cells: row_value.current_cells,
-            primary: block_number,
-        };
-        let index_cell = row_value.current_secondary;
-        (cells_update, index_cell)
-    }
-
-    /// Return a row given this mapping entry, depending on the chosen index
-    pub fn to_table_row_value(
-        &self,
-        block_number: BlockPrimaryIndex,
-        index: &MappingIndex,
-        slot: u8,
-        contract: &Address,
-        chain_id: u64,
-    ) -> TableRowValues<BlockPrimaryIndex> {
-        // we construct the two associated cells in the table. One of them will become
-        // a SecondaryIndexCell depending on the secondary index type we have chosen
-        // for this mapping.
-        let extract_key = MappingIndex::Key(identifier_for_mapping_key_column(
-            slot,
-            contract,
-            chain_id,
-            vec![],
-        ));
-        let key_cell = self.to_cell(extract_key);
-        let extract_key = MappingIndex::Value(identifier_for_mapping_value_column(
-            slot,
-            contract,
-            chain_id,
-            vec![],
-        ));
-        let value_cell = self.to_cell(extract_key);
-        // then we look at which one is must be the secondary cell
-        let (secondary, rest) = match index {
-            MappingIndex::Key(_) => (
-                // by definition, mapping key is unique, so there is no need for a specific
-                // nonce for the tree in that case
-                SecondaryIndexCell::new_from(key_cell, U256::from(0)),
-                value_cell,
-            ),
-            MappingIndex::Value(_) => {
-                // Here we take the tuple (value,key) as uniquely identifying a row in the
-                // table
-                (SecondaryIndexCell::new_from(value_cell, self.key), key_cell)
-            }
-        };
-        debug!(
-            " --- MAPPING: to row: secondary index {:?}  -- cell {:?}",
-            secondary, rest
-        );
-        TableRowValues {
-            current_cells: vec![rest],
-            current_secondary: secondary,
-            primary: block_number,
-        }
-    }
-
-    // using MappingIndex is a misleading name but it allows us to choose which part of the mapping
-    // we want to extract
-    fn to_cell(&self, index: MappingIndex) -> Cell {
-        match index {
-            MappingIndex::Key(id) => Cell::new(id, self.key),
-            MappingIndex::Value(id) => Cell::new(id, self.value),
-        }
-    }
-
-    fn to_row_key(&self, index: &MappingIndex) -> RowTreeKey {
-        match index {
-            MappingIndex::Key(_) => RowTreeKey {
-                // tree key indexed by mapping key
-                value: self.key,
-                rest: self.value.to_nonce(),
-            },
-            MappingIndex::Value(_) => RowTreeKey {
-                // tree key indexed by mapping value
-                value: self.value,
-                rest: self.key.to_nonce(),
-            },
-        }
-    }
-}
-
-#[derive(Serialize, Deserialize, Debug, Hash, Clone, PartialEq, Eq)]
-pub(crate) enum TableSourceSlot {
-    /// Test arguments for single values extraction (C.1)
-    SingleValues(SingleValuesExtractionArgs),
-    /// Test arguments for mapping values extraction (C.1)
-    /// We can test with and without the length
-    Mapping((MappingValuesExtractionArgs, Option<LengthExtractionArgs>)),
-}
-
-impl TableSourceSlot {
-    pub fn slots(&self) -> Vec<u8> {
-        match self {
-            Self::SingleValues(s) => s.slots.iter().map(|slot| slot.slot().slot()).collect(),
-            Self::Mapping((mapping, len)) => {
-                let mut slots = vec![mapping.slot];
-                if let Some(l) = len {
-                    slots.push(l.slot);
-                }
-                slots
-            }
-        }
-    }
-}
-=======
 pub mod table_source;
->>>>>>> c87856fe
 
 /// Test case definition
 pub(crate) struct TableIndexing {
     pub(crate) table: Table,
     pub(crate) contract: Contract,
     pub(crate) contract_extraction: ContractExtractionArgs,
-<<<<<<< HEAD
-    pub(crate) source: TableSourceSlot,
-}
-
-impl TestCase {
-    pub fn table_info(&self) -> TableInfo {
-        TableInfo {
-            public_name: self.table.public_name.clone(),
-            chain_id: self.chain_id,
-            columns: self.table.columns.clone(),
-            contract_address: self.contract_address,
-            source: self.source.clone(),
-        }
-    }
-}
-
-/// Single values extraction arguments (C.1)
-#[derive(Serialize, Deserialize, Debug, Hash, Eq, PartialEq, Clone)]
-pub(crate) struct SingleValuesExtractionArgs {
-    pub(crate) slots: Vec<StorageSlotInfo>,
-}
-
-/// Mapping values extraction arguments (C.1)
-#[derive(Serialize, Deserialize, Debug, Hash, Eq, PartialEq, Clone)]
-pub(crate) struct MappingValuesExtractionArgs {
-    /// Mapping slot number
-    pub(crate) slot: u8,
-    pub(crate) evm_word: u32,
-    pub(crate) length: usize,
-    pub(crate) index: MappingIndex,
-    /// Mapping keys: they are useful for two things:
-    ///     * doing some controlled changes on the smart contract, since if we want to do an update we
-    /// need to know an existing key
-    ///     * doing the MPT proofs over, since this test doesn't implement the copy on write for MPT
-    /// (yet), we're just recomputing all the proofs at every block and we need the keys for that.
-    pub(crate) mapping_keys: Vec<Vec<u8>>,
-}
-
-/// Length extraction arguments (C.2)
-#[derive(Serialize, Deserialize, Debug, Hash, Eq, PartialEq, Clone)]
-pub(crate) struct LengthExtractionArgs {
-    /// Length slot
-    pub(crate) slot: u8,
-    /// Length value
-    pub(crate) value: u8,
-}
-
-/// Contract extraction arguments (C.3)
-#[derive(Debug)]
-pub(crate) struct ContractExtractionArgs {
-    /// Storage slot
-    pub(crate) slot: StorageSlot,
-=======
     pub(crate) source: TableSource,
     // the column over which we can do queries like ` y > 64`. It is not the address column that we
     // assume it the secondary index always.
     pub(crate) value_column: String,
->>>>>>> c87856fe
 }