--- conflicted
+++ resolved
@@ -1,27 +1,7 @@
 //! Define test cases
 
-<<<<<<< HEAD
-use crate::common::StorageSlotInfo;
-use alloy::primitives::{Address, U256};
 use contract::Contract;
-use indexing::{TableRowUpdate, TableRowValues};
-use log::debug;
-use mp2_common::eth::StorageSlot;
-use mp2_v1::{
-    indexing::{
-        block::BlockPrimaryIndex,
-        cell::Cell,
-        row::{RowTreeKey, ToNonce},
-        ColumnID,
-    },
-    values_extraction::identifier_for_mapping_key_column,
-=======
-use contract::Contract;
-use mp2_v1::values_extraction::{
-    identifier_for_mapping_key_column, identifier_for_mapping_value_column,
-    identifier_single_var_column,
->>>>>>> ec32679f
-};
+use mp2_v1::values_extraction::identifier_for_mapping_key_column;
 use table_source::{ContractExtractionArgs, TableSource};
 
 use super::table::Table;
