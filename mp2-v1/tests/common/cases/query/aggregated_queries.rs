use plonky2::{
    field::types::PrimeField64, hash::hash_types::HashOut, plonk::config::GenericHashOut,
};
use std::collections::HashMap;

use crate::common::{
    cases::{
        indexing::BLOCK_COLUMN_NAME,
        query::{QueryCooking, SqlReturn, SqlType, NUM_CHUNKS, NUM_ROWS},
        table_source::BASE_VALUE,
    },
    proof_storage::{ProofKey, ProofStorage},
    rowtree::MerkleRowTree,
    table::Table,
    TableInfo,
};

use crate::context::TestContext;
use alloy::primitives::U256;
use anyhow::{bail, Result};
use futures::{stream, FutureExt, StreamExt};

use itertools::Itertools;
use log::*;
use mp2_common::{
    poseidon::empty_poseidon_hash,
    proof::{deserialize_proof, ProofWithVK},
    types::HashOutput,
    C, D, F,
};
use mp2_v1::{
    api::MetadataHash,
    indexing::{
        self,
        block::BlockPrimaryIndex,
        cell::MerkleCell,
        row::{Row, RowPayload, RowTreeKey},
    },
    query::{
        batching_planner::{generate_chunks_and_update_tree, UTForChunkProofs, UTKey},
        planner::{execute_row_query, NonExistenceInput, TreeFetcher},
    },
};
use parsil::{
    assembler::{DynamicCircuitPis, StaticCircuitPis},
    queries::{core_keys_for_index_tree, core_keys_for_row_tree},
    DEFAULT_MAX_BLOCK_PLACEHOLDER, DEFAULT_MIN_BLOCK_PLACEHOLDER,
};
use ryhope::{
    storage::{
        updatetree::{Next, WorkplanItem},
        EpochKvStorage, RoEpochKvStorage, TreeTransactionalStorage,
    },
    Epoch,
};
use sqlparser::ast::Query;
use tokio_postgres::Row as PsqlRow;
use verifiable_db::{
    ivc::PublicInputs as IndexingPIS,
    query::{
        computational_hash_ids::{ColumnIDs, Identifiers},
        universal_circuit::universal_circuit_inputs::{ColumnCell, PlaceholderId, Placeholders},
    },
    revelation::PublicInputs,
};

use super::{
    GlobalCircuitInput, QueryCircuitInput, QueryPlanner, RevelationCircuitInput,
    MAX_NUM_ITEMS_PER_OUTPUT, MAX_NUM_OUTPUTS, MAX_NUM_PLACEHOLDERS,
};

pub type RevelationPublicInputs<'a> =
    PublicInputs<'a, F, MAX_NUM_OUTPUTS, MAX_NUM_ITEMS_PER_OUTPUT, MAX_NUM_PLACEHOLDERS>;

/// Execute a query to know all the touched rows, and then call the universal circuit on all rows
pub(crate) async fn prove_query(
    mut parsed: Query,
    res: Vec<PsqlRow>,
    metadata: MetadataHash,
    planner: &mut QueryPlanner<'_>,
) -> Result<()> {
    let row_cache = planner
        .table
        .row
        .wide_lineage_between(
            planner.table.row.current_epoch(),
            &core_keys_for_row_tree(
                &planner.query.query,
                planner.settings,
                &planner.pis.bounds,
                &planner.query.placeholders,
            )?,
            (
                planner.query.min_block as Epoch,
                planner.query.max_block as Epoch,
            ),
        )
        .await?;
    // prove the index tree, on a single version. Both path can be taken depending if we do have
    // some nodes or not
    let initial_epoch = planner.table.index.initial_epoch() as BlockPrimaryIndex;
    let current_epoch = planner.table.index.current_epoch() as BlockPrimaryIndex;
    let block_range =
        planner.query.min_block.max(initial_epoch + 1)..=planner.query.max_block.min(current_epoch);
    info!(
        "found {} blocks in range: {:?}",
        block_range.clone().count(),
        block_range
    );
    let column_ids = ColumnIDs::from(&planner.table.columns);
    let query_proof_id = if block_range.is_empty() {
        info!("Running INDEX TREE proving for EMPTY query");
        // no valid blocks in the query range, so we need to choose a block to prove
        // non-existence. Either the one after genesis or the last one
        let to_be_proven_node = if planner.query.max_block < initial_epoch {
            initial_epoch + 1
        } else if planner.query.min_block > current_epoch {
            current_epoch
        } else {
            bail!(
                "Empty block range to be proven for query bounds {}, {}, but no node
                    to be proven with non-existence circuit was found. Something is wrong",
                planner.query.min_block,
                planner.query.max_block
            );
        } as BlockPrimaryIndex;
        let index_path = planner
            .table
            .index
            .compute_path(&to_be_proven_node, current_epoch as Epoch)
            .await
            .unwrap_or_else(|| {
                panic!("Compute path for index node with key {to_be_proven_node} failed")
            });
        let input = QueryCircuitInput::new_non_existence_input(
            index_path,
            &column_ids,
            &planner.pis.predication_operations,
            &planner.pis.result,
            &planner.query.placeholders,
            &planner.pis.bounds,
        )?;
        let query_proof = planner
            .ctx
            .run_query_proof("batching::non_existence", GlobalCircuitInput::Query(input))?;
        let proof_key = ProofKey::QueryAggregate((
            planner.query.query.clone(),
            planner.query.placeholders.placeholder_values(),
            UTKey::default(),
        ));
        planner
            .ctx
            .storage
            .store_proof(proof_key.clone(), query_proof)?;
        proof_key
    } else {
        info!("Running INDEX tree proving from cache");
        // Only here we can run the SQL query for index so it doesn't crash
        let index_query = core_keys_for_index_tree(
            current_epoch as Epoch,
            (planner.query.min_block, planner.query.max_block),
        )?;
        let big_index_cache = planner
            .table
            .index
            // The bounds here means between which versions of the tree should we look. For index tree,
            // we only look at _one_ version of the tree.
            .wide_lineage_between(
                current_epoch as Epoch,
                &index_query,
                (current_epoch as Epoch, current_epoch as Epoch),
            )
            .await?;
        let (proven_chunks, update_tree) =
            generate_chunks_and_update_tree::<NUM_ROWS, NUM_CHUNKS, _>(
                row_cache,
                big_index_cache,
                &column_ids,
                NonExistenceInput::new(
                    &planner.table.row,
                    planner.table.public_name.clone(),
                    &planner.table.db_pool,
                    planner.settings,
                    &planner.pis.bounds,
                ),
                current_epoch as Epoch,
            )
            .await?;
        info!("Root of update tree is {:?}", update_tree.root());
        let mut workplan = update_tree.into_workplan();
        let mut proof_id = None;
        while let Some(Next::Ready(wk)) = workplan.next() {
            let (k, is_path_end) = if let WorkplanItem::Node { k, is_path_end } = &wk {
                (k, *is_path_end)
            } else {
                unreachable!("this update tree has been created with a batch size of 1")
            };
            let proof = if is_path_end {
                // this is a row chunk to be proven
                let to_be_proven_chunk = proven_chunks
                    .get(k)
                    .unwrap_or_else(|| panic!("chunk for key {:?} not found", k));
                let input = QueryCircuitInput::new_row_chunks_input(
                    to_be_proven_chunk,
                    &planner.pis.predication_operations,
                    &planner.query.placeholders,
                    &planner.pis.bounds,
                    &planner.pis.result,
                )?;
                info!("Proving chunk {:?}", k);
                planner.ctx.run_query_proof(
                    "batching::chunk_processing",
                    GlobalCircuitInput::Query(input),
                )
            } else {
                let children_keys = workplan.t.get_children_keys(k);
                info!("children keys: {:?}", children_keys);
                // fetch the proof for each child from the storage
                let child_proofs = children_keys
                    .into_iter()
                    .map(|child_key| {
                        let proof_key = ProofKey::QueryAggregate((
                            planner.query.query.clone(),
                            planner.query.placeholders.placeholder_values(),
                            child_key,
                        ));
                        planner.ctx.storage.get_proof_exact(&proof_key)
                    })
                    .collect::<Result<Vec<_>>>()?;
                let input = QueryCircuitInput::new_chunk_aggregation_input(&child_proofs)?;
                info!("Aggregating chunk {:?}", k);
                planner.ctx.run_query_proof(
                    "batching::chunk_aggregation",
                    GlobalCircuitInput::Query(input),
                )
            }?;
            let proof_key = ProofKey::QueryAggregate((
                planner.query.query.clone(),
                planner.query.placeholders.placeholder_values(),
<<<<<<< HEAD
                k.clone(),
=======
                *k,
>>>>>>> fb78d854
            ));
            planner.ctx.storage.store_proof(proof_key.clone(), proof)?;
            proof_id = Some(proof_key);
            workplan.done(&wk)?;
        }
        proof_id.unwrap()
    };

    info!("proving revelation");

    let proof = prove_revelation(
        planner.ctx,
        &planner.query,
        planner.pis,
        planner.table.index.current_epoch(),
        &query_proof_id,
    )
    .await?;
    info!("Revelation proof done! Checking public inputs...");

    // get `StaticPublicInputs`, i.e., the data about the query available only at query registration time,
    // to check the public inputs
    let pis = parsil::assembler::assemble_static(&parsed, planner.settings)?;
    // get number of matching rows
    let mut exec_query = parsil::executor::generate_query_keys(&mut parsed, planner.settings)?;
    let query_params = exec_query.convert_placeholders(&planner.query.placeholders);
    let num_touched_rows = execute_row_query(
        &planner.table.db_pool,
        &exec_query
            .normalize_placeholder_names()
            .to_pgsql_string_with_placeholder(),
        &query_params,
    )
    .await?
    .len();

    check_final_outputs(
        proof,
        planner.ctx,
        planner.table,
        &planner.query,
        &pis,
        planner.table.index.current_epoch(),
        num_touched_rows,
        res,
        metadata,
    )?;
    info!("Revelation done!");
    Ok(())
}

async fn prove_revelation(
    ctx: &TestContext,
    query: &QueryCooking,
    pis: &DynamicCircuitPis,
    tree_epoch: Epoch,
    query_proof_id: &ProofKey,
) -> Result<Vec<u8>> {
    // load the query proof, which is at the root of the tree
    let query_proof = ctx.storage.get_proof_exact(query_proof_id)?;
    // load the preprocessing proof at the same epoch
    let indexing_proof = {
        let pk = ProofKey::IVC(tree_epoch as BlockPrimaryIndex);
        ctx.storage.get_proof_exact(&pk)?
    };
    let input = RevelationCircuitInput::new_revelation_aggregated(
        query_proof,
        indexing_proof,
        &pis.bounds,
        &query.placeholders,
        &pis.predication_operations,
        &pis.result,
    )?;
    let proof = ctx.run_query_proof(
        "querying::revelation",
        GlobalCircuitInput::Revelation(input),
    )?;
    Ok(proof)
}

#[allow(clippy::too_many_arguments)]
pub(crate) fn check_final_outputs(
    revelation_proof: Vec<u8>,
    ctx: &TestContext,
    table: &Table,
    query: &QueryCooking,
    pis: &StaticCircuitPis,
    tree_epoch: Epoch,
    num_touched_rows: usize,
    res: Vec<PsqlRow>,
    offcircuit_md: MetadataHash,
) -> Result<()> {
    // fetch indexing proof, whose public inputs are needed to check correctness of revelation proof outputs
    let indexing_proof = {
        let pk = ProofKey::IVC(tree_epoch as BlockPrimaryIndex);
        ctx.storage.get_proof_exact(&pk)?
    };
    let deserialized_indexing_proof = ProofWithVK::deserialize(&indexing_proof)?;
    let indexing_pis = IndexingPIS::from_slice(&deserialized_indexing_proof.proof().public_inputs);

    let deserialized_proof = deserialize_proof::<F, C, D>(&revelation_proof)?;
    let revelation_pis = RevelationPublicInputs::from_slice(&deserialized_proof.public_inputs);
    // check original blockchain hash. ToDo: access it from Anvil
    assert_eq!(
        indexing_pis.block_hash_fields(),
        revelation_pis.original_block_hash(),
    );
    // check computational hash
    let metadata_hash = HashOutput::try_from(
        HashOut::<F>::from_vec(indexing_pis.metadata_hash().to_vec()).to_bytes(),
    )?;
    assert_eq!(
        offcircuit_md, metadata_hash,
        "metadata hash computed by circuit and offcircuit is not the same"
    );

    let column_ids = ColumnIDs::from(&table.columns);
    let expected_computational_hash = Identifiers::computational_hash(
        &column_ids,
        &pis.predication_operations,
        &pis.result,
        &metadata_hash,
        pis.bounds.min_query_secondary.clone(),
        pis.bounds.max_query_secondary.clone(),
    )?;
    assert_eq!(
        HashOutput::try_from(
            revelation_pis
                .flat_computational_hash()
                .iter()
                .flat_map(|f| u32::try_from(f.to_canonical_u64()).unwrap().to_be_bytes())
                .collect_vec()
        )?,
        expected_computational_hash,
    );
    // check num placeholders
    let expected_num_placeholders = query.placeholders.len();
    assert_eq!(
        expected_num_placeholders as u64,
        revelation_pis.num_placeholders().to_canonical_u64(),
    );
    // check placeholder values
    let expected_placeholder_values = query.placeholders.placeholder_values();
    assert_eq!(
        expected_placeholder_values,
        revelation_pis.placeholder_values()[..expected_num_placeholders], // consider only the valid placeholders
    );
    // check entry count
    assert_eq!(
        num_touched_rows as u64,
        revelation_pis.entry_count().to_canonical_u64(),
    );
    // check there were no overflow errors
    assert!(!revelation_pis.overflow_flag());
    // check number of results
    assert_eq!(
        res.len() as u64,
        revelation_pis.num_results().to_canonical_u64(),
    );
    // check results: we check that each result in res appears in set
    // of results exposed by the proof, and vice versa:
    // - first, we accumulate each result in `res` to a `HashMap`,
    //   and we do the same for the set of results exposed by the proof
    // - then, we check that the 2 `HashMap`s are the same
    let mut expected_res_accumulator: HashMap<Vec<U256>, usize> = HashMap::new();
    let mut proof_res_accumulator: HashMap<Vec<U256>, usize> = HashMap::new();
    res.into_iter()
        .zip(revelation_pis.result_values())
        .for_each(|(row, res)| {
            let (expected_res, proof_res): (Vec<_>, Vec<_>) = (0..row.len())
                .map(|i| {
                    let SqlReturn::Numeric(expected_res) =
                        SqlType::Numeric.extract(&row, i).unwrap();
                    (expected_res, res[i])
                })
                .unzip();
            *expected_res_accumulator.entry(expected_res).or_default() += 1;
            *proof_res_accumulator.entry(proof_res).or_default() += 1;
        });
    assert_eq!(expected_res_accumulator, proof_res_accumulator,);

    Ok(())
}

type BlockRange = (BlockPrimaryIndex, BlockPrimaryIndex);

pub(crate) async fn cook_query_between_blocks(
    table: &Table,
    info: &TableInfo,
) -> Result<QueryCooking> {
    let max = table.row.current_epoch();
    let min = max - 1;

    let value_column = &info.value_column;
    let table_name = &table.public_name;
    let placeholders = Placeholders::new_empty(U256::from(min), U256::from(max));

    let query_str = format!(
        "SELECT AVG({value_column})
                FROM {table_name}
                WHERE {BLOCK_COLUMN_NAME} >= {DEFAULT_MIN_BLOCK_PLACEHOLDER}
                AND {BLOCK_COLUMN_NAME} <= {DEFAULT_MAX_BLOCK_PLACEHOLDER};"
    );
    Ok(QueryCooking {
        min_block: min as BlockPrimaryIndex,
        max_block: max as BlockPrimaryIndex,
        query: query_str,
        placeholders,
        limit: None,
        offset: None,
    })
}

pub(crate) async fn cook_query_secondary_index_nonexisting_placeholder(
    table: &Table,
    info: &TableInfo,
) -> Result<QueryCooking> {
    let (longest_key, (min_block, max_block)) = find_longest_lived_key(table, false).await?;
    let key_value = hex::encode(longest_key.value.to_be_bytes_trimmed_vec());
    info!(
        "Longest sequence is for key {longest_key:?} -> from block {:?} to  {:?}, hex -> {}",
        min_block, max_block, key_value
    );
    // now we can fetch the key that we want
    let key_column = table.columns.secondary.name.clone();
    // Assuming this is mapping with only two columns !
    let value_column = &info.value_column;
    let table_name = &table.public_name;

    let filtering_value = *BASE_VALUE + U256::from(5);

    let random_value = U256::from(1234567890);
    let placeholders = Placeholders::from((
        vec![
            (PlaceholderId::Generic(1), random_value),
            (PlaceholderId::Generic(2), filtering_value),
        ],
        U256::from(min_block),
        U256::from(max_block),
    ));

    let query_str = format!(
        "SELECT AVG({value_column})
                FROM {table_name}
                WHERE {BLOCK_COLUMN_NAME} >= {DEFAULT_MIN_BLOCK_PLACEHOLDER}
                AND {BLOCK_COLUMN_NAME} <= {DEFAULT_MAX_BLOCK_PLACEHOLDER}
                AND {key_column} = $1 AND {value_column} >= $2;"
    );
    Ok(QueryCooking {
        min_block: min_block as BlockPrimaryIndex,
        max_block: max_block as BlockPrimaryIndex,
        query: query_str,
        placeholders,
        limit: None,
        offset: None,
    })
}

// cook up a SQL query on the secondary index and with a predicate on the non-indexed column.
// we just iterate on mapping keys and take the one that exist for most blocks. We also choose
// a value to filter over the non-indexed column
pub(crate) async fn cook_query_secondary_index_placeholder(
    table: &Table,
    info: &TableInfo,
) -> Result<QueryCooking> {
    let (longest_key, (min_block, max_block)) = find_longest_lived_key(table, false).await?;
    let key_value = hex::encode(longest_key.value.to_be_bytes_trimmed_vec());
    info!(
        "Longest sequence is for key {longest_key:?} -> from block {:?} to  {:?}, hex -> {}",
        min_block, max_block, key_value
    );
    // now we can fetch the key that we want
    let key_column = table.columns.secondary.name.clone();
    let value_column = &info.value_column;
    let table_name = &table.public_name;

    let filtering_value = *BASE_VALUE + U256::from(5);

    let placeholders = Placeholders::from((
        vec![
            (PlaceholderId::Generic(1), longest_key.value),
            (PlaceholderId::Generic(2), filtering_value),
        ],
        U256::from(min_block),
        U256::from(max_block),
    ));

    let query_str = format!(
        "SELECT AVG({value_column})
                FROM {table_name}
                WHERE {BLOCK_COLUMN_NAME} >= {DEFAULT_MIN_BLOCK_PLACEHOLDER}
                AND {BLOCK_COLUMN_NAME} <= {DEFAULT_MAX_BLOCK_PLACEHOLDER}
                AND {key_column} = $1 AND {value_column} >= $2;"
    );
    Ok(QueryCooking {
        min_block: min_block as BlockPrimaryIndex,
        max_block: max_block as BlockPrimaryIndex,
        query: query_str,
        placeholders,
        limit: None,
        offset: None,
    })
}

// cook up a SQL query on the secondary index. For that we just iterate on mapping keys and
// take the one that exist for most blocks
pub(crate) async fn cook_query_unique_secondary_index(
    table: &Table,
    info: &TableInfo,
) -> Result<QueryCooking> {
    let (longest_key, (min_block, max_block)) = find_longest_lived_key(table, false).await?;
    let key_value = hex::encode(longest_key.value.to_be_bytes_trimmed_vec());
    info!(
        "Longest sequence is for key {longest_key:?} -> from block {:?} to  {:?}, hex -> {}",
        min_block, max_block, key_value
    );
    // now we can fetch the key that we want
    let key_column = table.columns.secondary.name.clone();
    let value_column = &info.value_column;
    let table_name = &table.public_name;
    let max_block = min_block + 1;
    // primary_min_placeholder = ".."
    // primary_max_placeholder = ".."
    // Address == $3 --> placeholders.hashmap empty, put in query bounds secondary_min = secondary_max = "$3""
    // adddress IN ($3,$4,$5) -> min "$3" max "$5", put in query bounds
    // secondary_min = $3, and secondary_max = "$5", placeholders.put(generic, "$4")
    // placeholders.generic(("generic", $3)),(generic,$4), (generic,$5))
    // WHERE price > $3 AND price < $4 <--
    // placeholders _values = [min_block,max_block,sec_address];
    // "$3" = secondary min placeholder
    // "$4" = secondary max placeholder
    // "secondary_column < $3 || secondary_column > $3 || secondary_column == $3" <-- then it can
    // Ok iv'e seen < for $3,
    //  * if i see > $4 it's ok,
    //  * if i see sec_index < $4 , then it's worng because i already have seen an < for sec. index
    // go to QueryBounds, so we need to know that $3 is being used for secondary index
    // "secondary_column + price < $3 * 9" <--- it NEVER goes into range stuff not QUeryBounds
    // * secondary_column < $3 AND secondary_column + price < $3 * 9 AND secondary_column > $4" -->
    //     secondary placeholder usage = min = $3, max = $4
    //     basic operations = secondary_column + Price < $3 * 9
    //  * secondary_column < $3 AND secondary_column < $4
    // secondary_index In [1,2,4,5] -> sec >= 1 AND sec <= 5 AND (sec=1 OR sec = 2 OR sec = 4 OR sec=5)
    // WHERE something() OR sec_index > $4 <-- we dont use range, it's expensive
    // WHERE something() AND sec_index OP [$1] <-- we use range
    // WHERE something() AND sec_index >= [$1] AND sec_index + price < 3*quantity <-- not optimized
    // (AND (< sec_ind $4) (OR (something) (< sec_ind (+ price 3)))
    // something1 AND (sec_indx < $4 AND (something OR $4 < price  + 3)) <-- al right stuff goes into basic
    // operation --> transformation to ?
    // something1 AND (1 AND (something OR sec_ind < price  + 3)) <-- al right stuff goes into basic
    // parseil needs to take as input
    // * placeholder namings for ranges
    //      "$1" => primary_index_min, "$2" => primary_index_max
    //      max number of placeholders supported
    //  * parsil needs to output as well
    //      * Option<"$3"=> secondary_index_min >
    //      * Option<"$4"=> secondary_index_max >
    //  * parsil restrictions
    //      * block number will always be "block >= $1 AND block =< $2"
    //      * secondary_index to be used in optimuzed query needs to be of form "sec_index OP $3"
    //      with only AND with similar formats (range format)
    //          * we can't have "sec_index < $3" OR "sec_index > $4"
    //          * but we can have "sec_index < $3 AND (price < $3 -10 OR sec_index * price < $4 + 20")
    //              * only the first predicate is used in range query
    let placeholders = Placeholders::new_empty(U256::from(min_block), U256::from(max_block));

    let query_str = format!(
        "SELECT AVG({value_column})
                FROM {table_name}
                WHERE {BLOCK_COLUMN_NAME} >= {DEFAULT_MIN_BLOCK_PLACEHOLDER}
                AND {BLOCK_COLUMN_NAME} <= {DEFAULT_MAX_BLOCK_PLACEHOLDER}
                AND {key_column} = '0x{key_value}';"
    );
    Ok(QueryCooking {
        min_block: min_block as BlockPrimaryIndex,
        max_block,
        query: query_str,
        placeholders,
        limit: None,
        offset: None,
    })
}

pub(crate) async fn cook_query_partial_block_range(
    table: &Table,
    info: &TableInfo,
) -> Result<QueryCooking> {
    let (longest_key, (min_block, max_block)) = find_longest_lived_key(table, false).await?;
    let key_value = hex::encode(longest_key.value.to_be_bytes_trimmed_vec());
    info!(
        "Longest sequence is for key {longest_key:?} -> from block {:?} to  {:?}, hex -> {}",
        min_block, max_block, key_value
    );
    // now we can fetch the key that we want
    let key_column = table.columns.secondary.name.clone();
    let value_column = info.value_column.clone();
    let table_name = &table.public_name;
    let initial_epoch = table.row.initial_epoch();
    // choose a min query bound smaller than initial epoch
    let min_block = initial_epoch - 1;
    let placeholders = Placeholders::new_empty(U256::from(min_block), U256::from(max_block));

    let query_str = format!(
        "SELECT AVG({value_column})
                FROM {table_name}
                WHERE {BLOCK_COLUMN_NAME} >= {DEFAULT_MIN_BLOCK_PLACEHOLDER}
                AND {BLOCK_COLUMN_NAME} <= {DEFAULT_MAX_BLOCK_PLACEHOLDER}
                AND {key_column} = '0x{key_value}';"
    );
    Ok(QueryCooking {
        min_block: min_block as BlockPrimaryIndex,
        max_block: max_block as BlockPrimaryIndex,
        query: query_str,
        placeholders,
        limit: None,
        offset: None,
    })
}

pub(crate) async fn cook_query_no_matching_entries(
    table: &Table,
    info: &TableInfo,
) -> Result<QueryCooking> {
    let initial_epoch = table.row.initial_epoch();
    // choose query bounds outside of the range [initial_epoch, last_epoch]
    let min_block = 0;
    let max_block = initial_epoch - 1;
    // now we can fetch the key that we want
    let value_column = &info.value_column;
    let table_name = &table.public_name;
    let placeholders = Placeholders::new_empty(U256::from(min_block), U256::from(max_block));

    let query_str = format!(
        "SELECT SUM({value_column})
                FROM {table_name}
                WHERE {BLOCK_COLUMN_NAME} >= {DEFAULT_MIN_BLOCK_PLACEHOLDER}
                AND {BLOCK_COLUMN_NAME} <= {DEFAULT_MAX_BLOCK_PLACEHOLDER};"
    );

    Ok(QueryCooking {
        query: query_str,
        placeholders,
        min_block,
        max_block: max_block as usize,
        limit: None,
        offset: None,
    })
}

/// Cook a query where there are no entries satisying the secondary query bounds only for some
/// blocks of the primary index bounds (not for all the blocks)
pub(crate) async fn cook_query_non_matching_entries_some_blocks(
    table: &Table,
    info: &TableInfo,
) -> Result<QueryCooking> {
    let (longest_key, (min_block, max_block)) = find_longest_lived_key(table, true).await?;
    let key_value = hex::encode(longest_key.value.to_be_bytes_trimmed_vec());
    info!(
        "Longest sequence is for key {longest_key:?} -> from block {:?} to  {:?}, hex -> {}",
        min_block, max_block, key_value
    );
    // now we can fetch the key that we want
    let key_column = &table.columns.secondary.name;
    let value_column = &info.value_column;
    let table_name = &table.public_name;
    // in this query we set query bounds on block numbers to the widest range, so that we
    // are sure that there are blocks where the chosen key is not alive
    let min_block = table.row.initial_epoch() + 1;
    let max_block = table.row.current_epoch();
    let placeholders = Placeholders::new_empty(U256::from(min_block), U256::from(max_block));

    let query_str = format!(
        "SELECT AVG({value_column})
                FROM {table_name}
                WHERE {BLOCK_COLUMN_NAME} >= {DEFAULT_MIN_BLOCK_PLACEHOLDER}
                AND {BLOCK_COLUMN_NAME} <= {DEFAULT_MAX_BLOCK_PLACEHOLDER}
                AND {key_column} = '0x{key_value}';"
    );
    Ok(QueryCooking {
        min_block: min_block as BlockPrimaryIndex,
        max_block: max_block as BlockPrimaryIndex,
        query: query_str,
        placeholders,
        limit: None,
        offset: None,
    })
}

/// Utility function to associated to each row in the tree, the blocks where the row
/// was valid
async fn extract_row_liveness(table: &Table) -> Result<HashMap<RowTreeKey, Vec<Epoch>>> {
    let mut all_table = HashMap::new();
    let max = table.row.current_epoch();
    let min = table.row.initial_epoch() + 1;
    for block in (min..=max).rev() {
        println!("Querying for block {block}");
        let rows = collect_all_at(&table.row, block).await?;
        debug!(
            "Collecting {} rows at epoch {} (rows_keys {:?})",
            rows.len(),
            block,
            rows.iter().map(|r| r.k.value).collect::<Vec<_>>()
        );
        for row in rows {
            let blocks = all_table.entry(row.k.clone()).or_insert(Vec::new());
            blocks.push(block);
        }
    }
    // sort the epochs
    all_table
        .iter_mut()
        .for_each(|(_, epochs)| epochs.sort_unstable());
    Ok(all_table)
}

/// Find the the key of the node that lives the longest across all the blocks. If the
/// `must_not_be_alive_in_some_blocks` flag is true, then the method considers only nodes
/// that aren't live for all the blocks
pub(crate) async fn find_longest_lived_key(
    table: &Table,
    must_not_be_alive_in_some_blocks: bool,
) -> Result<(RowTreeKey, BlockRange)> {
    let initial_epoch = table.row.initial_epoch() + 1;
    let last_epoch = table.row.current_epoch();
    let all_table = extract_row_liveness(table).await?;
    // find the longest running row
    let (longest_key, longest_sequence, starting) = all_table
        .iter()
        .filter_map(|(k, epochs)| {
            // simplification here to start at first epoch where this row was. Otherwise need to do
            // longest consecutive sequence etc...
            let (l, start) = find_longest_consecutive_sequence(epochs.to_vec());
            debug!("finding sequence of {l} blocks for key {k:?} (epochs {epochs:?}");
            if must_not_be_alive_in_some_blocks {
                if start > initial_epoch || (start + l as i64) < last_epoch {
                    Some((k, l, start))
                } else {
                    None // it's live for all blocks, so we drop this row
                }
            } else {
                Some((k, l, start))
            }
        })
        .max_by_key(|(_k, l, _start)| *l)
        .unwrap_or_else(|| {
            panic!(
                "unable to find longest row? -> length all _table {}, max {}",
                all_table.len(),
                last_epoch,
            )
        });
    // we set the block bounds
    let min_block = starting as BlockPrimaryIndex;
    let max_block = min_block + longest_sequence;
    Ok((longest_key.clone(), (min_block, max_block)))
}

async fn collect_all_at(tree: &MerkleRowTree, at: Epoch) -> Result<Vec<Row<BlockPrimaryIndex>>> {
    let root_key = tree.root_at(at).await?.unwrap();
    let (ctx, payload) = tree
        .try_fetch_with_context_at(&root_key, at)
        .await?
        .unwrap();
    let root_row = Row {
        k: root_key,
        payload,
    };
    let mut all_rows = vec![root_row];
    let mut to_inspect = vec![ctx];
    while !to_inspect.is_empty() {
        let local = to_inspect.clone();
        let (local_rows, local_ctx): (Vec<_>, Vec<_>) = stream::iter(local.iter())
            .then(|ctx| async {
                let lctx = ctx.clone();
                let mut local_rows = Vec::new();
                let mut local_ctx = Vec::new();
                for child_k in lctx.iter_children().flatten() {
                    let (child_ctx, child_payload) = tree
                        .try_fetch_with_context_at(child_k, at)
                        .await
                        .unwrap()
                        .unwrap();
                    local_rows.push(Row {
                        k: child_k.clone(),
                        payload: child_payload,
                    });
                    local_ctx.push(child_ctx.clone())
                }
                (local_rows, local_ctx)
            })
            .unzip()
            .await;
        all_rows.extend(local_rows.into_iter().flatten().collect::<Vec<_>>());
        to_inspect = local_ctx.into_iter().flatten().collect::<Vec<_>>();
    }
    Ok(all_rows)
}

fn find_longest_consecutive_sequence(v: Vec<i64>) -> (usize, i64) {
    let mut longest = 0;
    let mut starting_idx = 0;
    for i in 0..v.len() - 1 {
        if v[i] + 1 == v[i + 1] {
            longest += 1;
        } else {
            longest = 0;
            starting_idx = i + 1;
        }
    }
    (longest, v[starting_idx])
}

#[allow(dead_code)]
async fn check_correct_cells_tree(
    all_cells: &[ColumnCell],
    payload: &RowPayload<BlockPrimaryIndex>,
) -> Result<()> {
    let local_cells = all_cells.to_vec();
    let expected_cells_root = payload
        .cell_root_hash
        .unwrap_or(HashOutput::from(*empty_poseidon_hash()));
    let mut tree = indexing::cell::new_tree().await;
    tree.in_transaction(|t| {
        async move {
            for (i, cell) in local_cells[2..].iter().enumerate() {
                // putting 0 for primary index as it doesn't matter in the hash computation
                t.store(
                    i + 1,
                    MerkleCell::new(cell.id.to_canonical_u64(), cell.value, 0),
                )
                .await?;
            }
            Ok(())
        }
        .boxed()
    })
    .await
    .expect("can't update cell tree");
    let found_hash = tree.root_data().await?.unwrap().hash;
    assert_eq!(
        expected_cells_root, found_hash,
        "cells root hash not the same when given to circuit"
    );
    Ok(())
}<|MERGE_RESOLUTION|>--- conflicted
+++ resolved
@@ -237,11 +237,7 @@
             let proof_key = ProofKey::QueryAggregate((
                 planner.query.query.clone(),
                 planner.query.placeholders.placeholder_values(),
-<<<<<<< HEAD
-                k.clone(),
-=======
                 *k,
->>>>>>> fb78d854
             ));
             planner.ctx.storage.store_proof(proof_key.clone(), proof)?;
             proof_id = Some(proof_key);
