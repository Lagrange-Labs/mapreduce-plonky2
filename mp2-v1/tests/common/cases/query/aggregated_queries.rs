use plonky2::{
    field::types::PrimeField64, hash::hash_types::HashOut, plonk::config::GenericHashOut,
};
use std::{
    collections::{HashMap, HashSet},
    fmt::Debug,
    hash::Hash,
};

use crate::common::{
    cases::{
        indexing::BLOCK_COLUMN_NAME,
        planner::{IndexInfo, QueryPlanner, RowInfo, TreeInfo},
        query::{
            BatchingQueryCircuitInput, QueryCooking, SqlReturn, SqlType, NUM_CHUNKS, NUM_ROWS,
        },
        table_source::BASE_VALUE,
    },
    proof_storage::{ProofKey, ProofStorage},
    rowtree::MerkleRowTree,
    table::{Table, TableColumns},
    TableInfo,
};

use crate::context::TestContext;
use alloy::primitives::U256;
use anyhow::{bail, Result};
use futures::{stream, FutureExt, StreamExt};

use itertools::Itertools;
use log::*;
use mp2_common::{
    poseidon::empty_poseidon_hash,
    proof::{deserialize_proof, ProofWithVK},
    types::HashOutput,
    C, D, F,
};
use mp2_v1::{
    api::MetadataHash,
    indexing::{
        self,
        block::BlockPrimaryIndex,
        cell::MerkleCell,
        row::{Row, RowPayload, RowTreeKey},
        LagrangeNode,
    },
    query::{
        batching_planner::{
            generate_chunks_and_update_tree, UTForChunkProofs, UTKey,
        },
        planner::{
            execute_row_query, proving_plan_for_non_existence, NonExistenceInput, TreeFetcher,
        },
    },
    values_extraction::identifier_block_column,
};
use parsil::{
    assembler::{DynamicCircuitPis, StaticCircuitPis},
    queries::{core_keys_for_index_tree, core_keys_for_row_tree},
    ParsilSettings, DEFAULT_MAX_BLOCK_PLACEHOLDER, DEFAULT_MIN_BLOCK_PLACEHOLDER,
};
use ryhope::{
    storage::{
        updatetree::{Next, UpdateTree, WorkplanItem},
        EpochKvStorage, RoEpochKvStorage, TreeTransactionalStorage,
    },
    tree::NodeContext,
    Epoch, NodePayload,
};
use sqlparser::ast::Query;
use tokio_postgres::Row as PsqlRow;
use verifiable_db::{
    ivc::PublicInputs as IndexingPIS,
    query::{
        aggregation::{ChildPosition, NodeInfo, QueryHashNonExistenceCircuits, SubProof},
        computational_hash_ids::{ColumnIDs, Identifiers},
        universal_circuit::universal_circuit_inputs::{
            ColumnCell, PlaceholderId, Placeholders, RowCells,
        },
    },
    revelation::PublicInputs,
};

use super::{
    GlobalCircuitInput, QueryCircuitInput, RevelationCircuitInput, MAX_NUM_COLUMNS,
    MAX_NUM_ITEMS_PER_OUTPUT, MAX_NUM_OUTPUTS, MAX_NUM_PLACEHOLDERS, MAX_NUM_PREDICATE_OPS,
    MAX_NUM_RESULT_OPS,
};

pub type RevelationPublicInputs<'a> =
    PublicInputs<'a, F, MAX_NUM_OUTPUTS, MAX_NUM_ITEMS_PER_OUTPUT, MAX_NUM_PLACEHOLDERS>;

<<<<<<< HEAD
#[warn(clippy::too_many_arguments)]
=======
/// Execute a query to know all the touched rows, and then call the universal circuit on all rows
#[allow(clippy::too_many_arguments)]
>>>>>>> 9f25e3f8
pub(crate) async fn prove_query(
    ctx: &mut TestContext,
    table: &Table,
    query: QueryCooking,
    mut parsed: Query,
    settings: &ParsilSettings<&Table>,
    res: Vec<PsqlRow>,
    metadata: MetadataHash,
    pis: DynamicCircuitPis,
) -> Result<()> {
    #[cfg(not(feature = "batching_circuits"))]
    let res =
        prove_query_non_batching(ctx, table, query, parsed, settings, res, metadata, pis).await;
    #[cfg(feature = "batching_circuits")]
    let res = prove_query_batching(ctx, table, query, parsed, settings, res, metadata, pis).await;
    res
}

#[cfg(feature = "batching_circuits")]
#[warn(clippy::too_many_arguments)]
pub(crate) async fn prove_query_batching(
    ctx: &mut TestContext,
    table: &Table,
    query: QueryCooking,
    mut parsed: Query,
    settings: &ParsilSettings<&Table>,
    res: Vec<PsqlRow>,
    metadata: MetadataHash,
    pis: DynamicCircuitPis,
) -> Result<()> {
    let row_cache = table
        .row
        .wide_lineage_between(
            table.row.current_epoch(),
            &core_keys_for_row_tree(&query.query, &settings, &pis.bounds, &query.placeholders)?,
            (query.min_block as Epoch, query.max_block as Epoch),
        )
        .await?;
    // prove the index tree, on a single version. Both path can be taken depending if we do have
    // some nodes or not
    let initial_epoch = table.index.initial_epoch() as BlockPrimaryIndex;
    let current_epoch = table.index.current_epoch() as BlockPrimaryIndex;
    let block_range = query.min_block.max(initial_epoch + 1)..=query.max_block.min(current_epoch);
    info!(
        "found {} blocks in range: {:?}",
        block_range.clone().count(),
        block_range
    );
    let column_ids = ColumnIDs::from(&table.columns);
    let query_proof_id = if block_range.is_empty() {
        info!("Running INDEX TREE proving for EMPTY query");
        // no valid blocks in the query range, so we need to choose a block to prove
        // non-existence. Either the one after genesis or the last one
        let to_be_proven_node = if query.max_block < initial_epoch {
            initial_epoch + 1
        } else if query.min_block > current_epoch {
            current_epoch
        } else {
            bail!(
                "Empty block range to be proven for query bounds {}, {}, but no node
                    to be proven with non-existence circuit was found. Something is wrong",
                query.min_block,
                query.max_block
            );
        } as BlockPrimaryIndex;
        let index_path = table
            .index
            .compute_path(&to_be_proven_node, current_epoch as Epoch)
            .await
            .expect(
                format!("Compute path for index node with key {to_be_proven_node} failed").as_str(),
            );
        let input = BatchingQueryCircuitInput::new_non_existence_input(
            index_path,
            &column_ids,
            &pis.predication_operations,
            &pis.result,
            &query.placeholders,
            &pis.bounds,
        )?;
        let query_proof = ctx.run_query_proof(
            "batching::non_existence",
            GlobalCircuitInput::BatchingQuery(input),
        )?;
        let proof_key = ProofKey::QueryAggregate((
            query.query.clone(),
            query.placeholders.placeholder_values(),
            UTKey::default(),
        ));
        ctx.storage.store_proof(proof_key.clone(), query_proof)?;
        proof_key
    } else {
        info!("Running INDEX tree proving from cache");
        // Only here we can run the SQL query for index so it doesn't crash
        let index_query =
            core_keys_for_index_tree(current_epoch as Epoch, (query.min_block, query.max_block))?;
        let big_index_cache = table
            .index
            // The bounds here means between which versions of the tree should we look. For index tree,
            // we only look at _one_ version of the tree.
            .wide_lineage_between(
                current_epoch as Epoch,
                &index_query,
                (current_epoch as Epoch, current_epoch as Epoch),
            )
            .await?;
        let (proven_chunks, update_tree) =
            generate_chunks_and_update_tree::<NUM_ROWS, NUM_CHUNKS, _>(
                row_cache,
                big_index_cache,
                &column_ids,
                NonExistenceInput::new(
                    &table.row,
                    table.public_name.clone(),
                    &table.db_pool,
                    settings,
                    &pis.bounds,
                ),
                current_epoch as Epoch,
            )
            .await?;
        info!("Root of update tree is {:?}", update_tree.root());
        let mut workplan = update_tree.into_workplan();
        let mut proof_id = None;
        while let Some(Next::Ready(wk)) = workplan.next() {
            let (k, is_path_end) = if let WorkplanItem::Node { k, is_path_end } = &wk {
                (k, *is_path_end)
            } else {
                unreachable!("this update tree has been created with a batch size of 1")
            };
            let proof = if is_path_end {
                // this is a row chunk to be proven
                let to_be_proven_chunk = proven_chunks
                    .get(k)
                    .expect(format!("chunk for key {:?} not found", k).as_str());
                let input = BatchingQueryCircuitInput::new_row_chunks_input(
                    &to_be_proven_chunk,
                    &pis.predication_operations,
                    &query.placeholders,
                    &pis.bounds,
                    &pis.result,
                )?;
                info!("Proving chunk {:?}", k);
                ctx.run_query_proof(
                    "batching::chunk_processing",
                    GlobalCircuitInput::BatchingQuery(input),
                )
            } else {
                let children_keys = workplan.t.get_children_keys(&k);
                info!("children keys: {:?}", children_keys);
                // fetch the proof for each child from the storage
                let child_proofs = children_keys
                    .into_iter()
                    .map(|child_key| {
                        let proof_key = ProofKey::QueryAggregate((
                            query.query.clone(),
                            query.placeholders.placeholder_values(),
                            child_key,
                        ));
                        ctx.storage.get_proof_exact(&proof_key)
                    })
                    .collect::<Result<Vec<_>>>()?;
                let input = BatchingQueryCircuitInput::new_chunk_aggregation_input(&child_proofs)?;
                info!("Aggregating chunk {:?}", k);
                ctx.run_query_proof(
                    "batching::chunk_aggregation",
                    GlobalCircuitInput::BatchingQuery(input),
                )
            }?;
            let proof_key = ProofKey::QueryAggregate((
                query.query.clone(),
                query.placeholders.placeholder_values(),
                k.clone(),
            ));
            ctx.storage.store_proof(proof_key.clone(), proof)?;
            proof_id = Some(proof_key);
            workplan.done(&wk)?;
        }
        proof_id.unwrap()
    };

    info!("proving revelation");

    let proof = prove_revelation(
        ctx,
        &query,
        &pis,
        table.index.current_epoch(),
        &query_proof_id,
    )
    .await?;
    info!("Revelation proof done! Checking public inputs...");

    // get `StaticPublicInputs`, i.e., the data about the query available only at query registration time,
    // to check the public inputs
    let pis = parsil::assembler::assemble_static(&parsed, &settings)?;
    // get number of matching rows
    let mut exec_query = parsil::executor::generate_query_keys(&mut parsed, &settings)?;
    let query_params = exec_query.convert_placeholders(&query.placeholders);
    let num_touched_rows = execute_row_query(
        &table.db_pool,
        &exec_query
            .normalize_placeholder_names()
            .to_pgsql_string_with_placeholder(),
        &query_params,
    )
    .await?
    .len();

    check_final_outputs(
        proof,
        ctx,
        table,
        &query,
        &pis,
        table.index.current_epoch(),
        num_touched_rows,
        res,
        metadata,
    )?;
    info!("Revelation done!");
    Ok(())
}

/// Execute a query to know all the touched rows, and then call the universal circuit on all rows
#[warn(clippy::too_many_arguments)]
pub(crate) async fn prove_query_non_batching(
    ctx: &mut TestContext,
    table: &Table,
    query: QueryCooking,
    mut parsed: Query,
    settings: &ParsilSettings<&Table>,
    res: Vec<PsqlRow>,
    metadata: MetadataHash,
    pis: DynamicCircuitPis,
) -> Result<()> {
    let row_cache = table
        .row
        .wide_lineage_between(
            table.row.current_epoch(),
            &core_keys_for_row_tree(&query.query, settings, &pis.bounds, &query.placeholders)?,
            (query.min_block as Epoch, query.max_block as Epoch),
        )
        .await?;
    // the query to use to fetch all the rows keys involved in the result tree.
    let pis = parsil::assembler::assemble_dynamic(&parsed, settings, &query.placeholders)?;
    let row_keys_per_epoch = row_cache.keys_by_epochs();
    let mut planner = QueryPlanner {
        ctx,
        query: query.clone(),
        settings,
        pis: &pis,
        table,
        columns: table.columns.clone(),
    };

    // prove the different versions of the row tree for each of the involved rows for each block
    for (epoch, keys) in row_keys_per_epoch {
        let up = row_cache
            .update_tree_for(epoch as Epoch)
            .expect("this epoch should exist");
        let info = RowInfo {
            tree: &table.row,
            satisfiying_rows: keys,
        };
        prove_query_on_tree(&mut planner, info, up, epoch as BlockPrimaryIndex).await?;
    }

    // prove the index tree, on a single version. Both path can be taken depending if we do have
    // some nodes or not
    let initial_epoch = table.index.initial_epoch() as BlockPrimaryIndex;
    let current_epoch = table.index.current_epoch() as BlockPrimaryIndex;
    let block_range = query.min_block.max(initial_epoch + 1)..=query.max_block.min(current_epoch);
    info!(
        "found {} blocks in range: {:?}",
        block_range.clone().count(),
        block_range
    );
    if block_range.is_empty() {
        info!("Running INDEX TREE proving for EMPTY query");
        // no valid blocks in the query range, so we need to choose a block to prove
        // non-existence. Either the one after genesis or the last one
        let to_be_proven_node = if query.max_block < initial_epoch {
            initial_epoch + 1
        } else if query.min_block > current_epoch {
            current_epoch
        } else {
            bail!(
                "Empty block range to be proven for query bounds {}, {}, but no node
                    to be proven with non-existence circuit was found. Something is wrong",
                query.min_block,
                query.max_block
            );
        } as BlockPrimaryIndex;
        prove_non_existence_index(&mut planner, to_be_proven_node).await?;
        // we get the lineage of the node that proves the non existence of the index nodes
        // required for the query. We specify the epoch at which we want to get this lineage as
        // of the current epoch.
        let lineage = table
            .index
            .lineage_at(&to_be_proven_node, current_epoch as Epoch)
            .await
            .expect("can't get lineage")
            .into_full_path()
            .collect();
        let up = UpdateTree::from_path(lineage, current_epoch as Epoch);
        let info = IndexInfo {
            tree: &table.index,
            bounds: (query.min_block, query.max_block),
        };
        prove_query_on_tree(
            &mut planner,
            info,
            up,
            table.index.current_epoch() as BlockPrimaryIndex,
        )
        .await?;
    } else {
        info!("Running INDEX tree proving from cache");
        // Only here we can run the SQL query for index so it doesn't crash
        let index_query =
            core_keys_for_index_tree(current_epoch as Epoch, (query.min_block, query.max_block))?;
        let big_index_cache = table
            .index
            // The bounds here means between which versions of the tree should we look. For index tree,
            // we only look at _one_ version of the tree.
            .wide_lineage_between(
                current_epoch as Epoch,
                &index_query,
                (current_epoch as Epoch, current_epoch as Epoch),
            )
            .await?;
        // since we only analyze the index tree for one epoch
        assert_eq!(big_index_cache.keys_by_epochs().len(), 1);
        // This is ok because the cache only have the block that are in the range so the
        // filter_check is gonna return the same thing
        // TOOD: @franklin is that correct ?
        let up = big_index_cache
            // this is the epoch we choose how to prove
            .update_tree_for(current_epoch as Epoch)
            .expect("this epoch should exist");
        prove_query_on_tree(
            &mut planner,
            big_index_cache,
            up,
            table.index.current_epoch() as BlockPrimaryIndex,
        )
        .await?;
    }

    info!("Query proofs done! Generating revelation proof...");
    let root_key = table
        .index
        .root_at(table.index.current_epoch())
        .await
        .unwrap();
    let proof_key = ProofKey::QueryAggregateIndex((
        query.query.clone(),
        query.placeholders.placeholder_values(),
        root_key,
    ));
    let proof =
        prove_revelation(ctx, &query, &pis, table.index.current_epoch(), &proof_key).await?;
    info!("Revelation proof done! Checking public inputs...");

    // get `StaticPublicInputs`, i.e., the data about the query available only at query registration time,
    // to check the public inputs
    let pis = parsil::assembler::assemble_static(&parsed, settings)?;
    // get number of matching rows
    let mut exec_query = parsil::executor::generate_query_keys(&mut parsed, settings)?;
    let query_params = exec_query.convert_placeholders(&query.placeholders);
    let num_touched_rows = execute_row_query(
        &table.db_pool,
        &exec_query
            .normalize_placeholder_names()
            .to_pgsql_string_with_placeholder(),
        &query_params,
    )
    .await?
    .len();

    check_final_outputs(
        proof,
        ctx,
        table,
        &query,
        &pis,
        table.index.current_epoch(),
        num_touched_rows,
        res,
        metadata,
    )?;
    info!("Revelation done!");
    Ok(())
}

async fn prove_revelation(
    ctx: &TestContext,
    query: &QueryCooking,
    pis: &DynamicCircuitPis,
    tree_epoch: Epoch,
    query_proof_id: &ProofKey,
) -> Result<Vec<u8>> {
    // load the query proof, which is at the root of the tree
    let query_proof = ctx.storage.get_proof_exact(query_proof_id)?;
    // load the preprocessing proof at the same epoch
    let indexing_proof = {
        let pk = ProofKey::IVC(tree_epoch as BlockPrimaryIndex);
        ctx.storage.get_proof_exact(&pk)?
    };
    let input = RevelationCircuitInput::new_revelation_aggregated(
        query_proof,
        indexing_proof,
        &pis.bounds,
        &query.placeholders,
        &pis.predication_operations,
        &pis.result,
    )?;
    let proof = ctx.run_query_proof(
        "querying::revelation",
        GlobalCircuitInput::Revelation(input),
    )?;
    Ok(proof)
}

#[allow(clippy::too_many_arguments)]
pub(crate) fn check_final_outputs(
    revelation_proof: Vec<u8>,
    ctx: &TestContext,
    table: &Table,
    query: &QueryCooking,
    pis: &StaticCircuitPis,
    tree_epoch: Epoch,
    num_touched_rows: usize,
    res: Vec<PsqlRow>,
    offcircuit_md: MetadataHash,
) -> Result<()> {
    // fetch indexing proof, whose public inputs are needed to check correctness of revelation proof outputs
    let indexing_proof = {
        let pk = ProofKey::IVC(tree_epoch as BlockPrimaryIndex);
        ctx.storage.get_proof_exact(&pk)?
    };
    let deserialized_indexing_proof = ProofWithVK::deserialize(&indexing_proof)?;
    let indexing_pis = IndexingPIS::from_slice(&deserialized_indexing_proof.proof().public_inputs);

    let deserialized_proof = deserialize_proof::<F, C, D>(&revelation_proof)?;
    let revelation_pis = RevelationPublicInputs::from_slice(&deserialized_proof.public_inputs);
    // check original blockchain hash. ToDo: access it from Anvil
    assert_eq!(
        indexing_pis.block_hash_fields(),
        revelation_pis.original_block_hash(),
    );
    // check computational hash
    let metadata_hash = HashOutput::try_from(
        HashOut::<F>::from_vec(indexing_pis.metadata_hash().to_vec()).to_bytes(),
    )?;
    assert_eq!(
        offcircuit_md, metadata_hash,
        "metadata hash computed by circuit and offcircuit is not the same"
    );

    let column_ids = ColumnIDs::from(&table.columns);
    let expected_computational_hash = Identifiers::computational_hash(
        &column_ids,
        &pis.predication_operations,
        &pis.result,
        &metadata_hash,
        pis.bounds.min_query_secondary.clone(),
        pis.bounds.max_query_secondary.clone(),
    )?;
    assert_eq!(
        HashOutput::try_from(
            revelation_pis
                .flat_computational_hash()
                .iter()
                .flat_map(|f| u32::try_from(f.to_canonical_u64()).unwrap().to_be_bytes())
                .collect_vec()
        )?,
        expected_computational_hash,
    );
    // check num placeholders
    let expected_num_placeholders = query.placeholders.len();
    assert_eq!(
        expected_num_placeholders as u64,
        revelation_pis.num_placeholders().to_canonical_u64(),
    );
    // check placeholder values
    let expected_placeholder_values = query.placeholders.placeholder_values();
    assert_eq!(
        expected_placeholder_values,
        revelation_pis.placeholder_values()[..expected_num_placeholders], // consider only the valid placeholders
    );
    // check entry count
    assert_eq!(
        num_touched_rows as u64,
        revelation_pis.entry_count().to_canonical_u64(),
    );
    // check there were no overflow errors
    assert!(!revelation_pis.overflow_flag());
    // check number of results
    assert_eq!(
        res.len() as u64,
        revelation_pis.num_results().to_canonical_u64(),
    );
    // check results: we check that each result in res appears in set
    // of results exposed by the proof, and vice versa:
    // - first, we accumulate each result in `res` to a `HashMap`,
    //   and we do the same for the set of results exposed by the proof
    // - then, we check that the 2 `HashMap`s are the same
    let mut expected_res_accumulator: HashMap<Vec<U256>, usize> = HashMap::new();
    let mut proof_res_accumulator: HashMap<Vec<U256>, usize> = HashMap::new();
    res.into_iter()
        .zip(revelation_pis.result_values())
        .for_each(|(row, res)| {
            let (expected_res, proof_res): (Vec<_>, Vec<_>) = (0..row.len())
                .map(|i| {
                    let SqlReturn::Numeric(expected_res) =
                        SqlType::Numeric.extract(&row, i).unwrap();
                    (expected_res, res[i])
                })
                .unzip();
            *expected_res_accumulator.entry(expected_res).or_default() += 1;
            *proof_res_accumulator.entry(proof_res).or_default() += 1;
        });
    assert_eq!(expected_res_accumulator, proof_res_accumulator,);

    Ok(())
}

/// Generic function as to how to handle the aggregation. It handles both aggregation in the row
/// tree as well as in the index tree the same way. The TreeInfo trait is just here to bring some
/// context, so savign and loading the proof at the right location depending if it's a row or index
/// tree
/// clippy doesn't see that it can not be done
#[allow(clippy::needless_lifetimes)]
async fn prove_query_on_tree<'a, I, K, V>(
    planner: &mut QueryPlanner<'a>,
    info: I,
    update: UpdateTree<K>,
    primary: BlockPrimaryIndex,
) -> Result<Vec<u8>>
where
    I: TreeInfo<K, V>,
    V: NodePayload + Send + Sync + LagrangeNode + Clone,
    K: Debug + Hash + Clone + Eq + Sync + Send,
{
    let query_id = planner.query.query.clone();
    let placeholder_values = planner.query.placeholders.placeholder_values();
    let mut workplan = update.into_workplan();
    let mut proven_nodes = HashSet::new();
    let fetch_only_proven_child = |nctx: NodeContext<K>,
                                   cctx: &TestContext,
                                   proven: &HashSet<K>|
     -> (ChildPosition, Vec<u8>) {
        let (child_key, pos) = match (nctx.left, nctx.right) {
            (Some(left), Some(right)) => {
                assert!(
                    proven.contains(&left) ^ proven.contains(&right),
                    "only one child should be already proven, not both"
                );
                if proven.contains(&left) {
                    (left, ChildPosition::Left)
                } else {
                    (right, ChildPosition::Right)
                }
            }
            (Some(left), None) if proven.contains(&left) => (left, ChildPosition::Left),
            (None, Some(right)) if proven.contains(&right) => (right, ChildPosition::Right),
            _ => panic!("stg's wrong in the tree"),
        };
        let child_proof = info
            .load_proof(
                cctx,
                &query_id,
                primary,
                &child_key,
                placeholder_values.clone(),
            )
            .expect("key should already been proven");
        (pos, child_proof)
    };
    while let Some(Next::Ready(wk)) = workplan.next() {
        let k = wk.k();
        // closure performing all the operations necessary beofre jumping to the next iteration
        let mut end_iteration = |proven_nodes: &mut HashSet<K>| -> Result<()> {
            proven_nodes.insert(k.clone());
            workplan.done(&wk)?;
            Ok(())
        };
        // since epoch starts at genesis now, we can directly give the value of the block
        // number as epoch number
        let (node_ctx, node_payload) = info
            .fetch_ctx_and_payload_at(primary as Epoch, k)
            .await
            .expect("cache is not full");
        let is_satisfying_query = info.is_satisfying_query(k);
        let embedded_proof = info
            .load_or_prove_embedded(planner, primary, k, &node_payload)
            .await;
        if node_ctx.is_leaf() && info.is_row_tree() {
            // NOTE: if it is a leaf of the row tree, then there is no need to prove anything,
            // since we're not "aggregating" any from below. For the index tree however, we
            // need to always generate an aggregate proof. Therefore, in this test, we just copy the
            // proof to the expected aggregation location and move on. Note that we need to
            // save the proof only if the current row is satisfying the query: indeed, if
            // this not the case, then the proof should have already been generated and stored
            // with the non-existence circuit
            if is_satisfying_query {
                // unwrap is safe since we are guaranteed the row is satisfying the query
                info.save_proof(
                    planner.ctx,
                    &query_id,
                    primary,
                    k,
                    placeholder_values.clone(),
                    embedded_proof?.unwrap(),
                )?;
            }

            end_iteration(&mut proven_nodes)?;
            continue;
        }

        // In the case we haven't proven anything under this node, it's the single path case
        // It is sufficient to check if this node is one of the leaves we in this update tree.Note
        // it is not the same meaning as a "leaf of a tree", here it just means is it the first
        // node in the merkle path.
        let (k, is_path_end) = if let WorkplanItem::Node { k, is_path_end } = &wk {
            (k, *is_path_end)
        } else {
            unreachable!("this update tree has been created with a batch size of 1")
        };

        let (name, input) = if is_path_end {
            info!("node {primary} -> {k:?} is at path end");
            if !is_satisfying_query {
                // if the node of the key does not satisfy the query, but this node is at the end of
                // a path to be proven, then it means we are in a tree with no satisfying nodes, and
                // so the current node is the node chosen to be proven with non-existence circuits.
                // Since the node has already been proven, we just save the proof and we continue
                end_iteration(&mut proven_nodes)?;
                continue;
            }
            assert!(
                info.is_satisfying_query(k),
                "first node in merkle path should always be a valid query one"
            );
            let (node_info, left_info, right_info) =
            // we can use primary as epoch now that tree stores epoch from genesis
                get_node_info(&info, k, primary as Epoch).await;
            (
                "querying::aggregation::single",
                QueryCircuitInput::new_single_path(
                    SubProof::new_embedded_tree_proof(embedded_proof?.unwrap())?,
                    left_info,
                    right_info,
                    node_info,
                    info.is_row_tree(),
                    &planner.pis.bounds,
                )
                .expect("can't create leaf input"),
            )
        } else {
            // here we are guaranteed there is a node below that we have already proven
            // It can not be a single path with the embedded tree only since that falls into the
            // previous category ("is_path_end" == true) since update plan starts by the "leaves"
            // of all the paths it has been given.
            // So it means There is at least one child of this node that we have proven before.
            // If this node is satisfying query, then we use One/TwoProvenChildNode,
            // If this node is not in the query touched rows, we use a SinglePath with proven child tree.
            //
            if !is_satisfying_query {
                let (child_pos, child_proof) =
                    fetch_only_proven_child(node_ctx, planner.ctx, &proven_nodes);
                let (node_info, left_info, right_info) = get_node_info(
                    &info,
                    k,
                    // we can use primary as epoch since storage starts epoch at genesis
                    primary as Epoch,
                )
                .await;
                // we look which child is the one to load from storage, the one we already proved
                (
                    "querying::aggregation::single",
                    QueryCircuitInput::new_single_path(
                        SubProof::new_child_proof(child_proof, child_pos)?,
                        left_info,
                        right_info,
                        node_info,
                        info.is_row_tree(),
                        &planner.pis.bounds,
                    )
                    .expect("can't create leaf input"),
                )
            } else {
                // this case is easy, since all that's left is partial or full where both
                // child(ren) and current node belong to query
                let is_correct_left = node_ctx.left.is_some()
                    && proven_nodes.contains(node_ctx.left.as_ref().unwrap());
                let is_correct_right = node_ctx.right.is_some()
                    && proven_nodes.contains(node_ctx.right.as_ref().unwrap());
                if is_correct_left && is_correct_right {
                    // full node case
                    let left_proof = info.load_proof(
                        planner.ctx,
                        &query_id,
                        primary,
                        node_ctx.left.as_ref().unwrap(),
                        placeholder_values.clone(),
                    )?;
                    let right_proof = info.load_proof(
                        planner.ctx,
                        &query_id,
                        primary,
                        node_ctx.right.as_ref().unwrap(),
                        placeholder_values.clone(),
                    )?;
                    (
                        "querying::aggregation::full",
                        QueryCircuitInput::new_full_node(
                            left_proof,
                            right_proof,
                            embedded_proof?.expect("should be a embedded_proof here"),
                            info.is_row_tree(),
                            &planner.pis.bounds,
                        )
                        .expect("can't create full node circuit input"),
                    )
                } else {
                    // partial case
                    let (child_pos, child_proof) =
                        fetch_only_proven_child(node_ctx, planner.ctx, &proven_nodes);
                    let (_, left_info, right_info) =
                        get_node_info(&info, k, primary as Epoch).await;
                    let unproven = match child_pos {
                        ChildPosition::Left => right_info,
                        ChildPosition::Right => left_info,
                    };
                    (
                        "querying::aggregation::partial",
                        QueryCircuitInput::new_partial_node(
                            child_proof,
                            embedded_proof?.expect("should be an embedded_proof here too"),
                            unproven,
                            child_pos,
                            info.is_row_tree(),
                            &planner.pis.bounds,
                        )
                        .expect("can't build new partial node input"),
                    )
                }
            }
        };
        info!("AGGREGATE query proof RUNNING for {primary} -> {k:?} ");
        let proof = planner
            .ctx
            .run_query_proof(name, GlobalCircuitInput::Query(input))?;
        info.save_proof(
            planner.ctx,
            &query_id,
            primary,
            k,
            placeholder_values.clone(),
            proof,
        )?;
        info!("query proof DONE for {primary} -> {k:?} ");
        end_iteration(&mut proven_nodes)?;
    }
    Ok(vec![])
}

// TODO: make it recursive with async - tentative in `fetch_child_info` but  it doesn't work,
// recursion with async is weird.
pub(crate) async fn get_node_info<K, V, T: TreeInfo<K, V>>(
    lookup: &T,
    k: &K,
    at: Epoch,
) -> (NodeInfo, Option<NodeInfo>, Option<NodeInfo>)
where
    K: Debug + Hash + Clone + Send + Sync + Eq,
    // NOTICE the ToValue here to get the value associated to a node
    V: NodePayload + Send + Sync + LagrangeNode + Clone,
{
    // look at the left child first then right child, then build the node info
    let (ctx, node_payload) = lookup
        .fetch_ctx_and_payload_at(at, k)
        .await
        .expect("cache not filled");
    // this looks at the value of a child node (left and right), and fetches the grandchildren
    // information to be able to build their respective node info.
    let fetch_ni = async |k: Option<K>| -> (Option<NodeInfo>, Option<HashOutput>) {
        match k {
            None => (None, None),
            Some(child_k) => {
                let (child_ctx, child_payload) = lookup
                    .fetch_ctx_and_payload_at(at, &child_k)
                    .await
                    .expect("cache not filled");
                // we need the grand child hashes for constructing the node info of the
                // children of the node in argument
                let child_left_hash = match child_ctx.left {
                    Some(left_left_k) => {
                        let (_, payload) = lookup
                            .fetch_ctx_and_payload_at(at, &left_left_k)
                            .await
                            .expect("cache not filled");
                        Some(payload.hash())
                    }
                    None => None,
                };
                let child_right_hash = match child_ctx.right {
                    Some(left_right_k) => {
                        let (_, payload) = lookup
                            .fetch_ctx_and_payload_at(at, &left_right_k)
                            .await
                            .expect("cache not full");
                        Some(payload.hash())
                    }
                    None => None,
                };
                let left_ni = NodeInfo::new(
                    &child_payload.embedded_hash(),
                    child_left_hash.as_ref(),
                    child_right_hash.as_ref(),
                    child_payload.value(),
                    child_payload.min(),
                    child_payload.max(),
                );
                (Some(left_ni), Some(child_payload.hash()))
            }
        }
    };
    let (left_node, left_hash) = fetch_ni(ctx.left).await;
    let (right_node, right_hash) = fetch_ni(ctx.right).await;
    (
        NodeInfo::new(
            &node_payload.embedded_hash(),
            left_hash.as_ref(),
            right_hash.as_ref(),
            node_payload.value(),
            node_payload.min(),
            node_payload.max(),
        ),
        left_node,
        right_node,
    )
}

pub fn generate_non_existence_proof(
    node_info: NodeInfo,
    left_child_info: Option<NodeInfo>,
    right_child_info: Option<NodeInfo>,
    primary: BlockPrimaryIndex,
    planner: &mut QueryPlanner<'_>,
    is_rows_tree_node: bool,
) -> Result<Vec<u8>> {
    let index_ids = [
        planner.table.columns.primary_column().identifier,
        planner.table.columns.secondary_column().identifier,
    ];
    assert_eq!(index_ids[0], identifier_block_column());
    let column_ids = ColumnIDs::new(
        index_ids[0],
        index_ids[1],
        planner
            .table
            .columns
            .non_indexed_columns()
            .iter()
            .map(|column| column.identifier)
            .collect_vec(),
    );
    let query_hashes = QueryHashNonExistenceCircuits::new::<
        MAX_NUM_COLUMNS,
        MAX_NUM_PREDICATE_OPS,
        MAX_NUM_RESULT_OPS,
        MAX_NUM_ITEMS_PER_OUTPUT,
    >(
        &column_ids,
        &planner.pis.predication_operations,
        &planner.pis.result,
        &planner.query.placeholders,
        &planner.pis.bounds,
        is_rows_tree_node,
    )?;
    let input = QueryCircuitInput::new_non_existence_input(
        node_info,
        left_child_info,
        right_child_info,
        U256::from(primary),
        &index_ids,
        &planner.pis.query_aggregations,
        query_hashes,
        is_rows_tree_node,
        &planner.pis.bounds,
        &planner.query.placeholders,
    )?;
    planner
        .ctx
        .run_query_proof("querying::non_existence", GlobalCircuitInput::Query(input))
}

/// Generate a proof for a node of the index tree which is outside of the query bounds
async fn prove_non_existence_index(
    planner: &mut QueryPlanner<'_>,
    primary: BlockPrimaryIndex,
) -> Result<()> {
    let tree = &planner.table.index;
    let current_epoch = tree.current_epoch();
    let (node_info, left_child_info, right_child_info) = get_node_info(
        &IndexInfo::non_satisfying_info(tree),
        &primary,
        current_epoch,
    )
    .await;
    let proof_key = ProofKey::QueryAggregateIndex((
        planner.query.query.clone(),
        planner.query.placeholders.placeholder_values(),
        primary,
    ));
    info!("Non-existence circuit proof RUNNING for {current_epoch} -> {primary} ");
    let proof = generate_non_existence_proof(
        node_info,
        left_child_info,
        right_child_info,
        primary,
        planner,
        false,
    )
    .unwrap_or_else(|_| {
        panic!("unable to generate non-existence proof for {current_epoch} -> {primary}")
    });
    info!("Non-existence circuit proof DONE for {current_epoch} -> {primary} ");
    planner.ctx.storage.store_proof(proof_key, proof.clone())?;

    Ok(())
}

pub async fn prove_non_existence_row(
    planner: &mut QueryPlanner<'_>,
    primary: BlockPrimaryIndex,
) -> Result<()> {
    let (chosen_node, plan) = proving_plan_for_non_existence(
        &planner.table.row,
        planner.table.public_name.clone(),
        &planner.table.db_pool,
        primary,
        planner.settings,
        &planner.pis.bounds,
    )
    .await?;
    let (node_info, left_child_info, right_child_info) =
        mp2_v1::query::planner::get_node_info(&planner.table.row, &chosen_node, primary as Epoch)
            .await;

    let proof_key = ProofKey::QueryAggregateRow((
        planner.query.query.clone(),
        planner.query.placeholders.placeholder_values(),
        primary,
        chosen_node.clone(),
    ));
    info!(
        "Non-existence circuit proof RUNNING for {primary} -> {:?} ",
        proof_key
    );
    let proof = generate_non_existence_proof(
        node_info,
        left_child_info,
        right_child_info,
        primary,
        planner,
        true,
    )
    .unwrap_or_else(|_| {
        panic!(
            "unable to generate non-existence proof for {primary} -> {:?}",
            chosen_node
        )
    });
    info!(
        "Non-existence circuit proof DONE for {primary} -> {:?} ",
        chosen_node
    );
    planner.ctx.storage.store_proof(proof_key, proof.clone())?;

    let tree_info = RowInfo::no_satisfying_rows(&planner.table.row);
    let mut planner = QueryPlanner {
        ctx: planner.ctx,
        table: planner.table,
        query: planner.query.clone(),
        pis: planner.pis,
        columns: planner.columns.clone(),
        settings: planner.settings,
    };
    prove_query_on_tree(&mut planner, tree_info, plan, primary).await?;

    Ok(())
}

pub async fn prove_single_row<T: TreeInfo<RowTreeKey, RowPayload<BlockPrimaryIndex>>>(
    ctx: &mut TestContext,
    tree: &T,
    columns: &TableColumns,
    primary: BlockPrimaryIndex,
    row_key: &RowTreeKey,
    pis: &DynamicCircuitPis,
    query: &QueryCooking,
) -> Result<Vec<u8>> {
    // 1. Get the all the cells including primary and secondary index
    // Note we can use the primary as epoch since now epoch == primary in the storage
    let (row_ctx, row_payload) = tree
        .fetch_ctx_and_payload_at(primary as Epoch, row_key)
        .await
        .expect("cache not full");

    // API is gonna change on this but right now, we have to sort all the "rest" cells by index
    // in the tree, and put the primary one and secondary one in front
    let rest_cells = columns
        .non_indexed_columns()
        .iter()
        .map(|tc| tc.identifier)
        .filter_map(|id| {
            row_payload
                .cells
                .find_by_column(id)
                .map(|info| ColumnCell::new(id, info.value))
        })
        .collect::<Vec<_>>();

    let secondary_cell = ColumnCell::new(
        row_payload.secondary_index_column,
        row_payload.secondary_index_value(),
    );
    let primary_cell = ColumnCell::new(identifier_block_column(), U256::from(primary));
    let row = RowCells::new(primary_cell, secondary_cell, rest_cells);
    // 2. create input
    let input = QueryCircuitInput::new_universal_circuit(
        &row,
        &pis.predication_operations,
        &pis.result,
        &query.placeholders,
        row_ctx.is_leaf(),
        &pis.bounds,
    )
    .expect("unable to create universal query circuit inputs");
    // 3. run proof if not ran already
    let proof_key = ProofKey::QueryUniversal((
        query.query.clone(),
        query.placeholders.placeholder_values(),
        primary,
        row_key.clone(),
    ));
    let proof = {
        info!("Universal query proof RUNNING for {primary} -> {row_key:?} ");
        let proof = ctx
            .run_query_proof("querying::universal", GlobalCircuitInput::Query(input))
            .expect("unable to generate universal proof for {epoch} -> {row_key:?}");
        info!("Universal query proof DONE for {primary} -> {row_key:?} ");
        ctx.storage.store_proof(proof_key, proof.clone())?;
        proof
    };
    Ok(proof)
}

type BlockRange = (BlockPrimaryIndex, BlockPrimaryIndex);

pub(crate) async fn cook_query_between_blocks(
    table: &Table,
    info: &TableInfo,
) -> Result<QueryCooking> {
    let max = table.row.current_epoch();
    let min = max - 1;

    let value_column = &info.value_column;
    let table_name = &table.public_name;
    let placeholders = Placeholders::new_empty(U256::from(min), U256::from(max));

    let query_str = format!(
        "SELECT AVG({value_column})
                FROM {table_name}
                WHERE {BLOCK_COLUMN_NAME} >= {DEFAULT_MIN_BLOCK_PLACEHOLDER}
                AND {BLOCK_COLUMN_NAME} <= {DEFAULT_MAX_BLOCK_PLACEHOLDER};"
    );
    Ok(QueryCooking {
        min_block: min as BlockPrimaryIndex,
        max_block: max as BlockPrimaryIndex,
        query: query_str,
        placeholders,
        limit: None,
        offset: None,
    })
}

pub(crate) async fn cook_query_secondary_index_nonexisting_placeholder(
    table: &Table,
    info: &TableInfo,
) -> Result<QueryCooking> {
    let (longest_key, (min_block, max_block)) = find_longest_lived_key(table, false).await?;
    let key_value = hex::encode(longest_key.value.to_be_bytes_trimmed_vec());
    info!(
        "Longest sequence is for key {longest_key:?} -> from block {:?} to  {:?}, hex -> {}",
        min_block, max_block, key_value
    );
    // now we can fetch the key that we want
    let key_column = table.columns.secondary.name.clone();
    // Assuming this is mapping with only two columns !
    let value_column = &info.value_column;
    let table_name = &table.public_name;

    let filtering_value = *BASE_VALUE + U256::from(5);

    let random_value = U256::from(1234567890);
    let placeholders = Placeholders::from((
        vec![
            (PlaceholderId::Generic(1), random_value),
            (PlaceholderId::Generic(2), filtering_value),
        ],
        U256::from(min_block),
        U256::from(max_block),
    ));

    let query_str = format!(
        "SELECT AVG({value_column})
                FROM {table_name}
                WHERE {BLOCK_COLUMN_NAME} >= {DEFAULT_MIN_BLOCK_PLACEHOLDER}
                AND {BLOCK_COLUMN_NAME} <= {DEFAULT_MAX_BLOCK_PLACEHOLDER}
                AND {key_column} = $1 AND {value_column} >= $2;"
    );
    Ok(QueryCooking {
        min_block: min_block as BlockPrimaryIndex,
        max_block: max_block as BlockPrimaryIndex,
        query: query_str,
        placeholders,
        limit: None,
        offset: None,
    })
}

// cook up a SQL query on the secondary index and with a predicate on the non-indexed column.
// we just iterate on mapping keys and take the one that exist for most blocks. We also choose
// a value to filter over the non-indexed column
pub(crate) async fn cook_query_secondary_index_placeholder(
    table: &Table,
    info: &TableInfo,
) -> Result<QueryCooking> {
    let (longest_key, (min_block, max_block)) = find_longest_lived_key(table, false).await?;
    let key_value = hex::encode(longest_key.value.to_be_bytes_trimmed_vec());
    info!(
        "Longest sequence is for key {longest_key:?} -> from block {:?} to  {:?}, hex -> {}",
        min_block, max_block, key_value
    );
    // now we can fetch the key that we want
    let key_column = table.columns.secondary.name.clone();
    let value_column = &info.value_column;
    let table_name = &table.public_name;

    let filtering_value = *BASE_VALUE + U256::from(5);

    let placeholders = Placeholders::from((
        vec![
            (PlaceholderId::Generic(1), longest_key.value),
            (PlaceholderId::Generic(2), filtering_value),
        ],
        U256::from(min_block),
        U256::from(max_block),
    ));

    let query_str = format!(
        "SELECT AVG({value_column})
                FROM {table_name}
                WHERE {BLOCK_COLUMN_NAME} >= {DEFAULT_MIN_BLOCK_PLACEHOLDER}
                AND {BLOCK_COLUMN_NAME} <= {DEFAULT_MAX_BLOCK_PLACEHOLDER}
                AND {key_column} = $1 AND {value_column} >= $2;"
    );
    Ok(QueryCooking {
        min_block: min_block as BlockPrimaryIndex,
        max_block: max_block as BlockPrimaryIndex,
        query: query_str,
        placeholders,
        limit: None,
        offset: None,
    })
}

// cook up a SQL query on the secondary index. For that we just iterate on mapping keys and
// take the one that exist for most blocks
pub(crate) async fn cook_query_unique_secondary_index(
    table: &Table,
    info: &TableInfo,
) -> Result<QueryCooking> {
    let (longest_key, (min_block, max_block)) = find_longest_lived_key(table, false).await?;
    let key_value = hex::encode(longest_key.value.to_be_bytes_trimmed_vec());
    info!(
        "Longest sequence is for key {longest_key:?} -> from block {:?} to  {:?}, hex -> {}",
        min_block, max_block, key_value
    );
    // now we can fetch the key that we want
    let key_column = table.columns.secondary.name.clone();
    let value_column = &info.value_column;
    let table_name = &table.public_name;
    let max_block = min_block + 1;
    // primary_min_placeholder = ".."
    // primary_max_placeholder = ".."
    // Address == $3 --> placeholders.hashmap empty, put in query bounds secondary_min = secondary_max = "$3""
    // adddress IN ($3,$4,$5) -> min "$3" max "$5", put in query bounds
    // secondary_min = $3, and secondary_max = "$5", placeholders.put(generic, "$4")
    // placeholders.generic(("generic", $3)),(generic,$4), (generic,$5))
    // WHERE price > $3 AND price < $4 <--
    // placeholders _values = [min_block,max_block,sec_address];
    // "$3" = secondary min placeholder
    // "$4" = secondary max placeholder
    // "secondary_column < $3 || secondary_column > $3 || secondary_column == $3" <-- then it can
    // Ok iv'e seen < for $3,
    //  * if i see > $4 it's ok,
    //  * if i see sec_index < $4 , then it's worng because i already have seen an < for sec. index
    // go to QueryBounds, so we need to know that $3 is being used for secondary index
    // "secondary_column + price < $3 * 9" <--- it NEVER goes into range stuff not QUeryBounds
    // * secondary_column < $3 AND secondary_column + price < $3 * 9 AND secondary_column > $4" -->
    //     secondary placeholder usage = min = $3, max = $4
    //     basic operations = secondary_column + Price < $3 * 9
    //  * secondary_column < $3 AND secondary_column < $4
    // secondary_index In [1,2,4,5] -> sec >= 1 AND sec <= 5 AND (sec=1 OR sec = 2 OR sec = 4 OR sec=5)
    // WHERE something() OR sec_index > $4 <-- we dont use range, it's expensive
    // WHERE something() AND sec_index OP [$1] <-- we use range
    // WHERE something() AND sec_index >= [$1] AND sec_index + price < 3*quantity <-- not optimized
    // (AND (< sec_ind $4) (OR (something) (< sec_ind (+ price 3)))
    // something1 AND (sec_indx < $4 AND (something OR $4 < price  + 3)) <-- al right stuff goes into basic
    // operation --> transformation to ?
    // something1 AND (1 AND (something OR sec_ind < price  + 3)) <-- al right stuff goes into basic
    // parseil needs to take as input
    // * placeholder namings for ranges
    //      "$1" => primary_index_min, "$2" => primary_index_max
    //      max number of placeholders supported
    //  * parsil needs to output as well
    //      * Option<"$3"=> secondary_index_min >
    //      * Option<"$4"=> secondary_index_max >
    //  * parsil restrictions
    //      * block number will always be "block >= $1 AND block =< $2"
    //      * secondary_index to be used in optimuzed query needs to be of form "sec_index OP $3"
    //      with only AND with similar formats (range format)
    //          * we can't have "sec_index < $3" OR "sec_index > $4"
    //          * but we can have "sec_index < $3 AND (price < $3 -10 OR sec_index * price < $4 + 20")
    //              * only the first predicate is used in range query
    let placeholders = Placeholders::new_empty(U256::from(min_block), U256::from(max_block));

    let query_str = format!(
        "SELECT AVG({value_column})
                FROM {table_name}
                WHERE {BLOCK_COLUMN_NAME} >= {DEFAULT_MIN_BLOCK_PLACEHOLDER}
                AND {BLOCK_COLUMN_NAME} <= {DEFAULT_MAX_BLOCK_PLACEHOLDER}
                AND {key_column} = '0x{key_value}';"
    );
    Ok(QueryCooking {
        min_block: min_block as BlockPrimaryIndex,
        max_block: max_block as BlockPrimaryIndex,
        query: query_str,
        placeholders,
        limit: None,
        offset: None,
    })
}

pub(crate) async fn cook_query_partial_block_range(
    table: &Table,
    info: &TableInfo,
) -> Result<QueryCooking> {
    let (longest_key, (min_block, max_block)) = find_longest_lived_key(table, false).await?;
    let key_value = hex::encode(longest_key.value.to_be_bytes_trimmed_vec());
    info!(
        "Longest sequence is for key {longest_key:?} -> from block {:?} to  {:?}, hex -> {}",
        min_block, max_block, key_value
    );
    // now we can fetch the key that we want
    let key_column = table.columns.secondary.name.clone();
    let value_column = info.value_column.clone();
    let table_name = &table.public_name;
    let initial_epoch = table.row.initial_epoch();
    // choose a min query bound smaller than initial epoch
    let min_block = initial_epoch - 1;
    let placeholders = Placeholders::new_empty(U256::from(min_block), U256::from(max_block));

    let query_str = format!(
        "SELECT AVG({value_column})
                FROM {table_name}
                WHERE {BLOCK_COLUMN_NAME} >= {DEFAULT_MIN_BLOCK_PLACEHOLDER}
                AND {BLOCK_COLUMN_NAME} <= {DEFAULT_MAX_BLOCK_PLACEHOLDER}
                AND {key_column} = '0x{key_value}';"
    );
    Ok(QueryCooking {
        min_block: min_block as BlockPrimaryIndex,
        max_block: max_block as BlockPrimaryIndex,
        query: query_str,
        placeholders,
        limit: None,
        offset: None,
    })
}

pub(crate) async fn cook_query_no_matching_entries(
    table: &Table,
    info: &TableInfo,
) -> Result<QueryCooking> {
    let initial_epoch = table.row.initial_epoch();
    // choose query bounds outside of the range [initial_epoch, last_epoch]
    let min_block = 0;
    let max_block = initial_epoch - 1;
    // now we can fetch the key that we want
    let value_column = &info.value_column;
    let table_name = &table.public_name;
    let placeholders = Placeholders::new_empty(U256::from(min_block), U256::from(max_block));

    let query_str = format!(
        "SELECT SUM({value_column})
                FROM {table_name}
                WHERE {BLOCK_COLUMN_NAME} >= {DEFAULT_MIN_BLOCK_PLACEHOLDER}
                AND {BLOCK_COLUMN_NAME} <= {DEFAULT_MAX_BLOCK_PLACEHOLDER};"
    );

    Ok(QueryCooking {
        query: query_str,
        placeholders,
        min_block,
        max_block: max_block as usize,
        limit: None,
        offset: None,
    })
}

/// Cook a query where there are no entries satisying the secondary query bounds only for some
/// blocks of the primary index bounds (not for all the blocks)
pub(crate) async fn cook_query_non_matching_entries_some_blocks(
    table: &Table,
    info: &TableInfo,
) -> Result<QueryCooking> {
    let (longest_key, (min_block, max_block)) = find_longest_lived_key(table, true).await?;
    let key_value = hex::encode(longest_key.value.to_be_bytes_trimmed_vec());
    info!(
        "Longest sequence is for key {longest_key:?} -> from block {:?} to  {:?}, hex -> {}",
        min_block, max_block, key_value
    );
    // now we can fetch the key that we want
    let key_column = &table.columns.secondary.name;
    let value_column = &info.value_column;
    let table_name = &table.public_name;
    // in this query we set query bounds on block numbers to the widest range, so that we
    // are sure that there are blocks where the chosen key is not alive
    let min_block = table.row.initial_epoch() + 1;
    let max_block = table.row.current_epoch();
    let placeholders = Placeholders::new_empty(U256::from(min_block), U256::from(max_block));

    let query_str = format!(
        "SELECT AVG({value_column})
                FROM {table_name}
                WHERE {BLOCK_COLUMN_NAME} >= {DEFAULT_MIN_BLOCK_PLACEHOLDER}
                AND {BLOCK_COLUMN_NAME} <= {DEFAULT_MAX_BLOCK_PLACEHOLDER}
                AND {key_column} = '0x{key_value}';"
    );
    Ok(QueryCooking {
        min_block: min_block as BlockPrimaryIndex,
        max_block: max_block as BlockPrimaryIndex,
        query: query_str,
        placeholders,
        limit: None,
        offset: None,
    })
}

/// Utility function to associated to each row in the tree, the blocks where the row
/// was valid
async fn extract_row_liveness(table: &Table) -> Result<HashMap<RowTreeKey, Vec<Epoch>>> {
    let mut all_table = HashMap::new();
    let max = table.row.current_epoch();
    let min = table.row.initial_epoch() + 1;
    for block in (min..=max).rev() {
        println!("Querying for block {block}");
        let rows = collect_all_at(&table.row, block).await?;
        debug!(
            "Collecting {} rows at epoch {} (rows_keys {:?})",
            rows.len(),
            block,
            rows.iter().map(|r| r.k.value).collect::<Vec<_>>()
        );
        for row in rows {
            let blocks = all_table.entry(row.k.clone()).or_insert(Vec::new());
            blocks.push(block);
        }
    }
    // sort the epochs
    all_table
        .iter_mut()
        .for_each(|(_, epochs)| epochs.sort_unstable());
    Ok(all_table)
}

/// Find the the key of the node that lives the longest across all the blocks. If the
/// `must_not_be_alive_in_some_blocks` flag is true, then the method considers only nodes
/// that aren't live for all the blocks
pub(crate) async fn find_longest_lived_key(
    table: &Table,
    must_not_be_alive_in_some_blocks: bool,
) -> Result<(RowTreeKey, BlockRange)> {
    let initial_epoch = table.row.initial_epoch() + 1;
    let last_epoch = table.row.current_epoch();
    let all_table = extract_row_liveness(table).await?;
    // find the longest running row
    let (longest_key, longest_sequence, starting) = all_table
        .iter()
        .filter_map(|(k, epochs)| {
            // simplification here to start at first epoch where this row was. Otherwise need to do
            // longest consecutive sequence etc...
            let (l, start) = find_longest_consecutive_sequence(epochs.to_vec());
            debug!("finding sequence of {l} blocks for key {k:?} (epochs {epochs:?}");
            if must_not_be_alive_in_some_blocks {
                if start > initial_epoch || (start + l as i64) < last_epoch {
                    Some((k, l, start))
                } else {
                    None // it's live for all blocks, so we drop this row
                }
            } else {
                Some((k, l, start))
            }
        })
        .max_by_key(|(_k, l, _start)| *l)
        .unwrap_or_else(|| {
            panic!(
                "unable to find longest row? -> length all _table {}, max {}",
                all_table.len(),
                last_epoch,
            )
        });
    // we set the block bounds
    let min_block = starting as BlockPrimaryIndex;
    let max_block = min_block + longest_sequence;
    Ok((longest_key.clone(), (min_block, max_block)))
}

async fn collect_all_at(tree: &MerkleRowTree, at: Epoch) -> Result<Vec<Row<BlockPrimaryIndex>>> {
    let root_key = tree.root_at(at).await.unwrap();
    let (ctx, payload) = tree.try_fetch_with_context_at(&root_key, at).await.unwrap();
    let root_row = Row {
        k: root_key,
        payload,
    };
    let mut all_rows = vec![root_row];
    let mut to_inspect = vec![ctx];
    while !to_inspect.is_empty() {
        let local = to_inspect.clone();
        let (local_rows, local_ctx): (Vec<_>, Vec<_>) = stream::iter(local.iter())
            .then(|ctx| async {
                let lctx = ctx.clone();
                let mut local_rows = Vec::new();
                let mut local_ctx = Vec::new();
                for child_k in lctx.iter_children().flatten() {
                    let (child_ctx, child_payload) =
                        tree.try_fetch_with_context_at(child_k, at).await.unwrap();
                    local_rows.push(Row {
                        k: child_k.clone(),
                        payload: child_payload,
                    });
                    local_ctx.push(child_ctx.clone())
                }
                (local_rows, local_ctx)
            })
            .unzip()
            .await;
        all_rows.extend(local_rows.into_iter().flatten().collect::<Vec<_>>());
        to_inspect = local_ctx.into_iter().flatten().collect::<Vec<_>>();
    }
    Ok(all_rows)
}

fn find_longest_consecutive_sequence(v: Vec<i64>) -> (usize, i64) {
    let mut longest = 0;
    let mut starting_idx = 0;
    for i in 0..v.len() - 1 {
        if v[i] + 1 == v[i + 1] {
            longest += 1;
        } else {
            longest = 0;
            starting_idx = i + 1;
        }
    }
    (longest, v[starting_idx])
}

#[allow(dead_code)]
async fn check_correct_cells_tree(
    all_cells: &[ColumnCell],
    payload: &RowPayload<BlockPrimaryIndex>,
) -> Result<()> {
    let local_cells = all_cells.to_vec();
    let expected_cells_root = payload
        .cell_root_hash
        .unwrap_or(HashOutput::from(*empty_poseidon_hash()));
    let mut tree = indexing::cell::new_tree().await;
    tree.in_transaction(|t| {
        async move {
            for (i, cell) in local_cells[2..].iter().enumerate() {
                // putting 0 for primary index as it doesn't matter in the hash computation
                t.store(
                    i + 1,
                    MerkleCell::new(cell.id.to_canonical_u64(), cell.value, 0),
                )
                .await?;
            }
            Ok(())
        }
        .boxed()
    })
    .await
    .expect("can't update cell tree");
    let found_hash = tree.root_data().await.unwrap().hash;
    assert_eq!(
        expected_cells_root, found_hash,
        "cells root hash not the same when given to circuit"
    );
    Ok(())
}<|MERGE_RESOLUTION|>--- conflicted
+++ resolved
@@ -11,9 +11,7 @@
     cases::{
         indexing::BLOCK_COLUMN_NAME,
         planner::{IndexInfo, QueryPlanner, RowInfo, TreeInfo},
-        query::{
-            BatchingQueryCircuitInput, QueryCooking, SqlReturn, SqlType, NUM_CHUNKS, NUM_ROWS,
-        },
+        query::{QueryCooking, SqlReturn, SqlType},
         table_source::BASE_VALUE,
     },
     proof_storage::{ProofKey, ProofStorage},
@@ -44,14 +42,7 @@
         row::{Row, RowPayload, RowTreeKey},
         LagrangeNode,
     },
-    query::{
-        batching_planner::{
-            generate_chunks_and_update_tree, UTForChunkProofs, UTKey,
-        },
-        planner::{
-            execute_row_query, proving_plan_for_non_existence, NonExistenceInput, TreeFetcher,
-        },
-    },
+    query::planner::{execute_row_query, proving_plan_for_non_existence},
     values_extraction::identifier_block_column,
 };
 use parsil::{
@@ -90,17 +81,13 @@
 pub type RevelationPublicInputs<'a> =
     PublicInputs<'a, F, MAX_NUM_OUTPUTS, MAX_NUM_ITEMS_PER_OUTPUT, MAX_NUM_PLACEHOLDERS>;
 
-<<<<<<< HEAD
-#[warn(clippy::too_many_arguments)]
-=======
 /// Execute a query to know all the touched rows, and then call the universal circuit on all rows
 #[allow(clippy::too_many_arguments)]
->>>>>>> 9f25e3f8
 pub(crate) async fn prove_query(
     ctx: &mut TestContext,
     table: &Table,
     query: QueryCooking,
-    mut parsed: Query,
+    parsed: Query,
     settings: &ParsilSettings<&Table>,
     res: Vec<PsqlRow>,
     metadata: MetadataHash,
@@ -110,218 +97,235 @@
     let res =
         prove_query_non_batching(ctx, table, query, parsed, settings, res, metadata, pis).await;
     #[cfg(feature = "batching_circuits")]
-    let res = prove_query_batching(ctx, table, query, parsed, settings, res, metadata, pis).await;
+    let res = query_batching::prove_query_batching(
+        ctx, table, query, parsed, settings, res, metadata, pis,
+    )
+    .await;
     res
 }
 
 #[cfg(feature = "batching_circuits")]
-#[warn(clippy::too_many_arguments)]
-pub(crate) async fn prove_query_batching(
-    ctx: &mut TestContext,
-    table: &Table,
-    query: QueryCooking,
-    mut parsed: Query,
-    settings: &ParsilSettings<&Table>,
-    res: Vec<PsqlRow>,
-    metadata: MetadataHash,
-    pis: DynamicCircuitPis,
-) -> Result<()> {
-    let row_cache = table
-        .row
-        .wide_lineage_between(
-            table.row.current_epoch(),
-            &core_keys_for_row_tree(&query.query, &settings, &pis.bounds, &query.placeholders)?,
-            (query.min_block as Epoch, query.max_block as Epoch),
-        )
-        .await?;
-    // prove the index tree, on a single version. Both path can be taken depending if we do have
-    // some nodes or not
-    let initial_epoch = table.index.initial_epoch() as BlockPrimaryIndex;
-    let current_epoch = table.index.current_epoch() as BlockPrimaryIndex;
-    let block_range = query.min_block.max(initial_epoch + 1)..=query.max_block.min(current_epoch);
-    info!(
-        "found {} blocks in range: {:?}",
-        block_range.clone().count(),
-        block_range
-    );
-    let column_ids = ColumnIDs::from(&table.columns);
-    let query_proof_id = if block_range.is_empty() {
-        info!("Running INDEX TREE proving for EMPTY query");
-        // no valid blocks in the query range, so we need to choose a block to prove
-        // non-existence. Either the one after genesis or the last one
-        let to_be_proven_node = if query.max_block < initial_epoch {
-            initial_epoch + 1
-        } else if query.min_block > current_epoch {
-            current_epoch
-        } else {
-            bail!(
-                "Empty block range to be proven for query bounds {}, {}, but no node
-                    to be proven with non-existence circuit was found. Something is wrong",
-                query.min_block,
-                query.max_block
-            );
-        } as BlockPrimaryIndex;
-        let index_path = table
-            .index
-            .compute_path(&to_be_proven_node, current_epoch as Epoch)
-            .await
-            .expect(
-                format!("Compute path for index node with key {to_be_proven_node} failed").as_str(),
-            );
-        let input = BatchingQueryCircuitInput::new_non_existence_input(
-            index_path,
-            &column_ids,
-            &pis.predication_operations,
-            &pis.result,
-            &query.placeholders,
-            &pis.bounds,
-        )?;
-        let query_proof = ctx.run_query_proof(
-            "batching::non_existence",
-            GlobalCircuitInput::BatchingQuery(input),
-        )?;
-        let proof_key = ProofKey::QueryAggregate((
-            query.query.clone(),
-            query.placeholders.placeholder_values(),
-            UTKey::default(),
-        ));
-        ctx.storage.store_proof(proof_key.clone(), query_proof)?;
-        proof_key
-    } else {
-        info!("Running INDEX tree proving from cache");
-        // Only here we can run the SQL query for index so it doesn't crash
-        let index_query =
-            core_keys_for_index_tree(current_epoch as Epoch, (query.min_block, query.max_block))?;
-        let big_index_cache = table
-            .index
-            // The bounds here means between which versions of the tree should we look. For index tree,
-            // we only look at _one_ version of the tree.
+mod query_batching {
+    use super::*;
+    use crate::common::cases::query::{BatchingQueryCircuitInput, NUM_CHUNKS, NUM_ROWS};
+    use mp2_v1::query::{
+        batching_planner::{generate_chunks_and_update_tree, UTForChunkProofs, UTKey},
+        planner::{NonExistenceInput, TreeFetcher},
+    };
+
+    #[allow(clippy::too_many_arguments)]
+    pub(crate) async fn prove_query_batching(
+        ctx: &mut TestContext,
+        table: &Table,
+        query: QueryCooking,
+        mut parsed: Query,
+        settings: &ParsilSettings<&Table>,
+        res: Vec<PsqlRow>,
+        metadata: MetadataHash,
+        pis: DynamicCircuitPis,
+    ) -> Result<()> {
+        let row_cache = table
+            .row
             .wide_lineage_between(
-                current_epoch as Epoch,
-                &index_query,
-                (current_epoch as Epoch, current_epoch as Epoch),
+                table.row.current_epoch(),
+                &core_keys_for_row_tree(&query.query, settings, &pis.bounds, &query.placeholders)?,
+                (query.min_block as Epoch, query.max_block as Epoch),
             )
             .await?;
-        let (proven_chunks, update_tree) =
-            generate_chunks_and_update_tree::<NUM_ROWS, NUM_CHUNKS, _>(
-                row_cache,
-                big_index_cache,
+        // prove the index tree, on a single version. Both path can be taken depending if we do have
+        // some nodes or not
+        let initial_epoch = table.index.initial_epoch() as BlockPrimaryIndex;
+        let current_epoch = table.index.current_epoch() as BlockPrimaryIndex;
+        let block_range =
+            query.min_block.max(initial_epoch + 1)..=query.max_block.min(current_epoch);
+        info!(
+            "found {} blocks in range: {:?}",
+            block_range.clone().count(),
+            block_range
+        );
+        let column_ids = ColumnIDs::from(&table.columns);
+        let query_proof_id = if block_range.is_empty() {
+            info!("Running INDEX TREE proving for EMPTY query");
+            // no valid blocks in the query range, so we need to choose a block to prove
+            // non-existence. Either the one after genesis or the last one
+            let to_be_proven_node = if query.max_block < initial_epoch {
+                initial_epoch + 1
+            } else if query.min_block > current_epoch {
+                current_epoch
+            } else {
+                bail!(
+                    "Empty block range to be proven for query bounds {}, {}, but no node
+                        to be proven with non-existence circuit was found. Something is wrong",
+                    query.min_block,
+                    query.max_block
+                );
+            } as BlockPrimaryIndex;
+            let index_path = table
+                .index
+                .compute_path(&to_be_proven_node, current_epoch as Epoch)
+                .await
+                .expect(
+                    format!("Compute path for index node with key {to_be_proven_node} failed")
+                        .as_str(),
+                );
+            let input = BatchingQueryCircuitInput::new_non_existence_input(
+                index_path,
                 &column_ids,
-                NonExistenceInput::new(
-                    &table.row,
-                    table.public_name.clone(),
-                    &table.db_pool,
-                    settings,
-                    &pis.bounds,
-                ),
-                current_epoch as Epoch,
-            )
-            .await?;
-        info!("Root of update tree is {:?}", update_tree.root());
-        let mut workplan = update_tree.into_workplan();
-        let mut proof_id = None;
-        while let Some(Next::Ready(wk)) = workplan.next() {
-            let (k, is_path_end) = if let WorkplanItem::Node { k, is_path_end } = &wk {
-                (k, *is_path_end)
-            } else {
-                unreachable!("this update tree has been created with a batch size of 1")
-            };
-            let proof = if is_path_end {
-                // this is a row chunk to be proven
-                let to_be_proven_chunk = proven_chunks
-                    .get(k)
-                    .expect(format!("chunk for key {:?} not found", k).as_str());
-                let input = BatchingQueryCircuitInput::new_row_chunks_input(
-                    &to_be_proven_chunk,
-                    &pis.predication_operations,
-                    &query.placeholders,
-                    &pis.bounds,
-                    &pis.result,
-                )?;
-                info!("Proving chunk {:?}", k);
-                ctx.run_query_proof(
-                    "batching::chunk_processing",
-                    GlobalCircuitInput::BatchingQuery(input),
-                )
-            } else {
-                let children_keys = workplan.t.get_children_keys(&k);
-                info!("children keys: {:?}", children_keys);
-                // fetch the proof for each child from the storage
-                let child_proofs = children_keys
-                    .into_iter()
-                    .map(|child_key| {
-                        let proof_key = ProofKey::QueryAggregate((
-                            query.query.clone(),
-                            query.placeholders.placeholder_values(),
-                            child_key,
-                        ));
-                        ctx.storage.get_proof_exact(&proof_key)
-                    })
-                    .collect::<Result<Vec<_>>>()?;
-                let input = BatchingQueryCircuitInput::new_chunk_aggregation_input(&child_proofs)?;
-                info!("Aggregating chunk {:?}", k);
-                ctx.run_query_proof(
-                    "batching::chunk_aggregation",
-                    GlobalCircuitInput::BatchingQuery(input),
-                )
-            }?;
+                &pis.predication_operations,
+                &pis.result,
+                &query.placeholders,
+                &pis.bounds,
+            )?;
+            let query_proof = ctx.run_query_proof(
+                "batching::non_existence",
+                GlobalCircuitInput::BatchingQuery(input),
+            )?;
             let proof_key = ProofKey::QueryAggregate((
                 query.query.clone(),
                 query.placeholders.placeholder_values(),
-                k.clone(),
+                UTKey::default(),
             ));
-            ctx.storage.store_proof(proof_key.clone(), proof)?;
-            proof_id = Some(proof_key);
-            workplan.done(&wk)?;
-        }
-        proof_id.unwrap()
-    };
-
-    info!("proving revelation");
-
-    let proof = prove_revelation(
-        ctx,
-        &query,
-        &pis,
-        table.index.current_epoch(),
-        &query_proof_id,
-    )
-    .await?;
-    info!("Revelation proof done! Checking public inputs...");
-
-    // get `StaticPublicInputs`, i.e., the data about the query available only at query registration time,
-    // to check the public inputs
-    let pis = parsil::assembler::assemble_static(&parsed, &settings)?;
-    // get number of matching rows
-    let mut exec_query = parsil::executor::generate_query_keys(&mut parsed, &settings)?;
-    let query_params = exec_query.convert_placeholders(&query.placeholders);
-    let num_touched_rows = execute_row_query(
-        &table.db_pool,
-        &exec_query
-            .normalize_placeholder_names()
-            .to_pgsql_string_with_placeholder(),
-        &query_params,
-    )
-    .await?
-    .len();
-
-    check_final_outputs(
-        proof,
-        ctx,
-        table,
-        &query,
-        &pis,
-        table.index.current_epoch(),
-        num_touched_rows,
-        res,
-        metadata,
-    )?;
-    info!("Revelation done!");
-    Ok(())
+            ctx.storage.store_proof(proof_key.clone(), query_proof)?;
+            proof_key
+        } else {
+            info!("Running INDEX tree proving from cache");
+            // Only here we can run the SQL query for index so it doesn't crash
+            let index_query = core_keys_for_index_tree(
+                current_epoch as Epoch,
+                (query.min_block, query.max_block),
+            )?;
+            let big_index_cache = table
+                .index
+                // The bounds here means between which versions of the tree should we look. For index tree,
+                // we only look at _one_ version of the tree.
+                .wide_lineage_between(
+                    current_epoch as Epoch,
+                    &index_query,
+                    (current_epoch as Epoch, current_epoch as Epoch),
+                )
+                .await?;
+            let (proven_chunks, update_tree) =
+                generate_chunks_and_update_tree::<NUM_ROWS, NUM_CHUNKS, _>(
+                    row_cache,
+                    big_index_cache,
+                    &column_ids,
+                    NonExistenceInput::new(
+                        &table.row,
+                        table.public_name.clone(),
+                        &table.db_pool,
+                        settings,
+                        &pis.bounds,
+                    ),
+                    current_epoch as Epoch,
+                )
+                .await?;
+            info!("Root of update tree is {:?}", update_tree.root());
+            let mut workplan = update_tree.into_workplan();
+            let mut proof_id = None;
+            while let Some(Next::Ready(wk)) = workplan.next() {
+                let (k, is_path_end) = if let WorkplanItem::Node { k, is_path_end } = &wk {
+                    (k, *is_path_end)
+                } else {
+                    unreachable!("this update tree has been created with a batch size of 1")
+                };
+                let proof = if is_path_end {
+                    // this is a row chunk to be proven
+                    let to_be_proven_chunk = proven_chunks
+                        .get(k)
+                        .expect(format!("chunk for key {:?} not found", k).as_str());
+                    let input = BatchingQueryCircuitInput::new_row_chunks_input(
+                        &to_be_proven_chunk,
+                        &pis.predication_operations,
+                        &query.placeholders,
+                        &pis.bounds,
+                        &pis.result,
+                    )?;
+                    info!("Proving chunk {:?}", k);
+                    ctx.run_query_proof(
+                        "batching::chunk_processing",
+                        GlobalCircuitInput::BatchingQuery(input),
+                    )
+                } else {
+                    let children_keys = workplan.t.get_children_keys(&k);
+                    info!("children keys: {:?}", children_keys);
+                    // fetch the proof for each child from the storage
+                    let child_proofs = children_keys
+                        .into_iter()
+                        .map(|child_key| {
+                            let proof_key = ProofKey::QueryAggregate((
+                                query.query.clone(),
+                                query.placeholders.placeholder_values(),
+                                child_key,
+                            ));
+                            ctx.storage.get_proof_exact(&proof_key)
+                        })
+                        .collect::<Result<Vec<_>>>()?;
+                    let input =
+                        BatchingQueryCircuitInput::new_chunk_aggregation_input(&child_proofs)?;
+                    info!("Aggregating chunk {:?}", k);
+                    ctx.run_query_proof(
+                        "batching::chunk_aggregation",
+                        GlobalCircuitInput::BatchingQuery(input),
+                    )
+                }?;
+                let proof_key = ProofKey::QueryAggregate((
+                    query.query.clone(),
+                    query.placeholders.placeholder_values(),
+                    k.clone(),
+                ));
+                ctx.storage.store_proof(proof_key.clone(), proof)?;
+                proof_id = Some(proof_key);
+                workplan.done(&wk)?;
+            }
+            proof_id.unwrap()
+        };
+
+        info!("proving revelation");
+
+        let proof = prove_revelation(
+            ctx,
+            &query,
+            &pis,
+            table.index.current_epoch(),
+            &query_proof_id,
+        )
+        .await?;
+        info!("Revelation proof done! Checking public inputs...");
+
+        // get `StaticPublicInputs`, i.e., the data about the query available only at query registration time,
+        // to check the public inputs
+        let pis = parsil::assembler::assemble_static(&parsed, &settings)?;
+        // get number of matching rows
+        let mut exec_query = parsil::executor::generate_query_keys(&mut parsed, &settings)?;
+        let query_params = exec_query.convert_placeholders(&query.placeholders);
+        let num_touched_rows = execute_row_query(
+            &table.db_pool,
+            &exec_query
+                .normalize_placeholder_names()
+                .to_pgsql_string_with_placeholder(),
+            &query_params,
+        )
+        .await?
+        .len();
+
+        check_final_outputs(
+            proof,
+            ctx,
+            table,
+            &query,
+            &pis,
+            table.index.current_epoch(),
+            num_touched_rows,
+            res,
+            metadata,
+        )?;
+        info!("Revelation done!");
+        Ok(())
+    }
 }
 
 /// Execute a query to know all the touched rows, and then call the universal circuit on all rows
-#[warn(clippy::too_many_arguments)]
+#[allow(clippy::too_many_arguments)]
 pub(crate) async fn prove_query_non_batching(
     ctx: &mut TestContext,
     table: &Table,
