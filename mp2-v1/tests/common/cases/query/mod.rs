use aggregated_queries::{
    cook_query_between_blocks, cook_query_no_matching_entries,
    cook_query_non_matching_entries_some_blocks, cook_query_partial_block_range,
    cook_query_secondary_index_nonexisting_placeholder, cook_query_secondary_index_placeholder,
    cook_query_unique_secondary_index, prove_query as prove_aggregation_query,
};
use alloy::primitives::U256;
use anyhow::{Context, Result};
use itertools::Itertools;
use log::info;
use mp2_v1::{
    api::MetadataHash, indexing::block::BlockPrimaryIndex, query::planner::execute_row_query,
};
use parsil::{
    assembler::DynamicCircuitPis, parse_and_validate, utils::ParsilSettingsBuilder, ParsilSettings,
    PlaceholderSettings,
};
use simple_select_queries::{
    cook_query_no_matching_rows, cook_query_too_big_offset, cook_query_with_distinct,
    cook_query_with_matching_rows, cook_query_with_max_num_matching_rows,
    cook_query_with_wildcard_and_distinct, cook_query_with_wildcard_no_distinct,
    prove_query as prove_no_aggregation_query,
};
use tokio_postgres::Row as PsqlRow;
use verifiable_db::query::{
    computational_hash_ids::Output, universal_circuit::universal_circuit_inputs::Placeholders,
};

use crate::common::{
    table::{Table, TableColumns},
    TableInfo, TestContext,
};

use super::table_source::TableSource;

pub mod aggregated_queries;
pub mod simple_select_queries;

pub const NUM_CHUNKS: usize = 5;
pub const NUM_ROWS: usize = 3;
pub const MAX_NUM_RESULT_OPS: usize = 20;
pub const MAX_NUM_OUTPUTS: usize = 3;
pub const MAX_NUM_ITEMS_PER_OUTPUT: usize = 5;
pub const MAX_NUM_PLACEHOLDERS: usize = 10;
pub const MAX_NUM_COLUMNS: usize = 20;
pub const MAX_NUM_PREDICATE_OPS: usize = 20;
pub const ROW_TREE_MAX_DEPTH: usize = 10;
pub const INDEX_TREE_MAX_DEPTH: usize = 15;

pub type GlobalCircuitInput = verifiable_db::api::QueryCircuitInput<
    NUM_CHUNKS,
    NUM_ROWS,
    ROW_TREE_MAX_DEPTH,
    INDEX_TREE_MAX_DEPTH,
    MAX_NUM_COLUMNS,
    MAX_NUM_PREDICATE_OPS,
    MAX_NUM_RESULT_OPS,
    MAX_NUM_OUTPUTS,
    MAX_NUM_ITEMS_PER_OUTPUT,
    MAX_NUM_PLACEHOLDERS,
>;

pub type QueryCircuitInput = verifiable_db::query::api::CircuitInput<
    NUM_CHUNKS,
    NUM_ROWS,
    ROW_TREE_MAX_DEPTH,
    INDEX_TREE_MAX_DEPTH,
    MAX_NUM_COLUMNS,
    MAX_NUM_PREDICATE_OPS,
    MAX_NUM_RESULT_OPS,
    MAX_NUM_ITEMS_PER_OUTPUT,
>;

pub type RevelationCircuitInput = verifiable_db::revelation::api::CircuitInput<
    ROW_TREE_MAX_DEPTH,
    INDEX_TREE_MAX_DEPTH,
    MAX_NUM_COLUMNS,
    MAX_NUM_PREDICATE_OPS,
    MAX_NUM_RESULT_OPS,
    MAX_NUM_OUTPUTS,
    MAX_NUM_ITEMS_PER_OUTPUT,
    MAX_NUM_PLACEHOLDERS,
>;

#[derive(Clone, Debug)]
pub struct QueryCooking {
    pub(crate) query: String,
    pub(crate) placeholders: Placeholders,
    pub(crate) min_block: BlockPrimaryIndex,
    pub(crate) max_block: BlockPrimaryIndex,
    pub(crate) limit: Option<u32>,
    pub(crate) offset: Option<u32>,
}

pub(crate) struct QueryPlanner<'a> {
    pub(crate) query: QueryCooking,
    pub(crate) pis: &'a DynamicCircuitPis,
    pub(crate) ctx: &'a mut TestContext,
    pub(crate) settings: &'a ParsilSettings<&'a Table>,
    // useful for non existence since we need to search in both trees the places to prove
    // the fact a given node doesn't exist
    pub(crate) table: &'a Table,
    pub(crate) columns: TableColumns,
}

pub async fn test_query(ctx: &mut TestContext, table: Table, t: TableInfo) -> Result<()> {
    match &t.source {
<<<<<<< HEAD
        TableSource::Mapping(_) | TableSource::Merge(_) | TableSource::OffChain(_) => {
            query_mapping(ctx, &table, &t).await?
        }
=======
        TableSource::MappingValues(_, _)
        | TableSource::Merge(_)
        | TableSource::MappingStruct(_, _)
        | TableSource::MappingOfSingleValueMappings(_)
        | TableSource::MappingOfStructMappings(_) => query_mapping(ctx, &table, &t).await?,
>>>>>>> d981c7a4
        _ => unimplemented!("yet"),
    }
    Ok(())
}

async fn query_mapping(ctx: &mut TestContext, table: &Table, info: &TableInfo) -> Result<()> {
    let table_hash = info.metadata_hash();
    let query_info = cook_query_between_blocks(table, info).await?;
    test_query_mapping(ctx, table, query_info, &table_hash).await?;
    let query_info = cook_query_unique_secondary_index(table, info).await?;
    test_query_mapping(ctx, table, query_info, &table_hash).await?;
    //// cook query with custom placeholders
    let query_info = cook_query_secondary_index_placeholder(table, info).await?;
    test_query_mapping(ctx, table, query_info, &table_hash).await?;
    // cook query with a non-existing value for secondary index
    let query_info = cook_query_secondary_index_nonexisting_placeholder(table, info).await?;
    test_query_mapping(ctx, table, query_info, &table_hash).await?;
    // cook query filtering over a secondary index value not valid in all the blocks
    let query_info = cook_query_non_matching_entries_some_blocks(table, info).await?;
    test_query_mapping(ctx, table, query_info, &table_hash).await?;
    // cook query with no valid blocks
    let query_info = cook_query_no_matching_entries(table, info).await?;
    test_query_mapping(ctx, table, query_info, &table_hash).await?;
    // cook query with block query range partially overlapping with blocks in the DB
    let query_info = cook_query_partial_block_range(table, info).await?;
    test_query_mapping(ctx, table, query_info, &table_hash).await?;
    // cook simple no aggregation query with matching rows
    let query_info = cook_query_with_matching_rows(table, info).await?;
    test_query_mapping(ctx, table, query_info, &table_hash).await?;
    // cook simple no aggregation query with maximum number of matching rows
    let query_info = cook_query_with_max_num_matching_rows(table, info).await?;
    test_query_mapping(ctx, table, query_info, &table_hash).await?;
    let query_info = cook_query_no_matching_rows(table, info).await?;
    test_query_mapping(ctx, table, query_info, &table_hash).await?;
    let query_info = cook_query_too_big_offset(table, info).await?;
    test_query_mapping(ctx, table, query_info, &table_hash).await?;
    let query_info = cook_query_with_distinct(table, info).await?;
    test_query_mapping(ctx, table, query_info, &table_hash).await?;
    // test queries with wilcards only if the number of columns of the table
    // doesn't make the number of items returned for each row bigger than
    // the maximum allowed value (i.e, MAX_NUM_ITEMS_PER_OUTPUT), as
    // otherwise query validation on Parsil will fail
    let num_output_items_wildcard_queries = info.columns.non_indexed_columns().len()
    + 2 // primary and secondary indexed columns
    + 1 // there is an additional item besides columns of the tables in SELECT
    ;
    if num_output_items_wildcard_queries <= MAX_NUM_ITEMS_PER_OUTPUT {
        let query_info = cook_query_with_wildcard_no_distinct(table, info).await?;
        test_query_mapping(ctx, table, query_info, &table_hash).await?;
        let query_info = cook_query_with_wildcard_and_distinct(table, info).await?;
        test_query_mapping(ctx, table, query_info, &table_hash).await?;
    }
    Ok(())
}

/// Run a test query on the mapping table such as created during the indexing phase
async fn test_query_mapping(
    ctx: &mut TestContext,
    table: &Table,
    query_info: QueryCooking,
    table_hash: &MetadataHash,
) -> Result<()> {
    let settings = ParsilSettingsBuilder::default()
        .context(table)
        .placeholders(PlaceholderSettings::with_freestanding(
            MAX_NUM_PLACEHOLDERS - 2,
        ))
        .maybe_limit(query_info.limit)
        .maybe_offset(query_info.offset)
        .build()
        .unwrap();

    info!("QUERY on the testcase: {}", query_info.query);
    let mut parsed = parse_and_validate(&query_info.query, &settings)?;
    println!("QUERY table columns -> {:?}", table.columns.to_zkcolumns());
    info!(
        "BOUNDS found on query: min {}, max {} - table.genesis_block {}",
        query_info.min_block, query_info.max_block, table.genesis_block
    );

    // the query to use to actually get the outputs expected
    let mut exec_query = parsil::executor::generate_query_execution(&mut parsed, &settings)?;
    let query_params = exec_query.convert_placeholders(&query_info.placeholders);
    let res = execute_row_query(
        &table.db_pool,
        &exec_query
            .normalize_placeholder_names()
            .to_pgsql_string_with_placeholder(),
        &query_params,
    )
    .await?;
    let res = if is_empty_result(&res, SqlType::Numeric) {
        vec![] // empty results, but Postgres still return 1 row
    } else {
        res
    };
    info!(
        "Found {} results from query {}",
        res.len(),
        exec_query.query.to_display()
    );
    print_vec_sql_rows(&res, SqlType::Numeric);

    let pis = parsil::assembler::assemble_dynamic(&parsed, &settings, &query_info.placeholders)
        .context("while assembling PIs")?;

    let mut planner = QueryPlanner {
        query: query_info.clone(),
        pis: &pis,
        ctx,
        settings: &settings,
        table,
        columns: table.columns.clone(),
    };

    match pis.result.query_variant() {
        Output::Aggregation => {
            prove_aggregation_query(parsed, res, *table_hash, &mut planner).await
        }
        Output::NoAggregation => {
            prove_no_aggregation_query(parsed, table_hash, &mut planner, res).await
        }
    }
}

pub enum SqlType {
    Numeric,
}

impl SqlType {
    pub fn extract(&self, row: &PsqlRow, idx: usize) -> Option<SqlReturn> {
        match self {
            SqlType::Numeric => row.get::<_, Option<U256>>(idx).map(SqlReturn::Numeric),
        }
    }
}

#[derive(Debug, Clone)]
pub enum SqlReturn {
    Numeric(U256),
}

fn is_empty_result(rows: &[PsqlRow], types: SqlType) -> bool {
    if rows.is_empty() {
        return true;
    }
    let columns = rows.first().as_ref().unwrap().columns();
    if columns.is_empty() {
        return true;
    }
    for row in rows {
        if types.extract(row, 0).is_none() {
            return true;
        }
    }
    false
}

fn print_vec_sql_rows(rows: &[PsqlRow], types: SqlType) {
    if rows.is_empty() {
        println!("no rows returned");
        return;
    }
    let columns = rows.first().as_ref().unwrap().columns();
    println!(
        "{:?}",
        columns.iter().map(|c| c.name().to_string()).join(" | ")
    );
    for row in rows {
        println!(
            "{:?}",
            columns
                .iter()
                .enumerate()
                .map(|(i, _)| format!("{:?}", types.extract(row, i)))
                .join(" | ")
        );
    }
}<|MERGE_RESOLUTION|>--- conflicted
+++ resolved
@@ -105,17 +105,12 @@
 
 pub async fn test_query(ctx: &mut TestContext, table: Table, t: TableInfo) -> Result<()> {
     match &t.source {
-<<<<<<< HEAD
-        TableSource::Mapping(_) | TableSource::Merge(_) | TableSource::OffChain(_) => {
-            query_mapping(ctx, &table, &t).await?
-        }
-=======
         TableSource::MappingValues(_, _)
         | TableSource::Merge(_)
         | TableSource::MappingStruct(_, _)
         | TableSource::MappingOfSingleValueMappings(_)
-        | TableSource::MappingOfStructMappings(_) => query_mapping(ctx, &table, &t).await?,
->>>>>>> d981c7a4
+        | TableSource::MappingOfStructMappings(_)
+        | TableSource::OffChain(_) => query_mapping(ctx, &table, &t).await?,
         _ => unimplemented!("yet"),
     }
     Ok(())
