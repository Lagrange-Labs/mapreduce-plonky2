--- conflicted
+++ resolved
@@ -36,24 +36,8 @@
         )?)?;
 
         let block = self.query_block().await;
-<<<<<<< HEAD
-        let block_hash = block
-            .hash
-            .unwrap()
-            .as_bytes()
-            .pack(mp2_common::utils::Endianness::Little)
-            .to_fields();
-        let prev_block_hash = block
-            .parent_hash
-            .as_bytes()
-            .pack(mp2_common::utils::Endianness::Little)
-            .to_fields();
+        let pis = PublicInputs::from_slice(proof.proof().public_inputs.as_slice());
 
-        let pis = PublicInputs::from_slice(proof.proof().public_inputs.as_slice());
-        assert_eq!(pis.block_number(), block.number.unwrap());
-        assert_eq!(pis.block_hash_raw(), block_hash);
-        assert_eq!(pis.prev_block_hash_raw(), prev_block_hash);
-=======
         let block_hash = HashOutput::try_from(block.header.hash.unwrap().0).unwrap();
         let prev_block_hash = HashOutput::try_from(block.header.parent_hash.0).unwrap();
 
@@ -61,7 +45,6 @@
         assert_eq!(pis.block_number(), block.header.number.unwrap());
         assert_eq!(pis.block_hash_raw(), block_hash.to_fields());
         assert_eq!(pis.prev_block_hash_raw(), prev_block_hash.to_fields());
->>>>>>> 627fe2bb
 
         Ok(proof)
     }
