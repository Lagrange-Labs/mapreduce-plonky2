--- conflicted
+++ resolved
@@ -6,11 +6,8 @@
 use mp2_v1::{
     api, contract_extraction,
     final_extraction::{CircuitInput, PublicInputs},
-<<<<<<< HEAD
-    indexing::{block::BlockPrimaryIndex, row::CellCollection},
-=======
+    indexing::{block::BlockPrimaryIndex, row::CellCollection, ColumnID},
     values_extraction,
->>>>>>> d981c7a4
 };
 
 use super::TestContext;
@@ -34,6 +31,7 @@
     pub(crate) prev_hash: HashOutput,
     pub(crate) primary_index: BlockPrimaryIndex,
     pub(crate) rows: Vec<CellCollection<BlockPrimaryIndex>>,
+    pub(crate) primary_key_columns: Vec<ColumnID>,
 }
 
 #[derive(Clone, Debug, PartialEq, Eq)]
@@ -102,6 +100,7 @@
                 inputs.hash,
                 inputs.prev_hash,
                 inputs.rows.as_slice(),
+                &inputs.primary_key_columns,
             ),
         }?;
         let params = self.params();
