//! Test utilities for Values Extraction (C.1)

use super::{storage_trie::TestStorageTrie, TestContext};
use crate::common::StorageSlotInfo;
use alloy::{
    eips::BlockNumberOrTag,
    primitives::{Address, U256},
    providers::Provider,
};
use log::info;
use mp2_common::{
    eth::{ProofQuery, StorageSlot},
    mpt_sequential::utils::bytes_to_nibbles,
    F,
};
use mp2_v1::values_extraction::{
    gadgets::{column_info::ColumnInfo, metadata_gadget::MetadataGadget},
    identifier_for_mapping_key_column,
    public_inputs::PublicInputs,
};
use plonky2::field::types::Field;

type MappingKey = Vec<u8>;

impl TestContext {
    /// Generate the Values Extraction (C.1) proof for single variables.
    pub(crate) async fn prove_single_values_extraction(
        &self,
        contract_address: &Address,
<<<<<<< HEAD
        slots: &[StorageSlotInfo],
=======
        bn: BlockNumberOrTag,
        slots: &[u8],
>>>>>>> c87856fe
    ) -> Vec<u8> {
        // Initialize the test trie.
        let mut trie = TestStorageTrie::new();
        info!("Initialized the test storage trie");

        // Query the slot and add the node path to the trie.
<<<<<<< HEAD
        for slot_info in slots {
            trie.query_proof_and_add_slot(self, contract_address, slot_info.clone())
=======
        for slot in slots {
            trie.query_proof_and_add_slot(self, contract_address, bn, *slot as usize)
>>>>>>> c87856fe
                .await;
        }

        let chain_id = self.rpc.get_chain_id().await.unwrap();
        info!("Prove the test storage trie including the simple slots {slots:?}");
        let proof_value = trie.prove_value(contract_address, chain_id, self.params(), &self.b);

        // Check the public inputs.
        let pi = PublicInputs::new(&proof_value.proof().public_inputs);
        assert_eq!(pi.n(), F::from_canonical_usize(slots.len()));
        assert_eq!(pi.root_hash(), trie.root_hash());
        {
            let exp_key = StorageSlot::Simple(slots[0].slot().slot() as usize).mpt_key_vec();
            let exp_key: Vec<_> = bytes_to_nibbles(&exp_key)
                .into_iter()
                .map(F::from_canonical_u8)
                .collect();

            let (key, ptr) = pi.mpt_key_info();
            assert_eq!(key, exp_key);
            assert_eq!(ptr, F::NEG_ONE);
        }

        proof_value.serialize().unwrap()
    }

    /// Generate the Values Extraction (C.1) proof for mapping variables.
    pub(crate) async fn prove_mapping_values_extraction(
        &self,
        contract_address: &Address,
        chain_id: u64,
        slot: u8,
        evm_word: u32,
        length: usize,
        mapping_keys: Vec<MappingKey>,
    ) -> Vec<u8> {
        let first_mapping_key = mapping_keys[0].clone();
        let storage_slot_number = mapping_keys.len();

        // Initialize the test trie.
        let mut trie = TestStorageTrie::new();
        info!("mapping mpt proving: Initialized the test storage trie");

        // Compute the column identifier. It's only one column for simple mapping values.
        let column_identifier = F::from_canonical_u64(identifier_for_mapping_key_column(
            slot,
            contract_address,
            chain_id,
            vec![],
        ));
        // Compute the table metadata information.
        let table_info = vec![ColumnInfo::new(
            F::from_canonical_u8(slot),
            column_identifier,
            F::ZERO,
            F::ZERO,
            F::from_canonical_usize(length),
            F::from_canonical_u32(evm_word),
        )];
        let metadata = MetadataGadget::new(table_info, &[column_identifier], 1, evm_word);

        // Query the slot and add the node path to the trie.
        let slot = slot as usize;
        for mapping_key in mapping_keys {
            let query =
                ProofQuery::new_mapping_slot(contract_address.clone(), slot, mapping_key.clone());
            let response = self
                .query_mpt_proof(&query, BlockNumberOrTag::Number(self.block_number().await))
                .await;

            // Get the nodes to prove. Reverse to the sequence from leaf to root.
            let nodes: Vec<_> = response.storage_proof[0]
                .proof
                .iter()
                .rev()
                .map(|node| node.to_vec())
                .collect();

            let sslot = StorageSlot::Mapping(mapping_key.clone(), slot);
            info!(
                "Save the mapping key {:?} (value {}) on slot {} to the test storage trie",
                U256::from_be_slice(&mapping_key),
                response.storage_proof[0].value,
                slot
            );

            // TODO: Check if we could use the column identifier as the
            // outer key ID for mapping values.
            let outer_key_id = Some(column_identifier);
            let slot_info = StorageSlotInfo::new(sslot, metadata.clone(), outer_key_id, None);
            trie.add_slot(slot_info, nodes);
        }

        let chain_id = self.rpc.get_chain_id().await.unwrap();
        info!("Prove the test storage trie including the mapping slots ({slot}, ...)");
        let proof = trie.prove_value(contract_address, chain_id, self.params(), &self.b);

        // Check the public inputs.
        let pi = PublicInputs::new(&proof.proof().public_inputs);
        assert_eq!(pi.n(), F::from_canonical_usize(storage_slot_number));
        assert_eq!(pi.root_hash(), trie.root_hash());
        {
            let exp_key = StorageSlot::Mapping(first_mapping_key, slot).mpt_key_vec();
            let exp_key: Vec<_> = bytes_to_nibbles(&exp_key)
                .into_iter()
                .map(F::from_canonical_u8)
                .collect();

            let (key, ptr) = pi.mpt_key_info();
            assert_eq!(key, exp_key);
            assert_eq!(ptr, F::NEG_ONE);
        }

        proof.serialize().expect("can't serialize mpt proof")
    }
}<|MERGE_RESOLUTION|>--- conflicted
+++ resolved
@@ -27,25 +27,16 @@
     pub(crate) async fn prove_single_values_extraction(
         &self,
         contract_address: &Address,
-<<<<<<< HEAD
+        bn: BlockNumberOrTag,
         slots: &[StorageSlotInfo],
-=======
-        bn: BlockNumberOrTag,
-        slots: &[u8],
->>>>>>> c87856fe
     ) -> Vec<u8> {
         // Initialize the test trie.
         let mut trie = TestStorageTrie::new();
         info!("Initialized the test storage trie");
 
         // Query the slot and add the node path to the trie.
-<<<<<<< HEAD
         for slot_info in slots {
-            trie.query_proof_and_add_slot(self, contract_address, slot_info.clone())
-=======
-        for slot in slots {
-            trie.query_proof_and_add_slot(self, contract_address, bn, *slot as usize)
->>>>>>> c87856fe
+            trie.query_proof_and_add_slot(self, contract_address, bn, slot_info.clone())
                 .await;
         }
 
