--- conflicted
+++ resolved
@@ -6,14 +6,9 @@
     utils::rlp::{Prototype, Rlp},
 };
 use mp2_common::{
-<<<<<<< HEAD
-    eth::StorageSlot,
-    utils::{keccak256, Endianness, Packer},
-=======
     eth::{ProofQuery, StorageSlot},
     mpt_sequential::{MPT_BRANCH_RLP_SIZE, MPT_EXTENSION_RLP_SIZE},
-    utils::{convert_u8_to_u32_slice, keccak256},
->>>>>>> 70c804bf
+    utils::{keccak256, Endianness, Packer},
 };
 use mp2_v1::{
     api::{generate_proof, CircuitInput, ProofWithVK, PublicParameters},
