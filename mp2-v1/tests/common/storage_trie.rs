//! Storage trie for proving tests

<<<<<<< HEAD
use super::{
    benchmarker::Benchmarker, PublicParameters, TestContext, TEST_MAX_COLUMNS,
    TEST_MAX_FIELD_PER_EVM,
};
=======
use super::{benchmarker::Benchmarker, PublicParameters, TestContext, TEST_MAX_COLUMNS};
>>>>>>> c3c9432e
use alloy::{
    eips::BlockNumberOrTag,
    primitives::{Address, U256},
};
use itertools::Itertools;
use log::debug;
use mp2_common::{
    eth::{ProofQuery, StorageSlot, StorageSlotNode},
    mpt_sequential::{MPT_BRANCH_RLP_SIZE, MPT_EXTENSION_RLP_SIZE},
    proof::ProofWithVK,
    utils::{keccak256, Endianness, Packer},
};
use mp2_v1::{
<<<<<<< HEAD
    api::{generate_proof, CircuitInput},
=======
    api::{generate_proof, CircuitInput, MAX_FIELD_PER_EVM},
>>>>>>> c3c9432e
    length_extraction,
    values_extraction::{self, StorageSlotInfo},
};
use plonky2::field::types::PrimeField64;
use rlp::{Prototype, Rlp};
use std::collections::HashMap;

/// Maximum child number of a branch node
const MAX_BRANCH_CHILDREN: usize = 16;

/// Raw node of the storage proof
type RawNode = Vec<u8>;

/// Serialized plonky2 proof
type SerializedProof = Vec<u8>;

/// The context during proving
#[derive(Clone, Copy)]
struct ProvingContext<'a> {
    contract_address: &'a Address,
    chain_id: u64,
    params: &'a PublicParameters,
    slots: &'a HashMap<RawNode, StorageSlotInfo>,
    b: &'a Benchmarker,
    variable_slot: Option<u8>,
}

impl<'a> ProvingContext<'a> {
    /// Initialize the proving context.
    fn new(
        contract_address: &'a Address,
        chain_id: u64,
        params: &'a PublicParameters,
        slots: &'a HashMap<RawNode, StorageSlotInfo>,
        variable_slot: Option<u8>,
        bench: &'a Benchmarker,
    ) -> Self {
        Self {
            contract_address,
            chain_id,
            params,
            slots,
            variable_slot,
            b: bench,
        }
    }
}

/// Trie node type
#[derive(Debug)]
enum TrieNodeType {
    Branch,
    Extension,
    Leaf,
}

/// Test trie node
#[derive(Debug)]
struct TrieNode {
    /// Raw node of the storage proof
    raw: RawNode,
    /// Child nodes
    children: Vec<TrieNode>,
}

impl TrieNode {
    /// Initialize a node.
    fn new(raw: RawNode) -> Self {
        Self {
            raw,
            children: vec![],
        }
    }

    /// Get the node type.
    fn node_type(&self) -> TrieNodeType {
        if self.children.is_empty() {
            return TrieNodeType::Leaf;
        }

        let rlp = Rlp::new(&self.raw);
        match rlp.prototype().unwrap() {
            Prototype::List(MPT_EXTENSION_RLP_SIZE) => TrieNodeType::Extension,
            Prototype::List(MPT_BRANCH_RLP_SIZE) => TrieNodeType::Branch,
            _ => panic!("Invalid RLP size for the storage proof"),
        }
    }

    /// Calculate the hash of this node.
    fn hash(&self) -> Vec<u32> {
        keccak256(&self.raw).pack(Endianness::Little)
    }

    /// Find or add the child node path recursively. The path is arranged in the reverse order,
    /// from leaf to the root, the last node is popped from the path in each rescusive round.
    /// Reuse the all nodes same as the specified node path, only add the non-existing ones.
    fn find_or_add_child(&mut self, mut nodes: Vec<RawNode>) {
        if nodes.is_empty() {
            return;
        }

        // Pop the new node to find in the current children.
        let new_node = nodes.pop().unwrap();

        // Iterate to find the new child node in the children of the current node.
        // Reuse the child if found, otherwise add a new one. Then add the next
        // node of the path recursively.
        match self.children.iter_mut().find(|child| child.raw == new_node) {
            Some(child) => child.find_or_add_child(nodes),
            None => {
                let mut child = TrieNode::new(new_node);
                child.find_or_add_child(nodes);

                self.children.push(child);
            }
        }
    }

    /// Prove a trie node recursively.
    fn prove_value(&self, ctx: ProvingContext) -> SerializedProof {
        match self.node_type() {
            TrieNodeType::Branch => self.prove_value_branch(ctx),
            TrieNodeType::Extension => self.prove_value_extension(ctx),
            TrieNodeType::Leaf => self.prove_value_leaf(ctx),
        }
    }

    /// Prove a branch node.
    fn prove_value_branch(&self, ctx: ProvingContext) -> SerializedProof {
        // Has one child at least and 16 at maximum.
        assert!(!self.children.is_empty());
        assert!(self.children.len() <= MAX_BRANCH_CHILDREN);

        let node = self.raw.clone();

        // Generate the proofs of the child nodes.
        let child_proofs: Vec<_> = self
            .children
            .iter()
            .map(|node| node.prove_value(ctx))
            .collect();

        // Build the branch circuit input.
        let input = CircuitInput::ValuesExtraction(values_extraction::CircuitInput::new_branch(
            node,
            child_proofs,
        ));

        // Generate the proof.
        ctx.b
            .bench("indexing::extraction::mpt::branch", || {
                generate_proof(ctx.params, input)
            })
            .unwrap()
    }

    /// Prove an extension node.
    fn prove_value_extension(&self, ctx: ProvingContext) -> SerializedProof {
        // Has one child for the extension node.
        assert_eq!(self.children.len(), 1);

        let node = self.raw.clone();

        // Generate the proof of child node.
        let child_proof = self.children[0].prove_value(ctx);

        // Build the extension circuit input.
        let input = values_extraction::CircuitInput::new_extension(node, child_proof);
        let input = CircuitInput::ValuesExtraction(input);

        // Generate the proof.
        ctx.b
            .bench("indexing::extraction::mpt::extension", || {
                generate_proof(ctx.params, input)
            })
            .unwrap()
    }

    /// Prove a leaf node.
    fn prove_value_leaf(&self, ctx: ProvingContext) -> SerializedProof {
        // Has no child for the leaf node.
        assert_eq!(self.children.len(), 0);

        let node = self.raw.clone();

        // Find the storage slot information for this leaf node.
        let slot_info = ctx.slots.get(&node).unwrap();

        // Build the leaf circuit input.
        let (name, input) = match slot_info.slot() {
            // Simple variable slot
            StorageSlot::Simple(slot) => (
                "indexing::extraction::mpt::leaf::single_var",
                values_extraction::CircuitInput::new_single_variable_leaf(
                    node.clone(),
                    *slot as u8,
                    slot_info.evm_word(),
                    slot_info.table_info().to_vec(),
                ),
            ),
            // Mapping variable
            StorageSlot::Mapping(mapping_key, slot) => (
                "indexing::extraction::mpt::leaf::mapping_var",
                values_extraction::CircuitInput::new_mapping_variable_leaf(
                    node.clone(),
                    *slot as u8,
                    mapping_key.clone(),
                    slot_info
                        .outer_key_id(ctx.contract_address, ctx.chain_id, vec![])
                        .unwrap(),
                    slot_info.evm_word(),
                    slot_info.table_info().to_vec(),
                ),
            ),
            StorageSlot::Node(StorageSlotNode::Mapping(parent, inner_mapping_key)) => {
                match &**parent {
                    // Mapping of single value mappings
                    StorageSlot::Mapping(outer_mapping_key, slot) => (
                        "indexing::extraction::mpt::leaf::mapping_of_single_value_mappings",
                        values_extraction::CircuitInput::new_mapping_of_mappings_leaf(
                            node.clone(),
                            *slot as u8,
                            (
                                outer_mapping_key.clone(),
                                slot_info
                                    .outer_key_id(ctx.contract_address, ctx.chain_id, vec![])
                                    .unwrap(),
                            ),
                            (
                                inner_mapping_key.clone(),
                                slot_info
                                    .inner_key_id(ctx.contract_address, ctx.chain_id, vec![])
                                    .unwrap(),
                            ),
                            slot_info.evm_word(),
                            slot_info.table_info().to_vec(),
                        ),
                    ),
                    _ => unreachable!(),
                }
            }
            StorageSlot::Node(StorageSlotNode::Struct(parent, _)) => match &**parent {
                // Simple Struct
                StorageSlot::Simple(slot) => (
                    "indexing::extraction::mpt::leaf::single_struct",
                    values_extraction::CircuitInput::new_single_variable_leaf(
                        node.clone(),
                        *slot as u8,
                        slot_info.evm_word(),
                        slot_info.table_info().to_vec(),
                    ),
                ),
                // Mapping Struct
                StorageSlot::Mapping(mapping_key, slot) => (
                    "indexing::extraction::mpt::leaf::mapping_struct",
                    values_extraction::CircuitInput::new_mapping_variable_leaf(
                        node.clone(),
                        *slot as u8,
                        mapping_key.clone(),
                        slot_info
                            .outer_key_id(ctx.contract_address, ctx.chain_id, vec![])
                            .unwrap(),
                        slot_info.evm_word(),
                        slot_info.table_info().to_vec(),
                    ),
                ),
                // Mapping of struct mappings
                StorageSlot::Node(StorageSlotNode::Mapping(grand, inner_mapping_key)) => {
                    match &**grand {
                        StorageSlot::Mapping(outer_mapping_key, slot) => (
                            "indexing::extraction::mpt::leaf::mapping_of_struct_mappings",
                            values_extraction::CircuitInput::new_mapping_of_mappings_leaf(
                                node.clone(),
                                *slot as u8,
                                (
                                    outer_mapping_key.clone(),
                                    slot_info
                                        .outer_key_id(ctx.contract_address, ctx.chain_id, vec![])
                                        .unwrap(),
                                ),
                                (
                                    inner_mapping_key.clone(),
                                    slot_info
                                        .inner_key_id(ctx.contract_address, ctx.chain_id, vec![])
                                        .unwrap(),
                                ),
                                slot_info.evm_word(),
                                slot_info.table_info().to_vec(),
                            ),
                        ),
                        _ => unreachable!(),
                    }
                }
                _ => unreachable!(),
            },
        };
        let input = CircuitInput::ValuesExtraction(input);

        // Generate the proof.
        let proof = ctx
            .b
            .bench(name, || generate_proof(ctx.params, input))
            .unwrap();
        let pproof = ProofWithVK::deserialize(&proof).unwrap();
        let pi = mp2_v1::values_extraction::PublicInputs::new(&pproof.proof().public_inputs);
        let list: Vec<Vec<u8>> = rlp::decode_list(&node);
        let value: Vec<u8> = rlp::decode(&list[1]).unwrap();
        debug!(
            "[+] [+] MPT SLOT {} -> identifiers {:?} value {:?} value.digest() = {:?}",
            slot_info.slot().slot(),
            slot_info
<<<<<<< HEAD
                .metadata::<TEST_MAX_COLUMNS, TEST_MAX_FIELD_PER_EVM>()
=======
                .metadata::<TEST_MAX_COLUMNS, MAX_FIELD_PER_EVM>()
>>>>>>> c3c9432e
                .extracted_table_info()
                .iter()
                .map(|info| info.identifier().to_canonical_u64())
                .collect_vec(),
            U256::from_be_slice(&value),
            pi.values_digest(),
        );
        proof
    }

    /// Prove a trie node recursively for length extraction.
    fn prove_length(&self, ctx: ProvingContext) -> SerializedProof {
        match self.node_type() {
            TrieNodeType::Branch => self.prove_length_branch(ctx),
            TrieNodeType::Extension => self.prove_length_extension(ctx),
            TrieNodeType::Leaf => self.prove_length_leaf(ctx),
        }
    }

    /// Prove a length extraction leaf node.
    fn prove_length_leaf(&self, ctx: ProvingContext) -> SerializedProof {
        // Has no child for the leaf node.
        assert_eq!(self.children.len(), 0);

        let node = self.raw.clone();
        let variable_slot = ctx.variable_slot.unwrap();

        // Find the storage slot for this leaf node.
        let slot = ctx.slots.get(&node).unwrap();

        // Build the leaf circuit input.
        let input = match slot.slot() {
            StorageSlot::Simple(slot) => {
                length_extraction::LengthCircuitInput::new_leaf(*slot as u8, node, variable_slot)
            }
            StorageSlot::Mapping(_, slot) => {
                length_extraction::LengthCircuitInput::new_leaf(*slot as u8, node, variable_slot)
            }
            // TODO: Fix when updating the length circuit.
            _ => unimplemented!(),
        };
        let input = CircuitInput::LengthExtraction(input);

        // Generate the proof.
        ctx.b
            .bench("indexing::extraction::length::leaf", || {
                generate_proof(ctx.params, input)
            })
            .unwrap()
    }

    /// Prove a branch node.
    fn prove_length_branch(&self, ctx: ProvingContext) -> SerializedProof {
        // Has one child at least and 16 at maximum.
        assert!(!self.children.is_empty());
        assert!(self.children.len() <= MAX_BRANCH_CHILDREN);

        let node = self.raw.clone();

        // Fetch the child proof of the node.
        let child_proof = self.children[0].prove_length(ctx);

        // Build the branch circuit input.
        let input = length_extraction::LengthCircuitInput::new_branch(node, child_proof);
        let input = CircuitInput::LengthExtraction(input);

        // Generate the proof.
        ctx.b
            .bench("indexing::extraction::length::branch", || {
                generate_proof(ctx.params, input)
            })
            .unwrap()
    }

    /// Prove an extension node.
    fn prove_length_extension(&self, ctx: ProvingContext) -> SerializedProof {
        // Has one child at least and 16 at maximum.
        assert!(!self.children.is_empty());
        assert!(self.children.len() <= MAX_BRANCH_CHILDREN);

        let node = self.raw.clone();

        // Fetch the child proof of the node.
        let child_proof = self.children[0].prove_length(ctx);

        // Build the branch circuit input.
        let input = length_extraction::LengthCircuitInput::new_extension(node, child_proof);
        let input = CircuitInput::LengthExtraction(input);

        // Generate the proof.
        ctx.b
            .bench("indexing::extraction::length::extension", || {
                generate_proof(ctx.params, input)
            })
            .unwrap()
    }
}

/// Test storage trie
#[derive(Debug)]
pub(crate) struct TestStorageTrie {
    /// Root of this trie
    root: Option<TrieNode>,
    /// Storage slot map indexed by the raw node
    slots: HashMap<RawNode, StorageSlotInfo>,
}

impl TestStorageTrie {
    /// Initialize a test storage trie.
    pub(crate) fn new() -> Self {
        log::info!("Initializing the test storage trie...");

        Self {
            root: None,
            slots: HashMap::new(),
        }
    }

    /// Get the root hash of this trie.
    pub(crate) fn root_hash(&self) -> Vec<u32> {
        self.root.as_ref().unwrap().hash()
    }

    /// Add a storage slot with a proof path of raw nodes which sequence is from leaf to root.
    /// If the current trie already has a root (initialized by a slot before), the new slot must satisfy:
    /// - It's the same type of storage slot as previous ones (simple or mapping).
    /// - The node path has the same root of the current trie.
    pub(crate) fn add_slot(&mut self, slot: StorageSlotInfo, mut nodes: Vec<RawNode>) {
        self.check_new_slot(slot.slot(), &nodes);

        // Save the slot to a map and index by the leaf node.
        let insert_result = self.slots.insert(nodes[0].clone(), slot);
        assert!(insert_result.is_none());

        // Set the root if this is the first slot.
        let root_node = nodes.pop().unwrap();
        if self.root.is_none() {
            self.root = Some(TrieNode::new(root_node));
        }

        // Find or add the child nodes.
        self.root.as_mut().unwrap().find_or_add_child(nodes);
    }

    /// Query the contract at the provided address, fetch a proof using the context, and add it to
    /// the trie's slot.
    pub(crate) async fn query_proof_and_add_slot(
        &mut self,
        ctx: &TestContext,
        contract_address: &Address,
        bn: BlockNumberOrTag,
        slot_info: StorageSlotInfo,
    ) {
        let storage_slot = slot_info.slot();
        log::debug!("Querying the slot `{storage_slot:?}` of the contract `{contract_address}` from the test context's RPC");

        let query = ProofQuery::new(*contract_address, storage_slot.clone());
        let response = ctx.query_mpt_proof(&query, bn).await;

        // Get the nodes to prove. Reverse to the sequence from leaf to root.
        let nodes: Vec<_> = response.storage_proof[0]
            .proof
            .iter()
            .rev()
            .map(|node| node.to_vec())
            .collect();

        log::debug!(
            "Storage slot {storage_slot:?} queried, appending `{}` proof nodes to the trie",
            nodes.len()
        );

        self.add_slot(slot_info, nodes);
    }

    /// Generate the proof for the trie.
    pub(crate) fn prove_length(
        &self,
        contract_address: &Address,
        chain_id: u64,
        variable_slot: u8,
        params: &PublicParameters,
        b: &Benchmarker,
    ) -> ProofWithVK {
        let ctx = ProvingContext::new(
            contract_address,
            chain_id,
            params,
            &self.slots,
            Some(variable_slot),
            b,
        );

        // Must prove with 1 slot at least.
        let proof = self.root.as_ref().unwrap().prove_length(ctx);

        ProofWithVK::deserialize(&proof).unwrap()
    }

    /// Generate the proof for the trie.
    pub(crate) fn prove_value(
        &self,
        contract_address: &Address,
        chain_id: u64,
        params: &PublicParameters,
        b: &Benchmarker,
    ) -> ProofWithVK {
        let ctx = ProvingContext::new(contract_address, chain_id, params, &self.slots, None, b);

        // Must prove with 1 slot at least.
        let proof = self.root.as_ref().unwrap().prove_value(ctx);

        ProofWithVK::deserialize(&proof).unwrap()
    }

    /// Check the new slot if it's the same type slot and the node path has the same root.
    fn check_new_slot(&self, new_slot: &StorageSlot, new_nodes: &[RawNode]) {
        if let Some((_, slot)) = self.slots.iter().next() {
            // The new slot must be the same type.
            let current_slot = slot.slot();
            match (current_slot.is_simple_slot(), new_slot.is_simple_slot()) {
                // We could combine the different simple slots.
                (true, true) => (),
                (false, false) => {
                    assert_eq!(
                        current_slot.slot(),
                        new_slot.slot(),
                        "Mapping slot number must be same in a storage trie",
                    );
                    assert_eq!(
                        current_slot.mapping_keys().len(),
                        new_slot.mapping_keys().len(),
                        "Mapping keys must have the same number in a storage trie",
                    );
                }
                _ => panic!("Add the different type of storage slots: {slot:?}, {new_slot:?}"),
            }
        }

        // The storage proofs must include 1 branch and 1 leaf as least.
        assert!(new_nodes.len() > 1);

        if let Some(root) = &self.root {
            // The new path must have the same root of the current trie.
            assert_eq!(&root.raw, new_nodes.last().unwrap());
        }
    }
}<|MERGE_RESOLUTION|>--- conflicted
+++ resolved
@@ -1,13 +1,6 @@
 //! Storage trie for proving tests
 
-<<<<<<< HEAD
-use super::{
-    benchmarker::Benchmarker, PublicParameters, TestContext, TEST_MAX_COLUMNS,
-    TEST_MAX_FIELD_PER_EVM,
-};
-=======
 use super::{benchmarker::Benchmarker, PublicParameters, TestContext, TEST_MAX_COLUMNS};
->>>>>>> c3c9432e
 use alloy::{
     eips::BlockNumberOrTag,
     primitives::{Address, U256},
@@ -21,11 +14,7 @@
     utils::{keccak256, Endianness, Packer},
 };
 use mp2_v1::{
-<<<<<<< HEAD
-    api::{generate_proof, CircuitInput},
-=======
     api::{generate_proof, CircuitInput, MAX_FIELD_PER_EVM},
->>>>>>> c3c9432e
     length_extraction,
     values_extraction::{self, StorageSlotInfo},
 };
@@ -337,11 +326,7 @@
             "[+] [+] MPT SLOT {} -> identifiers {:?} value {:?} value.digest() = {:?}",
             slot_info.slot().slot(),
             slot_info
-<<<<<<< HEAD
-                .metadata::<TEST_MAX_COLUMNS, TEST_MAX_FIELD_PER_EVM>()
-=======
                 .metadata::<TEST_MAX_COLUMNS, MAX_FIELD_PER_EVM>()
->>>>>>> c3c9432e
                 .extracted_table_info()
                 .iter()
                 .map(|info| info.identifier().to_canonical_u64())
