//! Utility structs and functions used for integration tests
use alloy::primitives::Address;
use anyhow::Result;
use cases::table_source::TableSource;
use mp2_v1::api::{merge_metadata_hash, metadata_hash, MetadataHash, SlotInputs};
use serde::{Deserialize, Serialize};
use table::{TableColumns, TableRowUniqueID};
pub mod benchmarker;
pub mod bindings;
mod block_extraction;
pub mod cases;
pub mod celltree;
pub mod context;
mod contract_extraction;
mod final_extraction;
pub mod index_tree;
pub mod ivc;
mod length_extraction;
pub(crate) mod proof_storage;
pub mod rowtree;
mod storage_trie;
pub mod table;
mod values_extraction;

use std::path::PathBuf;

use anyhow::Context;
pub(crate) use context::TestContext;

use mp2_common::{proof::ProofWithVK, types::HashOutput};
use plonky2::plonk::config::GenericHashOut;

/// Testing maximum columns
pub(crate) const TEST_MAX_COLUMNS: usize = 32;
<<<<<<< HEAD
/// Testing maximum fields for each EVM word
pub(crate) const TEST_MAX_FIELD_PER_EVM: usize = 32;

type ColumnIdentifier = u64;
type PublicParameters = mp2_v1::api::PublicParameters<TEST_MAX_COLUMNS, TEST_MAX_FIELD_PER_EVM>;
=======

type ColumnIdentifier = u64;
type PublicParameters = mp2_v1::api::PublicParameters<TEST_MAX_COLUMNS>;
>>>>>>> c3c9432e

fn cell_tree_proof_to_hash(proof: &[u8]) -> HashOutput {
    let root_pi = ProofWithVK::deserialize(proof)
        .expect("while deserializing proof")
        .proof
        .public_inputs;
    verifiable_db::cells_tree::PublicInputs::from_slice(&root_pi)
        .node_hash()
        .to_bytes()
        .try_into()
        .unwrap()
}

fn row_tree_proof_to_hash(proof: &[u8]) -> HashOutput {
    let root_pi = ProofWithVK::deserialize(proof)
        .expect("while deserializing proof")
        .proof
        .public_inputs;
    verifiable_db::row_tree::PublicInputs::from_slice(&root_pi)
        .root_hash()
        .to_bytes()
        .try_into()
        .unwrap()
}

pub fn mkdir_all(params_path_str: &str) -> Result<()> {
    let params_path = PathBuf::from(params_path_str);
    if !params_path.exists() {
        std::fs::create_dir_all(&params_path).context("while creating parameters folder")?;
    }
    Ok(())
}

#[derive(Debug, Clone, Serialize, Deserialize)]
pub struct TableInfo {
    pub columns: TableColumns,
    pub row_unique_id: TableRowUniqueID,
    // column to do queries over for numerical values, NOT secondary index
    pub value_column: String,
    pub public_name: String,
    pub contract_address: Address,
    pub chain_id: u64,
    pub source: TableSource,
}

impl TableInfo {
    pub fn metadata_hash(&self) -> MetadataHash {
        match &self.source {
            TableSource::Single(args) => {
                let slot = SlotInputs::Simple(args.slot_inputs.clone());
<<<<<<< HEAD
                metadata_hash::<TEST_MAX_COLUMNS, TEST_MAX_FIELD_PER_EVM>(
=======
                metadata_hash::<TEST_MAX_COLUMNS>(
>>>>>>> c3c9432e
                    slot,
                    &self.contract_address,
                    self.chain_id,
                    vec![],
                )
            }
            TableSource::MappingValues(args, _) => {
                let slot_inputs = SlotInputs::Mapping(args.slot_inputs().to_vec());
<<<<<<< HEAD
                metadata_hash::<TEST_MAX_COLUMNS, TEST_MAX_FIELD_PER_EVM>(
=======
                metadata_hash::<TEST_MAX_COLUMNS>(
>>>>>>> c3c9432e
                    slot_inputs,
                    &self.contract_address,
                    self.chain_id,
                    vec![],
                )
            }
            TableSource::MappingStruct(args, _) => {
                let slot_inputs = SlotInputs::Mapping(args.slot_inputs().to_vec());
<<<<<<< HEAD
                metadata_hash::<TEST_MAX_COLUMNS, TEST_MAX_FIELD_PER_EVM>(
=======
                metadata_hash::<TEST_MAX_COLUMNS>(
>>>>>>> c3c9432e
                    slot_inputs,
                    &self.contract_address,
                    self.chain_id,
                    vec![],
                )
            }
            TableSource::MappingOfSingleValueMappings(args) => {
                let slot_inputs = SlotInputs::MappingOfMappings(args.slot_inputs().to_vec());
<<<<<<< HEAD
                metadata_hash::<TEST_MAX_COLUMNS, TEST_MAX_FIELD_PER_EVM>(
=======
                metadata_hash::<TEST_MAX_COLUMNS>(
>>>>>>> c3c9432e
                    slot_inputs,
                    &self.contract_address,
                    self.chain_id,
                    vec![],
                )
            }
            TableSource::MappingOfStructMappings(args) => {
                let slot_inputs = SlotInputs::MappingOfMappings(args.slot_inputs().to_vec());
<<<<<<< HEAD
                metadata_hash::<TEST_MAX_COLUMNS, TEST_MAX_FIELD_PER_EVM>(
=======
                metadata_hash::<TEST_MAX_COLUMNS>(
>>>>>>> c3c9432e
                    slot_inputs,
                    &self.contract_address,
                    self.chain_id,
                    vec![],
                )
            }
            TableSource::Merge(source) => {
                let single = SlotInputs::Simple(source.single.slot_inputs.clone());
                let mapping = SlotInputs::Mapping(source.mapping.slot_inputs().to_vec());
<<<<<<< HEAD
                merge_metadata_hash::<TEST_MAX_COLUMNS, TEST_MAX_FIELD_PER_EVM>(
=======
                merge_metadata_hash::<TEST_MAX_COLUMNS>(
>>>>>>> c3c9432e
                    self.contract_address,
                    self.chain_id,
                    vec![],
                    single,
                    mapping,
                )
            }
        }
    }
}<|MERGE_RESOLUTION|>--- conflicted
+++ resolved
@@ -32,17 +32,9 @@
 
 /// Testing maximum columns
 pub(crate) const TEST_MAX_COLUMNS: usize = 32;
-<<<<<<< HEAD
-/// Testing maximum fields for each EVM word
-pub(crate) const TEST_MAX_FIELD_PER_EVM: usize = 32;
-
-type ColumnIdentifier = u64;
-type PublicParameters = mp2_v1::api::PublicParameters<TEST_MAX_COLUMNS, TEST_MAX_FIELD_PER_EVM>;
-=======
 
 type ColumnIdentifier = u64;
 type PublicParameters = mp2_v1::api::PublicParameters<TEST_MAX_COLUMNS>;
->>>>>>> c3c9432e
 
 fn cell_tree_proof_to_hash(proof: &[u8]) -> HashOutput {
     let root_pi = ProofWithVK::deserialize(proof)
@@ -93,11 +85,7 @@
         match &self.source {
             TableSource::Single(args) => {
                 let slot = SlotInputs::Simple(args.slot_inputs.clone());
-<<<<<<< HEAD
-                metadata_hash::<TEST_MAX_COLUMNS, TEST_MAX_FIELD_PER_EVM>(
-=======
                 metadata_hash::<TEST_MAX_COLUMNS>(
->>>>>>> c3c9432e
                     slot,
                     &self.contract_address,
                     self.chain_id,
@@ -106,11 +94,7 @@
             }
             TableSource::MappingValues(args, _) => {
                 let slot_inputs = SlotInputs::Mapping(args.slot_inputs().to_vec());
-<<<<<<< HEAD
-                metadata_hash::<TEST_MAX_COLUMNS, TEST_MAX_FIELD_PER_EVM>(
-=======
                 metadata_hash::<TEST_MAX_COLUMNS>(
->>>>>>> c3c9432e
                     slot_inputs,
                     &self.contract_address,
                     self.chain_id,
@@ -119,11 +103,7 @@
             }
             TableSource::MappingStruct(args, _) => {
                 let slot_inputs = SlotInputs::Mapping(args.slot_inputs().to_vec());
-<<<<<<< HEAD
-                metadata_hash::<TEST_MAX_COLUMNS, TEST_MAX_FIELD_PER_EVM>(
-=======
                 metadata_hash::<TEST_MAX_COLUMNS>(
->>>>>>> c3c9432e
                     slot_inputs,
                     &self.contract_address,
                     self.chain_id,
@@ -132,11 +112,7 @@
             }
             TableSource::MappingOfSingleValueMappings(args) => {
                 let slot_inputs = SlotInputs::MappingOfMappings(args.slot_inputs().to_vec());
-<<<<<<< HEAD
-                metadata_hash::<TEST_MAX_COLUMNS, TEST_MAX_FIELD_PER_EVM>(
-=======
                 metadata_hash::<TEST_MAX_COLUMNS>(
->>>>>>> c3c9432e
                     slot_inputs,
                     &self.contract_address,
                     self.chain_id,
@@ -145,11 +121,7 @@
             }
             TableSource::MappingOfStructMappings(args) => {
                 let slot_inputs = SlotInputs::MappingOfMappings(args.slot_inputs().to_vec());
-<<<<<<< HEAD
-                metadata_hash::<TEST_MAX_COLUMNS, TEST_MAX_FIELD_PER_EVM>(
-=======
                 metadata_hash::<TEST_MAX_COLUMNS>(
->>>>>>> c3c9432e
                     slot_inputs,
                     &self.contract_address,
                     self.chain_id,
@@ -159,11 +131,7 @@
             TableSource::Merge(source) => {
                 let single = SlotInputs::Simple(source.single.slot_inputs.clone());
                 let mapping = SlotInputs::Mapping(source.mapping.slot_inputs().to_vec());
-<<<<<<< HEAD
-                merge_metadata_hash::<TEST_MAX_COLUMNS, TEST_MAX_FIELD_PER_EVM>(
-=======
                 merge_metadata_hash::<TEST_MAX_COLUMNS>(
->>>>>>> c3c9432e
                     self.contract_address,
                     self.chain_id,
                     vec![],
