--- conflicted
+++ resolved
@@ -1,11 +1,8 @@
 //! Utility structs and functions used for integration tests
 
-<<<<<<< HEAD
+mod bindings;
 mod block_extraction;
-=======
-mod bindings;
 mod cases;
->>>>>>> 16c60018
 mod context;
 mod contract_extraction;
 mod length_extraction;
