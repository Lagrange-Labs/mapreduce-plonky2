--- conflicted
+++ resolved
@@ -20,15 +20,9 @@
     cases::{
         indexing::{ChangeType, UpdateType},
         query::{
-<<<<<<< HEAD
-            test_query, GlobalCircuitInput, QueryCircuitInput, RevelationCircuitInput,
-            MAX_NUM_COLUMNS, MAX_NUM_ITEMS_PER_OUTPUT, MAX_NUM_OUTPUTS, MAX_NUM_PLACEHOLDERS,
-            MAX_NUM_PREDICATE_OPS, MAX_NUM_RESULT_OPS,
-=======
             test_query, GlobalCircuitInput, RevelationCircuitInput, MAX_NUM_COLUMNS,
             MAX_NUM_ITEMS_PER_OUTPUT, MAX_NUM_OUTPUTS, MAX_NUM_PLACEHOLDERS, MAX_NUM_PREDICATE_OPS,
             MAX_NUM_RESULT_OPS,
->>>>>>> 10677575
         },
         TableIndexing,
     },
