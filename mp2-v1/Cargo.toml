--- conflicted
+++ resolved
@@ -52,11 +52,7 @@
 bb8-postgres = "0.8.1"
 tokio-postgres = "0.7.11"
 sqlparser = "0.49.0"
-<<<<<<< HEAD
-=======
-rust_decimal = { version = "1.35.0", features = ["db-postgres"] }
 testfile = "0.1.5"
->>>>>>> da307891
 
 [features]
 original_poseidon = ["mp2_common/original_poseidon"]