--- conflicted
+++ resolved
@@ -25,23 +25,13 @@
 serde.workspace = true
 serde_json.workspace = true
 tokio-postgres.workspace = true
+tracing.workspace = true
 
 mp2_common = { path = "../mp2-common" }
 recursion_framework = { path = "../recursion-framework" }
 ryhope = { path = "../ryhope" }
 parsil = { path = "../parsil" }
 verifiable-db = { path = "../verifiable-db" }
-<<<<<<< HEAD
-=======
-derive_more = "0.99.18"
-hex.workspace = true
-serde_json.workspace = true
-bb8 = "0.8.5"
-bb8-postgres = "0.8.1"
-tokio-postgres = "0.7.12"
-futures = "0.3.30"
-tracing = "0.1"
->>>>>>> 830b3e3b
 
 [dev-dependencies]
 alloy.workspace = true
