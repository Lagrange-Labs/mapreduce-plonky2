[package]
name = "mp2_v1"   # TODO: fix the name to a meaningful one.
version = "0.1.0"
edition = "2021"

[dependencies]
anyhow.workspace = true
bincode.workspace = true
env_logger.workspace = true
eth_trie.workspace = true
hashbrown.workspace = true
alloy.workspace = true
itertools.workspace = true
log.workspace = true
paste.workspace = true
plonky2.workspace = true
plonky2_crypto.workspace = true
plonky2_ecgfp5.workspace = true
rand.workspace = true
rlp.workspace = true
serde.workspace = true
serde_arrays.workspace = true
sha3.workspace = true

mp2_common = { path = "../mp2-common" }
recursion_framework = { path = "../recursion-framework" }
ryhope = { path = "../ryhope" }
verifiable-db = { path = "../verifiable-db" }
derive_more = "0.99.18"
hex.workspace = true
parsil = { path = "../parsil" }
serde_json.workspace = true

[dev-dependencies]
alloy.workspace = true
csv.workspace = true
hex.workspace = true
rmp-serde.workspace = true
serde_json.workspace = true
tokio.workspace = true
serial_test.workspace = true

mp2_test = { path = "../mp2-test" }
envconfig = "0.10.0"
test-log = "0.2.16"
jammdb = "0.11.0"
bincode.workspace = true
futures = "0.3.30"
<<<<<<< HEAD
lazy_static = "1.5.0"
rand_chacha = "0.3.1"
bb8 = "0.8.5"
bb8-postgres = "0.8.1"
tokio-postgres = "0.7.11"
sqlparser = "0.49.0"
rust_decimal = { version = "1.35.0", features = ["db-postgres"] }
=======

[features]
original_poseidon = ["mp2_common/original_poseidon"]
>>>>>>> abcd0c45
<|MERGE_RESOLUTION|>--- conflicted
+++ resolved
@@ -46,7 +46,6 @@
 jammdb = "0.11.0"
 bincode.workspace = true
 futures = "0.3.30"
-<<<<<<< HEAD
 lazy_static = "1.5.0"
 rand_chacha = "0.3.1"
 bb8 = "0.8.5"
@@ -54,8 +53,6 @@
 tokio-postgres = "0.7.11"
 sqlparser = "0.49.0"
 rust_decimal = { version = "1.35.0", features = ["db-postgres"] }
-=======
 
 [features]
-original_poseidon = ["mp2_common/original_poseidon"]
->>>>>>> abcd0c45
+original_poseidon = ["mp2_common/original_poseidon"]