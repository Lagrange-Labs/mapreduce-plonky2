--- conflicted
+++ resolved
@@ -164,24 +164,12 @@
     use super::*;
     use base_circuit::test::{ProofsPi, ProofsPiTarget};
     use mp2_common::{
-<<<<<<< HEAD
         digest::SplitDigestPoint,
-        group_hashing::{field_hashed_scalar_mul, map_to_curve_point, weierstrass_to_point as wp},
-        utils::ToFields,
+        group_hashing::{map_to_curve_point, weierstrass_to_point as wp},
         C, D, F,
     };
     use mp2_test::circuit::{run_circuit, UserCircuit};
-    use plonky2::{
-        field::types::Sample,
-        iop::witness::{PartialWitness, WitnessWrite},
-    };
-    use plonky2_ecgfp5::curve::curve::Point;
-=======
-        digest::SplitDigestPoint, group_hashing::weierstrass_to_point as wp, C, D, F,
-    };
-    use mp2_test::circuit::{run_circuit, UserCircuit};
     use plonky2::iop::witness::WitnessWrite;
->>>>>>> 10677575
 
     use super::MergeTableWires;
 
