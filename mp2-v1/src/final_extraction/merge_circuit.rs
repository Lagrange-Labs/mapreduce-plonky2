use crate::values_extraction;

use super::{
    api::{FinalExtractionBuilderParams, NUM_IO},
    base_circuit::{self, BaseCircuitProofWires},
    BaseCircuitProofInputs, PublicInputs,
};
use mp2_common::{
    digest::SplitDigestTarget,
    serialization::{deserialize, serialize},
    types::CBuilder,
    utils::ToTargets,
    D, F,
};
use plonky2::{
    iop::{
        target::{BoolTarget, Target},
        witness::{PartialWitness, WitnessWrite},
    },
    plonk::circuit_builder::CircuitBuilder,
};
use recursion_framework::circuit_builder::CircuitLogicWires;
use serde::{Deserialize, Serialize};
use verifiable_db::extraction::ExtractionPI;

/// This merge table circuit is responsible for computing the right digest of the values and
/// metadata of the table when one wants to combine two singleton table.
/// A singleton table is simply a table represented by either a single compound variable (mapping,
/// array...) OR a list of single variable(uint256, etc).
/// WARNING: This circuit should only be called ONCE. We can not "merge a merged table", i.e. we
/// can only aggregate 2 singletons table together and can only aggregate once.
#[derive(Clone, Debug)]
pub struct MergeTable {
    pub(crate) is_table_a_multiplier: bool,
}

#[derive(Clone, Debug, Serialize, Deserialize, Eq, PartialEq)]
pub struct MergeTableWires {
    #[serde(deserialize_with = "deserialize", serialize_with = "serialize")]
    is_table_a_multiplier: BoolTarget,
}

impl MergeTable {
    pub fn build(
        b: &mut CBuilder,
        block_pi: &[Target],
        contract_pi: &[Target],
        table_a: &[Target],
        table_b: &[Target],
    ) -> MergeTableWires {
        // First do the final extraction logic on both table, i.e. both tables are checked against
        // the block and contract proofs to match for storage root trie and state root trie
        let base_wires =
            base_circuit::BaseCircuit::build(b, block_pi, contract_pi, vec![table_a, table_b]);

        let table_a = values_extraction::PublicInputs::new(table_a);
        let table_b = values_extraction::PublicInputs::new(table_b);

        let digest_a = table_a.values_digest_target();
        let digest_b = table_b.values_digest_target();

        // Combine the two digest depending on which table is the multiplier
        let is_table_a_multiplier = b.add_virtual_bool_target_safe();
        let is_table_b_multiplier = b.not(is_table_a_multiplier);
        let split_a =
            SplitDigestTarget::from_single_digest_target(b, digest_a, is_table_a_multiplier);
        let split_b =
            SplitDigestTarget::from_single_digest_target(b, digest_b, is_table_b_multiplier);
        // combine the value digest together, splitting between the table that is on the outer side
        // (the multiplier) and the inner side (the "individual")
        // H(table_multiplier_digest) * table_individual_digest
        let combined_split = split_a.accumulate(b, &split_b);
        let new_dv = combined_split.combine_to_digest(b);

        PublicInputs::new(
            &base_wires.bh,
            &base_wires.prev_bh,
            &new_dv.to_targets(),
            &base_wires.dm.to_targets(),
            &base_wires.bn.to_targets(),
            &[b._true().target],
        )
        .register_args(b);
        MergeTableWires {
            is_table_a_multiplier,
        }
    }
    fn assign(&self, pw: &mut PartialWitness<F>, wires: &MergeTableWires) {
        pw.set_bool_target(wires.is_table_a_multiplier, self.is_table_a_multiplier);
    }
}

/// The wires that are needed for the recursive framework, that concerns verifying  the input
/// proofs
#[derive(Serialize, Deserialize, Clone, Debug)]
pub(crate) struct MergeTableRecursiveWires {
    /// Wires containing the block, and contract information,
    /// It contains two value proofs, table a and table b
    base: BaseCircuitProofWires,
    /// Wires information to merge properly the tables
    merge: MergeTableWires,
}

/// The full input to generate a merge proof including the proofs of contract block and value
/// extraction
pub(crate) struct MergeCircuitInput {
    pub(crate) base: BaseCircuitProofInputs,
    pub(crate) merge: MergeTable,
}

impl CircuitLogicWires<F, D, 0> for MergeTableRecursiveWires {
    type CircuitBuilderParams = FinalExtractionBuilderParams;

    type Inputs = MergeCircuitInput;

    const NUM_PUBLIC_INPUTS: usize = NUM_IO;

    fn circuit_logic(
        builder: &mut CircuitBuilder<F, D>,
        _verified_proofs: [&plonky2::plonk::proof::ProofWithPublicInputsTarget<D>; 0],
        builder_parameters: Self::CircuitBuilderParams,
    ) -> Self {
        // value proof for table a and value proof for table b = 2
        let base = BaseCircuitProofInputs::build(builder, &builder_parameters, 2);
        let wires = MergeTable::build(
            builder,
            base.get_block_public_inputs(),
            base.get_contract_public_inputs(),
            base.get_value_public_inputs_at(0),
            base.get_value_public_inputs_at(1),
        );
        Self { base, merge: wires }
    }

    fn assign_input(&self, inputs: Self::Inputs, pw: &mut PartialWitness<F>) -> anyhow::Result<()> {
        inputs.base.assign_proof_targets(pw, &self.base)?;
        inputs.merge.assign(pw, &self.merge);
        Ok(())
    }
}

#[cfg(test)]
mod test {

    use crate::values_extraction;

    use super::*;
    use base_circuit::test::{ProofsPi, ProofsPiTarget};
    use mp2_common::{
        digest::SplitDigestPoint,
        group_hashing::{map_to_curve_point, weierstrass_to_point as wp},
        C, D, F,
    };
    use mp2_test::circuit::{run_circuit, UserCircuit};
<<<<<<< HEAD
    use plonky2::{field::types::Sample, iop::witness::WitnessWrite};
=======
    use plonky2::iop::witness::WitnessWrite;
>>>>>>> e13b75eb

    use super::MergeTableWires;

    #[derive(Clone, Debug)]
    struct TestMergeCircuit {
        circuit: MergeTable,
        pis_a: ProofsPi,
        pis_b: Vec<F>,
    }

    struct TestMergeWires {
        circuit: MergeTableWires,
        pis_a: ProofsPiTarget,
        pis_b: Vec<Target>,
    }

    impl UserCircuit<F, D> for TestMergeCircuit {
        type Wires = TestMergeWires;
        fn build(c: &mut plonky2::plonk::circuit_builder::CircuitBuilder<F, D>) -> Self::Wires {
            let pis_a = ProofsPiTarget::new(c);
            let pis_b = c.add_virtual_targets(values_extraction::PublicInputs::<Target>::TOTAL_LEN);
            let wires = MergeTable::build(
                c,
                &pis_a.blocks_pi,
                &pis_a.contract_pi,
                &pis_a.values_pi,
                &pis_b,
            );
            TestMergeWires {
                circuit: wires,
                pis_a,
                pis_b,
            }
        }
        fn prove(&self, pw: &mut plonky2::iop::witness::PartialWitness<F>, wires: &Self::Wires) {
            self.circuit.assign(pw, &wires.circuit);
            wires.pis_a.assign(pw, &self.pis_a);
            pw.set_target_arr(&wires.pis_b, &self.pis_b);
        }
    }

    #[test]
    fn test_final_merge_circuit() {
        let pis_a = ProofsPi::random();
        let pis_b = pis_a.generate_new_random_value();

        let table_a_multiplier = true;
        let test_circuit = TestMergeCircuit {
            pis_a: pis_a.clone(),
            pis_b: pis_b.values_pi.clone(),
            circuit: MergeTable {
                is_table_a_multiplier: table_a_multiplier,
            },
        };

        let proof = run_circuit::<F, D, C, _>(test_circuit);
        let pi = PublicInputs::from_slice(&proof.public_inputs);

        let table_a_digest = wp(&pis_a.value_inputs().values_digest());
        let table_b_digest = wp(&pis_b.value_inputs().values_digest());
        // then do the splitting according to how we want to merge them (i.e. which is the
        // multiplier)
        let split_a =
            SplitDigestPoint::from_single_digest_point(table_a_digest, table_a_multiplier);
        let split_b =
            SplitDigestPoint::from_single_digest_point(table_b_digest, !table_a_multiplier);
        // then finally combined them into a single one
        let split_total = split_a.accumulate(&split_b);
        let final_digest = split_total.combine_to_row_digest();
        // testing the digest values
        assert_eq!(final_digest, wp(&pi.value_point()));
        let [metadata_a, metadata_b] =
            [&pis_a, &pis_b].map(|pi| map_to_curve_point(pi.value_inputs().metadata_digest_raw()));
        let combined_metadata =
            metadata_a + metadata_b + wp(&pis_a.contract_inputs().metadata_point());
        assert_eq!(combined_metadata, wp(&pi.metadata_point()));
        let block_pi = pis_a.block_inputs();
        assert_eq!(pi.bn, block_pi.bn);
        assert_eq!(pi.h, block_pi.bh);
        assert_eq!(pi.ph, block_pi.prev_bh);
    }
}<|MERGE_RESOLUTION|>--- conflicted
+++ resolved
@@ -152,11 +152,7 @@
         C, D, F,
     };
     use mp2_test::circuit::{run_circuit, UserCircuit};
-<<<<<<< HEAD
     use plonky2::{field::types::Sample, iop::witness::WitnessWrite};
-=======
-    use plonky2::iop::witness::WitnessWrite;
->>>>>>> e13b75eb
 
     use super::MergeTableWires;
 
