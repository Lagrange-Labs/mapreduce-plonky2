use itertools::Itertools;
use mp2_common::{
    default_config,
    group_hashing::CircuitBuilderGroupHashing,
    keccak::PACKED_HASH_LEN,
    proof::{deserialize_proof, verify_proof_fixed_circuit, ProofWithVK},
    serialization::{deserialize, serialize},
    u256::UInt256Target,
    C, D, F,
};
use plonky2::{
    field::{goldilocks_field::GoldilocksField, types::Field},
    iop::{
        target::Target,
        witness::{PartialWitness, WitnessWrite},
    },
    plonk::{
        circuit_builder::CircuitBuilder,
        proof::{ProofWithPublicInputs, ProofWithPublicInputsTarget},
    },
};
use plonky2_ecgfp5::gadgets::curve::CurveTarget;
use recursion_framework::framework::{
    RecursiveCircuits, RecursiveCircuitsVerifierGagdet, RecursiveCircuitsVerifierTarget,
};
use serde::{Deserialize, Serialize};

use crate::{block_extraction, contract_extraction, values_extraction};

use super::api::FinalExtractionBuilderParams;

use anyhow::Result;

/// This circuit is more like a gadget. This contains the logic of the common part
/// between all the final extraction circuits. It should not be used on its own.
#[derive(Debug, Clone)]
pub struct BaseCircuit {}

#[derive(Debug, Clone, Serialize, Deserialize)]
pub struct BaseWires {
    #[serde(serialize_with = "serialize", deserialize_with = "deserialize")]
    pub(crate) dm: CurveTarget,
    pub(crate) bh: [Target; PACKED_HASH_LEN],
    pub(crate) prev_bh: [Target; PACKED_HASH_LEN],
    pub(crate) bn: UInt256Target,
}

impl BaseCircuit {
    pub(crate) fn build(
        b: &mut CircuitBuilder<GoldilocksField, 2>,
        block_pi: &[Target],
        contract_pi: &[Target],
        value_pis: Vec<&[Target]>,
    ) -> BaseWires {
        // TODO: homogeinize the public inputs structs
        let block_pi =
            block_extraction::public_inputs::PublicInputs::<Target>::from_slice(block_pi);
        let value_pis = value_pis
            .iter()
            .map(|i| values_extraction::PublicInputs::<Target>::new(i))
            .collect_vec();

        let contract_pi = contract_extraction::PublicInputs::<Target>::from_slice(contract_pi);

        let minus_one = b.constant(GoldilocksField::NEG_ONE);
        for value_pi in value_pis.iter() {
            // enforce the MPT key extraction reached the root
            b.connect(value_pi.mpt_key().pointer, minus_one);

            // enforce contract_pi.storage_root == value_pi.storage_root
            contract_pi
                .storage_root()
                .enforce_equal(b, &value_pi.root_hash_target());
        }
        b.connect(contract_pi.mpt_key().pointer, minus_one);

        let mut base_dm = value_pis[0].metadata_digest_target();
        for vp in value_pis.iter().skip(1) {
            base_dm = b.add_curve_point(&[base_dm, vp.metadata_digest_target()]);
        }
        let final_dm = b.add_curve_point(&[base_dm, contract_pi.metadata_digest()]);

        // enforce block_pi.state_root == contract_pi.state_root
        block_pi
            .state_root()
            .enforce_equal(b, &contract_pi.root_hash());
        BaseWires {
            dm: final_dm,
            bh: block_pi.block_hash_raw().try_into().unwrap(), // safe to unwrap as we give as input the slice of the expected length
            prev_bh: block_pi.prev_block_hash_raw().try_into().unwrap(), // safe to unwrap as we give as input the slice of the expected length
            bn: block_pi.block_number(),
        }
    }
    #[cfg(test)]
    pub(crate) fn assign(&self, _pw: &mut PartialWitness<GoldilocksField>, _wires: &BaseWires) {}
}

/// This parameter struct is not intended to be built on its own
/// but rather as a sub-component of the two final extraction parameters set.
/// This parameter contains the common logic of verifying a block, contract and
/// value proof automatically from the right verification keys / circuit set.
#[derive(Serialize, Deserialize, Debug, Clone)]
pub(crate) struct BaseCircuitProofWires {
    /// single circuit proof extracting block hash, block number, previous hash
    /// and state root
    #[serde(serialize_with = "serialize", deserialize_with = "deserialize")]
    block_proof: ProofWithPublicInputsTarget<D>,
    /// circuit set extracting contract leaf from state trie
    contract_proof: RecursiveCircuitsVerifierTarget<D>,
    /// circuit set extracting the values from storage trie of the contract
    value_proof: Vec<RecursiveCircuitsVerifierTarget<D>>,
}

pub(crate) const CONTRACT_SET_NUM_IO: usize = contract_extraction::PublicInputs::<F>::TOTAL_LEN;
pub(crate) const VALUE_SET_NUM_IO: usize = values_extraction::PublicInputs::<F>::TOTAL_LEN;
<<<<<<< HEAD
// WARN: clippy is wrong on this one, it is used somewhere else.
pub(crate) const BLOCK_SET_NUM_IO: usize =
    block_extraction::public_inputs::PublicInputs::<F>::TOTAL_LEN;
=======
>>>>>>> 10677575

#[derive(Clone, Debug)]
pub struct BaseCircuitInput {
    block_proof: ProofWithPublicInputs<F, C, D>,
    contract_proof: ProofWithVK,
    value_proofs: Vec<ProofWithVK>,
}

impl BaseCircuitInput {
    pub(super) fn new(
        block_proof: Vec<u8>,
        contract_proof: Vec<u8>,
        value_proofs: Vec<Vec<u8>>,
    ) -> Result<Self> {
        Ok(Self {
            block_proof: deserialize_proof(&block_proof)?,
            contract_proof: ProofWithVK::deserialize(&contract_proof)?,
            value_proofs: value_proofs
                .iter()
                .map(|p| ProofWithVK::deserialize(p))
                .collect::<Result<Vec<_>>>()?,
        })
    }
}
#[derive(Clone, Debug)]
pub(crate) struct BaseCircuitProofInputs {
    proofs: BaseCircuitInput,
    contract_circuit_set: RecursiveCircuits<F, C, D>,
    value_circuit_set: RecursiveCircuits<F, C, D>,
}

impl BaseCircuitProofInputs {
    pub(crate) fn new_from_proofs(
        proofs: BaseCircuitInput,
        contract_circuit_set: RecursiveCircuits<F, C, D>,
        value_circuit_set: RecursiveCircuits<F, C, D>,
    ) -> Self {
        Self {
            proofs,
            contract_circuit_set,
            value_circuit_set,
        }
    }

    pub(crate) fn build(
        cb: &mut CircuitBuilder<F, D>,
        params: &FinalExtractionBuilderParams,
        nb_values_proofs: usize,
    ) -> BaseCircuitProofWires {
        let config = default_config();
        let contract_verifier =
            RecursiveCircuitsVerifierGagdet::<F, C, D, CONTRACT_SET_NUM_IO>::new(
                config.clone(),
                &params.contract_circuit_set,
            );
        let value_wires = (0..nb_values_proofs)
            .map(|_| {
                let verifier = RecursiveCircuitsVerifierGagdet::<F, C, D, VALUE_SET_NUM_IO>::new(
                    config.clone(),
                    &params.value_circuit_set,
                );
                verifier.verify_proof_in_circuit_set(cb)
            })
            .collect();
        let contract_proof_wires = contract_verifier.verify_proof_in_circuit_set(cb);
        let block_proof_wires = verify_proof_fixed_circuit(cb, &params.block_vk);
        BaseCircuitProofWires {
            block_proof: block_proof_wires,
            contract_proof: contract_proof_wires,
            value_proof: value_wires,
        }
    }

    pub(crate) fn assign_proof_targets(
        &self,
        pw: &mut PartialWitness<F>,
        wires: &BaseCircuitProofWires,
    ) -> anyhow::Result<()> {
        pw.set_proof_with_pis_target(&wires.block_proof, &self.proofs.block_proof);
        let (proof, vd) = (&self.proofs.contract_proof).into();
        wires
            .contract_proof
            .set_target(pw, &self.contract_circuit_set, proof, vd)?;
        for (w, proof) in wires
            .value_proof
            .iter()
            .zip(self.proofs.value_proofs.iter())
        {
            let (p, vd) = proof.into();
            w.set_target(pw, &self.value_circuit_set, p, vd)?;
        }
        Ok(())
    }
}

impl BaseCircuitProofWires {
    pub(crate) fn get_block_public_inputs(&self) -> &[Target] {
        self.block_proof.public_inputs.as_slice()
    }

    pub(crate) fn get_contract_public_inputs(&self) -> &[Target] {
        self.contract_proof
            .get_public_input_targets::<F, CONTRACT_SET_NUM_IO>()
    }

    /// Assume there is at least one entry and returns the first one
    pub(crate) fn get_value_public_inputs(&self) -> &[Target] {
        self.value_proof[0].get_public_input_targets::<F, VALUE_SET_NUM_IO>()
    }
    pub(crate) fn get_value_public_inputs_at(&self, idx: usize) -> &[Target] {
        self.value_proof[idx].get_public_input_targets::<F, VALUE_SET_NUM_IO>()
    }
}

#[cfg(test)]
pub(crate) mod test {
    use std::iter::once;

    use crate::{final_extraction::PublicInputs, length_extraction};

    use super::*;
    use alloy::primitives::U256;
    use anyhow::Result;
    use itertools::Itertools;
    use mp2_common::{
        digest::TableDimension,
        group_hashing::map_to_curve_point,
        keccak::PACKED_HASH_LEN,
        rlp::MAX_KEY_NIBBLE_LEN,
        utils::{Endianness, Packer, ToFields},
    };
    use mp2_test::{
        circuit::{run_circuit, UserCircuit},
        utils::random_vector,
    };
    use plonky2::{
        field::types::{PrimeField64, Sample},
        hash::hash_types::HashOut,
        iop::witness::WitnessWrite,
        plonk::config::GenericHashOut,
    };
    use plonky2_ecgfp5::curve::curve::{Point, WeierstrassPoint};
    use values_extraction::public_inputs::tests::new_extraction_public_inputs;

    #[derive(Clone, Debug)]
    struct TestBaseCircuit {
        pis: ProofsPi,
        circuit: BaseCircuit,
    }

    struct TestBaseWires {
        pis: ProofsPiTarget,
        base: BaseWires,
    }

    impl UserCircuit<F, D> for TestBaseCircuit {
        type Wires = TestBaseWires;
        fn build(c: &mut CircuitBuilder<F, D>) -> Self::Wires {
            let proofs_pi = ProofsPiTarget::new(c);
            let base_wires = BaseCircuit::build(
                c,
                &proofs_pi.blocks_pi,
                &proofs_pi.contract_pi,
                vec![&proofs_pi.values_pi],
            );
            TestBaseWires {
                base: base_wires,
                pis: proofs_pi,
            }
        }
        fn prove(&self, pw: &mut PartialWitness<GoldilocksField>, wires: &Self::Wires) {
            self.circuit.assign(pw, &wires.base);
            wires.pis.assign(pw, &self.pis);
        }
    }

    #[derive(Clone, Debug)]
    pub(crate) struct ProofsPiTarget {
        pub(crate) blocks_pi: Vec<Target>,
        pub(crate) contract_pi: Vec<Target>,
        pub(crate) values_pi: Vec<Target>,
    }

    impl ProofsPiTarget {
        pub(crate) fn new(b: &mut CircuitBuilder<F, D>) -> Self {
            Self {
                blocks_pi: b.add_virtual_targets(
                    block_extraction::public_inputs::PublicInputs::<Target>::TOTAL_LEN,
                ),
                contract_pi: b
                    .add_virtual_targets(contract_extraction::PublicInputs::<Target>::TOTAL_LEN),
                values_pi: b
                    .add_virtual_targets(values_extraction::PublicInputs::<Target>::TOTAL_LEN),
            }
        }
        pub(crate) fn assign(&self, pw: &mut PartialWitness<F>, pis: &ProofsPi) {
            pw.set_target_arr(&self.values_pi, pis.values_pi.as_ref());
            pw.set_target_arr(&self.contract_pi, pis.contract_pi.as_ref());
            pw.set_target_arr(&self.blocks_pi, pis.blocks_pi.as_ref());
        }
    }

    /// TODO: refactor this struct to mimick exactly the base circuit wires in that it can contain
    /// multiple values
    #[derive(Clone, Debug)]
    pub(crate) struct ProofsPi {
        pub(crate) blocks_pi: Vec<F>,
        pub(crate) contract_pi: Vec<F>,
        pub(crate) values_pi: Vec<F>,
    }

    impl ProofsPi {
        /// Returns the same blocks and contract pi but with a new values pi that share the same
        /// contract and block information, i.e. the base circuit checks pass with both values for
        /// the same contract and block pis
        /// Essentially, the value pi returned contains a different value and metadata digest, the
        /// rest is the same
        pub(crate) fn generate_new_random_value(&self) -> ProofsPi {
            let original = values_extraction::PublicInputs::new(&self.values_pi);
            let (k, t) = original.mpt_key_info();
            let new_value_digest = Point::rand();
            let new_metadata_digest = Point::rand();
            let new_values_pi = original
                .root_hash_info()
                .iter()
                .chain(k.iter())
                .chain(once(&t))
                .chain(new_value_digest.to_weierstrass().to_fields().iter())
                .chain(new_metadata_digest.to_weierstrass().to_fields().iter())
                .chain(once(&original.n()))
                .cloned()
                .collect_vec();
            Self {
                blocks_pi: self.blocks_pi.clone(),
                contract_pi: self.contract_pi.clone(),
                values_pi: new_values_pi,
            }
        }
        pub(crate) fn contract_inputs(&self) -> contract_extraction::PublicInputs<F> {
            contract_extraction::PublicInputs::from_slice(&self.contract_pi)
        }

        pub(crate) fn block_inputs(&self) -> block_extraction::PublicInputs<F> {
            block_extraction::PublicInputs::from_slice(&self.blocks_pi)
        }

        pub(crate) fn value_inputs(&self) -> values_extraction::PublicInputs<F> {
            values_extraction::PublicInputs::new(&self.values_pi)
        }

        pub(crate) fn length_inputs(&self) -> Vec<F> {
            let value_pi = self.value_inputs();
            // construction of length extract public inputs
            let h = value_pi.root_hash_info(); // same hash as value root
            let len_dm = Point::rand();
            let key = random_vector(64)
                .into_iter()
                .map(F::from_canonical_u8)
                .collect_vec();
            let ptr = F::NEG_ONE;
            let n = value_pi.n(); // give same length
            let len_dm_fields = len_dm.to_weierstrass().to_fields();
            length_extraction::PublicInputs::<F>::from_parts(h, &len_dm_fields, &key, &ptr, &n)
                .to_vec()
        }
        /// check public inputs of the proof match with the ones in `self`.
        /// `compound_type` is a flag to specify whether `proof` is generated for a simple or compound type
        /// `length_dm` is the metadata digest of a length proof, which is provided only for proofs related
        /// to a compound type with a length slot
        pub(crate) fn check_proof_public_inputs(
            &self,
            proof: &ProofWithPublicInputs<F, C, D>,
            dimension: TableDimension,
            length_dm: Option<WeierstrassPoint>,
        ) {
            let proof_pis = PublicInputs::from_slice(&proof.public_inputs);
            let block_pi =
                block_extraction::public_inputs::PublicInputs::from_slice(&self.blocks_pi);
            assert_eq!(proof_pis.bn, block_pi.bn);
            assert_eq!(proof_pis.h, block_pi.bh);
            assert_eq!(proof_pis.ph, block_pi.prev_bh);

            // check digests
            let value_pi = values_extraction::PublicInputs::new(&self.values_pi);
            if let TableDimension::Compound = dimension {
                assert_eq!(proof_pis.value_point(), value_pi.values_digest());
            } else {
                // in this case, dv is D(value_dv)
                let exp_dv = map_to_curve_point(&value_pi.values_digest().to_fields());
                assert_eq!(proof_pis.value_point(), exp_dv.to_weierstrass());
            }
            // metadata is addition of contract and value
            // ToDo: make it a trait once we understand it's sound
            let weierstrass_to_point = |wp: WeierstrassPoint| {
                Point::decode(wp.encode()).inspect(|p| {
                    // safety-check
                    assert_eq!(p.to_weierstrass(), wp);
                })
            };
            let contract_pi = contract_extraction::PublicInputs::from_slice(&self.contract_pi);
            let contract_dm = weierstrass_to_point(contract_pi.metadata_point()).unwrap();
            let value_dm = weierstrass_to_point(value_pi.metadata_digest()).unwrap();
            let expected_dm = if let Some(len_dm) = length_dm {
                let len_dm = weierstrass_to_point(len_dm).unwrap();
                contract_dm + value_dm + len_dm
            } else {
                contract_dm + value_dm
            };
            assert_eq!(proof_pis.metadata_point(), expected_dm.to_weierstrass());
        }

        pub(crate) fn random() -> Self {
            let value_h = HashOut::<F>::rand().to_bytes().pack(Endianness::Little);
            let key = random_vector(64);
            let ptr = usize::MAX;
            let value_dv = Point::rand();
            let value_dm = Point::rand();
            let n = 10;
            let values_pi = new_extraction_public_inputs(
                &value_h,
                &key,
                ptr,
                &value_dv.to_weierstrass(),
                &value_dm.to_weierstrass(),
                n,
            );

            let h = &random_vector::<u32>(PACKED_HASH_LEN).to_fields();
            let contract_dm = Point::rand();
            let key = &random_vector::<u8>(MAX_KEY_NIBBLE_LEN).to_fields();
            let ptr = &F::NEG_ONE; // simulating end of MPT recursion
            let s = &value_h.to_fields();
            let contract_pi = contract_extraction::PublicInputs {
                h,
                dm: &contract_dm.to_weierstrass().to_fields(),
                k: key,
                t: ptr,
                s,
            }
            .to_vec();
            let block_number = U256::from(F::rand().to_canonical_u64()).to_fields();
            let block_hash = HashOut::<F>::rand()
                .to_bytes()
                .pack(Endianness::Little)
                .to_fields();
            let parent_block_hash = HashOut::<F>::rand()
                .to_bytes()
                .pack(Endianness::Little)
                .to_fields();
            let blocks_pi = block_extraction::public_inputs::PublicInputs {
                bh: &block_hash,
                prev_bh: &parent_block_hash,
                bn: &block_number,
                sh: h,
            }
            .to_vec();
            ProofsPi {
                blocks_pi,
                values_pi,
                contract_pi,
            }
        }
    }

    #[test]
    fn final_simple_value() -> Result<()> {
        let pis = ProofsPi::random();
        let test_circuit = TestBaseCircuit {
            pis,
            circuit: BaseCircuit {},
        };
        run_circuit::<F, D, C, _>(test_circuit);
        Ok(())
    }
}<|MERGE_RESOLUTION|>--- conflicted
+++ resolved
@@ -113,12 +113,6 @@
 
 pub(crate) const CONTRACT_SET_NUM_IO: usize = contract_extraction::PublicInputs::<F>::TOTAL_LEN;
 pub(crate) const VALUE_SET_NUM_IO: usize = values_extraction::PublicInputs::<F>::TOTAL_LEN;
-<<<<<<< HEAD
-// WARN: clippy is wrong on this one, it is used somewhere else.
-pub(crate) const BLOCK_SET_NUM_IO: usize =
-    block_extraction::public_inputs::PublicInputs::<F>::TOTAL_LEN;
-=======
->>>>>>> 10677575
 
 #[derive(Clone, Debug)]
 pub struct BaseCircuitInput {
