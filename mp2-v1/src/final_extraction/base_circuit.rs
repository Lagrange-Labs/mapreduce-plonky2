use itertools::Itertools;
use mp2_common::{
    default_config,
    group_hashing::CircuitBuilderGroupHashing,
    keccak::PACKED_HASH_LEN,
    proof::{deserialize_proof, verify_proof_fixed_circuit, ProofWithVK},
    serialization::{deserialize, serialize},
    u256::UInt256Target,
    C, D, F,
};
use plonky2::{
    field::{goldilocks_field::GoldilocksField, types::Field},
    iop::{
        target::Target,
        witness::{PartialWitness, WitnessWrite},
    },
    plonk::{
        circuit_builder::CircuitBuilder,
        proof::{ProofWithPublicInputs, ProofWithPublicInputsTarget},
    },
};
use plonky2_ecgfp5::gadgets::curve::CurveTarget;
use recursion_framework::framework::{
    RecursiveCircuits, RecursiveCircuitsVerifierGagdet, RecursiveCircuitsVerifierTarget,
};
use serde::{Deserialize, Serialize};

use crate::{block_extraction, contract_extraction, values_extraction};

use super::api::FinalExtractionBuilderParams;

use anyhow::Result;

/// This circuit is more like a gadget. This contains the logic of the common part
/// between all the final extraction circuits. It should not be used on its own.
#[derive(Debug, Clone)]
pub struct BaseCircuit {}

#[derive(Debug, Clone, Serialize, Deserialize)]
pub struct BaseWires {
    #[serde(serialize_with = "serialize", deserialize_with = "deserialize")]
    pub(crate) dm: CurveTarget,
    pub(crate) bh: [Target; PACKED_HASH_LEN],
    pub(crate) prev_bh: [Target; PACKED_HASH_LEN],
    pub(crate) bn: UInt256Target,
}

impl BaseCircuit {
    pub(crate) fn build(
        b: &mut CircuitBuilder<GoldilocksField, 2>,
        block_pi: &[Target],
        contract_pi: &[Target],
        value_pis: Vec<&[Target]>,
    ) -> BaseWires {
        // TODO: homogeinize the public inputs structs
        let block_pi =
            block_extraction::public_inputs::PublicInputs::<Target>::from_slice(block_pi);
        let value_pis = value_pis
            .iter()
            .map(|i| values_extraction::PublicInputs::<Target>::new(i))
            .collect_vec();

        let contract_pi = contract_extraction::PublicInputs::<Target>::from_slice(contract_pi);

        let minus_one = b.constant(GoldilocksField::NEG_ONE);
        for value_pi in value_pis.iter() {
            // enforce the MPT key extraction reached the root
            b.connect(value_pi.mpt_key().pointer, minus_one);

            // enforce contract_pi.storage_root == value_pi.storage_root
            contract_pi
                .storage_root()
                .enforce_equal(b, &value_pi.root_hash_target());
        }
        b.connect(contract_pi.mpt_key().pointer, minus_one);

        let mut base_dm = value_pis[0].metadata_digest_target();
        for vp in value_pis.iter().skip(1) {
            base_dm = b.add_curve_point(&[base_dm, vp.metadata_digest_target()]);
        }
        let final_dm = b.add_curve_point(&[base_dm, contract_pi.metadata_digest()]);

        // enforce block_pi.state_root == contract_pi.state_root
        block_pi
            .state_root()
            .enforce_equal(b, &contract_pi.root_hash());
        BaseWires {
            dm: final_dm,
            bh: block_pi.block_hash_raw().try_into().unwrap(), // safe to unwrap as we give as input the slice of the expected length
            prev_bh: block_pi.prev_block_hash_raw().try_into().unwrap(), // safe to unwrap as we give as input the slice of the expected length
            bn: block_pi.block_number(),
        }
    }
    #[cfg(test)]
    pub(crate) fn assign(&self, _pw: &mut PartialWitness<GoldilocksField>, _wires: &BaseWires) {}
}

/// This parameter struct is not intended to be built on its own
/// but rather as a sub-component of the two final extraction parameters set.
/// This parameter contains the common logic of verifying a block, contract and
/// value proof automatically from the right verification keys / circuit set.
#[derive(Serialize, Deserialize, Debug, Clone)]
pub(crate) struct BaseCircuitProofWires {
    /// single circuit proof extracting block hash, block number, previous hash
    /// and state root
    #[serde(serialize_with = "serialize", deserialize_with = "deserialize")]
    block_proof: ProofWithPublicInputsTarget<D>,
    /// circuit set extracting contract leaf from state trie
    contract_proof: RecursiveCircuitsVerifierTarget<D>,
    /// circuit set extracting the values from storage trie of the contract
    value_proof: Vec<RecursiveCircuitsVerifierTarget<D>>,
}

pub(crate) const CONTRACT_SET_NUM_IO: usize = contract_extraction::PublicInputs::<F>::TOTAL_LEN;
pub(crate) const VALUE_SET_NUM_IO: usize = values_extraction::PublicInputs::<F>::TOTAL_LEN;
// WARN: clippy is wrong on this one, it is used somewhere else.
pub(crate) const BLOCK_SET_NUM_IO: usize =
    block_extraction::public_inputs::PublicInputs::<F>::TOTAL_LEN;

#[derive(Clone, Debug)]
pub struct BaseCircuitInput {
    block_proof: ProofWithPublicInputs<F, C, D>,
    contract_proof: ProofWithVK,
    value_proofs: Vec<ProofWithVK>,
}

impl BaseCircuitInput {
    pub(super) fn new(
        block_proof: Vec<u8>,
        contract_proof: Vec<u8>,
        value_proofs: Vec<Vec<u8>>,
    ) -> Result<Self> {
        Ok(Self {
            block_proof: deserialize_proof(&block_proof)?,
            contract_proof: ProofWithVK::deserialize(&contract_proof)?,
            value_proofs: value_proofs
                .iter()
                .map(|p| ProofWithVK::deserialize(p))
                .collect::<Result<Vec<_>>>()?,
        })
    }
}
#[derive(Clone, Debug)]
pub(crate) struct BaseCircuitProofInputs {
    proofs: BaseCircuitInput,
    contract_circuit_set: RecursiveCircuits<F, C, D>,
    value_circuit_set: RecursiveCircuits<F, C, D>,
}

impl BaseCircuitProofInputs {
    pub(crate) fn new_from_proofs(
        proofs: BaseCircuitInput,
        contract_circuit_set: RecursiveCircuits<F, C, D>,
        value_circuit_set: RecursiveCircuits<F, C, D>,
    ) -> Self {
        Self {
            proofs,
            contract_circuit_set,
            value_circuit_set,
        }
    }

    pub(crate) fn build(
        cb: &mut CircuitBuilder<F, D>,
        params: &FinalExtractionBuilderParams,
        nb_values_proofs: usize,
    ) -> BaseCircuitProofWires {
        let config = default_config();
        let contract_verifier =
            RecursiveCircuitsVerifierGagdet::<F, C, D, CONTRACT_SET_NUM_IO>::new(
                config.clone(),
                &params.contract_circuit_set,
            );
        let value_wires = (0..nb_values_proofs)
            .map(|_| {
                let verifier = RecursiveCircuitsVerifierGagdet::<F, C, D, VALUE_SET_NUM_IO>::new(
                    config.clone(),
                    &params.value_circuit_set,
                );
                verifier.verify_proof_in_circuit_set(cb)
            })
            .collect();
        let contract_proof_wires = contract_verifier.verify_proof_in_circuit_set(cb);
        let block_proof_wires = verify_proof_fixed_circuit(cb, &params.block_vk);
        BaseCircuitProofWires {
            block_proof: block_proof_wires,
            contract_proof: contract_proof_wires,
            value_proof: value_wires,
        }
    }

    pub(crate) fn assign_proof_targets(
        &self,
        pw: &mut PartialWitness<F>,
        wires: &BaseCircuitProofWires,
    ) -> anyhow::Result<()> {
        pw.set_proof_with_pis_target(&wires.block_proof, &self.proofs.block_proof);
        let (proof, vd) = (&self.proofs.contract_proof).into();
        wires
            .contract_proof
            .set_target(pw, &self.contract_circuit_set, proof, vd)?;
        for (w, proof) in wires
            .value_proof
            .iter()
            .zip(self.proofs.value_proofs.iter())
        {
            let (p, vd) = proof.into();
<<<<<<< HEAD
            w.set_target(pw, &self.value_circuit_set, &p, &vd)?;
=======
            w.set_target(pw, &self.value_circuit_set, p, vd)?;
>>>>>>> 83a12f69
        }
        Ok(())
    }
}

impl BaseCircuitProofWires {
    pub(crate) fn get_block_public_inputs(&self) -> &[Target] {
        self.block_proof.public_inputs.as_slice()
    }

    pub(crate) fn get_contract_public_inputs(&self) -> &[Target] {
        self.contract_proof
            .get_public_input_targets::<F, CONTRACT_SET_NUM_IO>()
    }

    /// Assume there is at least one entry and returns the first one
    pub(crate) fn get_value_public_inputs(&self) -> &[Target] {
        self.value_proof[0].get_public_input_targets::<F, VALUE_SET_NUM_IO>()
    }
    pub(crate) fn get_value_public_inputs_at(&self, idx: usize) -> &[Target] {
        self.value_proof[idx].get_public_input_targets::<F, VALUE_SET_NUM_IO>()
    }
}

#[cfg(test)]
pub(crate) mod test {
    use std::iter::once;

    use crate::{final_extraction::PublicInputs, length_extraction};

    use super::*;
    use alloy::primitives::U256;
    use anyhow::Result;
    use itertools::Itertools;
    use mp2_common::{
        digest::TableDimension,
        group_hashing::map_to_curve_point,
        keccak::PACKED_HASH_LEN,
        rlp::MAX_KEY_NIBBLE_LEN,
        utils::{Endianness, Packer, ToFields},
    };
    use mp2_test::{
        circuit::{run_circuit, UserCircuit},
        utils::random_vector,
    };
    use plonky2::{
        field::types::{PrimeField64, Sample},
        hash::hash_types::HashOut,
        iop::witness::WitnessWrite,
        plonk::config::GenericHashOut,
    };
    use plonky2_ecgfp5::curve::curve::{Point, WeierstrassPoint};
    use values_extraction::public_inputs::tests::new_extraction_public_inputs;

    #[derive(Clone, Debug)]
    struct TestBaseCircuit {
        pis: ProofsPi,
        circuit: BaseCircuit,
    }

    struct TestBaseWires {
        pis: ProofsPiTarget,
        base: BaseWires,
    }

    impl UserCircuit<F, D> for TestBaseCircuit {
        type Wires = TestBaseWires;
        fn build(c: &mut CircuitBuilder<F, D>) -> Self::Wires {
            let proofs_pi = ProofsPiTarget::new(c);
            let base_wires = BaseCircuit::build(
                c,
                &proofs_pi.blocks_pi,
                &proofs_pi.contract_pi,
                vec![&proofs_pi.values_pi],
            );
            TestBaseWires {
                base: base_wires,
                pis: proofs_pi,
            }
        }
        fn prove(&self, pw: &mut PartialWitness<GoldilocksField>, wires: &Self::Wires) {
            self.circuit.assign(pw, &wires.base);
            wires.pis.assign(pw, &self.pis);
        }
    }

    #[derive(Clone, Debug)]
    pub(crate) struct ProofsPiTarget {
        pub(crate) blocks_pi: Vec<Target>,
        pub(crate) contract_pi: Vec<Target>,
        pub(crate) values_pi: Vec<Target>,
    }

    impl ProofsPiTarget {
        pub(crate) fn new(b: &mut CircuitBuilder<F, D>) -> Self {
            Self {
                blocks_pi: b.add_virtual_targets(
                    block_extraction::public_inputs::PublicInputs::<Target>::TOTAL_LEN,
                ),
                contract_pi: b
                    .add_virtual_targets(contract_extraction::PublicInputs::<Target>::TOTAL_LEN),
                values_pi: b
                    .add_virtual_targets(values_extraction::PublicInputs::<Target>::TOTAL_LEN),
            }
        }
        pub(crate) fn assign(&self, pw: &mut PartialWitness<F>, pis: &ProofsPi) {
            pw.set_target_arr(&self.values_pi, pis.values_pi.as_ref());
            pw.set_target_arr(&self.contract_pi, pis.contract_pi.as_ref());
            pw.set_target_arr(&self.blocks_pi, pis.blocks_pi.as_ref());
        }
    }

    /// TODO: refactor this struct to mimick exactly the base circuit wires in that it can contain
    /// multiple values
    #[derive(Clone, Debug)]
    pub(crate) struct ProofsPi {
        pub(crate) blocks_pi: Vec<F>,
        pub(crate) contract_pi: Vec<F>,
        pub(crate) values_pi: Vec<F>,
    }

    impl ProofsPi {
        /// Returns the same blocks and contract pi but with a new values pi that share the same
        /// contract and block information, i.e. the base circuit checks pass with both values for
        /// the same contract and block pis
        /// Essentially, the value pi returned contains a different value and metadata digest, the
        /// rest is the same
        pub(crate) fn generate_new_random_value(&self) -> ProofsPi {
            let original = values_extraction::PublicInputs::new(&self.values_pi);
            let (k, t) = original.mpt_key_info();
            let new_value_digest = Point::rand();
            let new_metadata_digest = Point::rand();
            let new_values_pi = original
                .root_hash_info()
                .iter()
                .chain(k.iter())
                .chain(once(&t))
                .chain(new_value_digest.to_weierstrass().to_fields().iter())
                .chain(new_metadata_digest.to_weierstrass().to_fields().iter())
                .chain(once(&original.n()))
                .cloned()
                .collect_vec();
            Self {
                blocks_pi: self.blocks_pi.clone(),
                contract_pi: self.contract_pi.clone(),
                values_pi: new_values_pi,
            }
        }
        pub(crate) fn contract_inputs(&self) -> contract_extraction::PublicInputs<F> {
            contract_extraction::PublicInputs::from_slice(&self.contract_pi)
        }

        pub(crate) fn block_inputs(&self) -> block_extraction::PublicInputs<F> {
            block_extraction::PublicInputs::from_slice(&self.blocks_pi)
        }

        pub(crate) fn value_inputs(&self) -> values_extraction::PublicInputs<F> {
            values_extraction::PublicInputs::new(&self.values_pi)
        }

        pub(crate) fn length_inputs(&self) -> Vec<F> {
            let value_pi = self.value_inputs();
            // construction of length extract public inputs
            let h = value_pi.root_hash_info(); // same hash as value root
            let len_dm = Point::rand();
            let key = random_vector(64)
                .into_iter()
                .map(F::from_canonical_u8)
                .collect_vec();
            let ptr = F::NEG_ONE;
            let n = value_pi.n(); // give same length
            let len_dm_fields = len_dm.to_weierstrass().to_fields();
            length_extraction::PublicInputs::<F>::from_parts(h, &len_dm_fields, &key, &ptr, &n)
                .to_vec()
        }
        /// check public inputs of the proof match with the ones in `self`.
        /// `compound_type` is a flag to specify whether `proof` is generated for a simple or compound type
        /// `length_dm` is the metadata digest of a length proof, which is provided only for proofs related
        /// to a compound type with a length slot
        pub(crate) fn check_proof_public_inputs(
            &self,
            proof: &ProofWithPublicInputs<F, C, D>,
            dimension: TableDimension,
            length_dm: Option<WeierstrassPoint>,
        ) {
            let proof_pis = PublicInputs::from_slice(&proof.public_inputs);
            let block_pi =
                block_extraction::public_inputs::PublicInputs::from_slice(&self.blocks_pi);
            assert_eq!(proof_pis.bn, block_pi.bn);
            assert_eq!(proof_pis.h, block_pi.bh);
            assert_eq!(proof_pis.ph, block_pi.prev_bh);

            // check digests
            let value_pi = values_extraction::PublicInputs::new(&self.values_pi);
            if let TableDimension::Compound = dimension {
                assert_eq!(proof_pis.value_point(), value_pi.values_digest());
            } else {
                // in this case, dv is D(value_dv)
                let exp_dv = map_to_curve_point(&value_pi.values_digest().to_fields());
                assert_eq!(proof_pis.value_point(), exp_dv.to_weierstrass());
            }
            // metadata is addition of contract and value
            // ToDo: make it a trait once we understand it's sound
            let weierstrass_to_point = |wp: WeierstrassPoint| {
                Point::decode(wp.encode()).inspect(|p| {
                    // safety-check
                    assert_eq!(p.to_weierstrass(), wp);
                })
            };
            let contract_pi = contract_extraction::PublicInputs::from_slice(&self.contract_pi);
            let contract_dm = weierstrass_to_point(contract_pi.metadata_point()).unwrap();
            let value_dm = weierstrass_to_point(value_pi.metadata_digest()).unwrap();
            let expected_dm = if let Some(len_dm) = length_dm {
                let len_dm = weierstrass_to_point(len_dm).unwrap();
                contract_dm + value_dm + len_dm
            } else {
                contract_dm + value_dm
            };
            assert_eq!(proof_pis.metadata_point(), expected_dm.to_weierstrass());
        }

        pub(crate) fn random() -> Self {
            let value_h = HashOut::<F>::rand().to_bytes().pack(Endianness::Little);
            let key = random_vector(64);
            let ptr = usize::max_value();
            let value_dv = Point::rand();
            let value_dm = Point::rand();
            let n = 10;
            let values_pi = new_extraction_public_inputs(
                &value_h,
                &key,
                ptr,
                &value_dv.to_weierstrass(),
                &value_dm.to_weierstrass(),
                n,
            );

            let h = &random_vector::<u32>(PACKED_HASH_LEN).to_fields();
            let contract_dm = Point::rand();
            let key = &random_vector::<u8>(MAX_KEY_NIBBLE_LEN).to_fields();
            let ptr = &F::NEG_ONE; // simulating end of MPT recursion
            let s = &value_h.to_fields();
            let contract_pi = contract_extraction::PublicInputs {
                h,
                dm: &contract_dm.to_weierstrass().to_fields(),
                k: key,
                t: ptr,
                s,
            }
            .to_vec();
            let block_number = U256::from(F::rand().to_canonical_u64()).to_fields();
            let block_hash = HashOut::<F>::rand()
                .to_bytes()
                .pack(Endianness::Little)
                .to_fields();
            let parent_block_hash = HashOut::<F>::rand()
                .to_bytes()
                .pack(Endianness::Little)
                .to_fields();
            let blocks_pi = block_extraction::public_inputs::PublicInputs {
                bh: &block_hash,
                prev_bh: &parent_block_hash,
                bn: &block_number,
                sh: h,
            }
            .to_vec();
            ProofsPi {
                blocks_pi,
                values_pi,
                contract_pi,
            }
        }
    }

    #[test]
    fn final_simple_value() -> Result<()> {
        let pis = ProofsPi::random();
        let test_circuit = TestBaseCircuit {
            pis,
            circuit: BaseCircuit {},
        };
        run_circuit::<F, D, C, _>(test_circuit);
        Ok(())
    }
}<|MERGE_RESOLUTION|>--- conflicted
+++ resolved
@@ -205,11 +205,7 @@
             .zip(self.proofs.value_proofs.iter())
         {
             let (p, vd) = proof.into();
-<<<<<<< HEAD
-            w.set_target(pw, &self.value_circuit_set, &p, &vd)?;
-=======
             w.set_target(pw, &self.value_circuit_set, p, vd)?;
->>>>>>> 83a12f69
         }
         Ok(())
     }
