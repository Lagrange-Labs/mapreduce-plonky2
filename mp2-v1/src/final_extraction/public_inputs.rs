//! Public inputs for Contract Extraction circuits

use alloy::primitives::U256;
use mp2_common::{
    keccak::{OutputHash, PACKED_HASH_LEN},
    public_inputs::{PublicInputCommon, PublicInputRange},
    types::{CBuilder, CURVE_TARGET_LEN},
    u256::{self, UInt256Target},
    utils::{FromFields, FromTargets, ToTargets},
    F,
};
use plonky2::iop::target::{BoolTarget, Target};
use plonky2_ecgfp5::{curve::curve::WeierstrassPoint, gadgets::curve::CurveTarget};
use serde::{Deserialize, Serialize};
use verifiable_db::extraction::{ExtractionPI, ExtractionPIWrap};

// Contract extraction public Inputs:
// - `H : [8]F` : packed block hash
// - `PH : [8]F` : *previous* packed block hash
// - `DV : Digest[F]` : value digest of all rows to extract
// - `DM : Digest[F]` : metadata digest to extract
// - `BN : Uint256` : block number
// - `MERGE` : bool : Flag specifying whether a merge table has to be built or not
const H_RANGE: PublicInputRange = 0..PACKED_HASH_LEN;
const PH_RANGE: PublicInputRange = PACKED_HASH_LEN..H_RANGE.end + PACKED_HASH_LEN;
const DV_RANGE: PublicInputRange = PH_RANGE.end..PH_RANGE.end + CURVE_TARGET_LEN;
const DM_RANGE: PublicInputRange = DV_RANGE.end..DV_RANGE.end + CURVE_TARGET_LEN;
// TODO : replace by uint256 constant
const BN_RANGE: PublicInputRange = DM_RANGE.end..DM_RANGE.end + u256::NUM_LIMBS;
const MERGE_RANGE: PublicInputRange = BN_RANGE.end..BN_RANGE.end + 1;

/// Public inputs for contract extraction
#[derive(Clone, Debug, Serialize, Deserialize)]
pub struct PublicInputs<'a, T> {
    // should be ok to skip serialization as this should never contain its own data,
    // serialization/deserialization should be implemented only to satisfy trait bounds
    #[serde(skip)]
    pub(crate) h: &'a [T],
    #[serde(skip)]
    pub(crate) ph: &'a [T],
    #[serde(skip)]
    pub(crate) dv: &'a [T],
    #[serde(skip)]
    pub(crate) dm: &'a [T],
    #[serde(skip)]
    pub(crate) bn: &'a [T],
    #[serde(skip)]
    pub(crate) merge: &'a [T],
}

<<<<<<< HEAD
impl<'a> PublicInputCommon for PublicInputs<'a, Target> {
=======
impl PublicInputCommon for PublicInputs<'_, Target> {
>>>>>>> 83a12f69
    const RANGES: &'static [PublicInputRange] =
        &[H_RANGE, PH_RANGE, DV_RANGE, DM_RANGE, BN_RANGE, MERGE_RANGE];

    fn register_args(&self, cb: &mut CBuilder) {
        self.generic_register_args(cb)
    }
}

impl<'a> ExtractionPI<'a> for PublicInputs<'a, Target> {
    const TOTAL_LEN: usize = Self::TOTAL_LEN;

    fn from_slice(s: &'a [Target]) -> Self {
        Self::from_slice(s)
    }

    fn commitment(&self) -> Vec<Target> {
        self.block_hash().to_targets()
    }

    fn prev_commitment(&self) -> Vec<Target> {
        self.previous_block_hash().to_targets()
    }

    fn value_set_digest(&self) -> CurveTarget {
        self.digest_value()
    }

    fn metadata_set_digest(&self) -> CurveTarget {
        self.digest_metadata()
    }

    fn primary_index_value(&self) -> Vec<Target> {
        self.block_number_target().to_targets()
    }

    fn register_args(&self, cb: &mut CBuilder) {
        self.generic_register_args(cb)
    }

    fn is_merge_case(&self) -> BoolTarget {
        self.is_merge_case_target()
    }
}

impl ExtractionPIWrap for PublicInputs<'_, Target> {
    type PI<'b> = PublicInputs<'b, Target>;
}

impl PublicInputs<'_, F> {
    /// Get the metadata point.
    pub fn metadata_point(&self) -> WeierstrassPoint {
        WeierstrassPoint::from_fields(self.dm)
    }
    /// Get the digest holding the values .
    pub fn value_point(&self) -> WeierstrassPoint {
        WeierstrassPoint::from_fields(self.dv)
    }
    /// Get block number as U64
    pub fn block_number(&self) -> u64 {
        U256::from_fields(self.bn).to()
    }
}

impl<'a, T> PublicInputs<'a, T> {
    /// Create a new public inputs.
    pub fn new(
        h: &'a [T],
        ph: &'a [T],
        dv: &'a [T],
        dm: &'a [T],
        bn: &'a [T],
        merge: &'a [T],
    ) -> Self {
        Self {
            h,
            ph,
            dv,
            dm,
            bn,
            merge,
        }
    }
}

impl PublicInputs<'_, Target> {
    pub fn generic_register_args(&self, cb: &mut CBuilder) {
        cb.register_public_inputs(self.h);
        cb.register_public_inputs(self.ph);
        cb.register_public_inputs(self.dv);
        cb.register_public_inputs(self.dm);
        cb.register_public_inputs(self.bn);
        cb.register_public_input(self.merge[0]);
    }

    /// Get the blockchain block hash corresponding to the values extracted
    pub fn block_hash(&self) -> OutputHash {
        OutputHash::from_targets(self.h)
    }

    /// Get the predecessor block hash
    pub fn previous_block_hash(&self) -> OutputHash {
        OutputHash::from_targets(self.ph)
    }

    pub fn digest_value(&self) -> CurveTarget {
        let dv = self.dv;
        CurveTarget::from_targets(dv)
    }

    pub fn digest_metadata(&self) -> CurveTarget {
        let dm = self.dm;
        CurveTarget::from_targets(dm)
    }

    pub fn block_number_target(&self) -> UInt256Target {
        UInt256Target::from_targets(self.bn)
    }

    pub fn is_merge_case_target(&self) -> BoolTarget {
        BoolTarget::new_unsafe(self.merge[0])
    }
}

impl<'a, T: Copy> PublicInputs<'a, T> {
    /// Total length of the public inputs
    pub const TOTAL_LEN: usize = MERGE_RANGE.end;

    /// Create from a slice.
    pub fn from_slice(pi: &'a [T]) -> Self {
        assert!(pi.len() >= Self::TOTAL_LEN);

        Self {
            h: &pi[H_RANGE],
            ph: &pi[PH_RANGE],
            dm: &pi[DM_RANGE],
            dv: &pi[DV_RANGE],
            bn: &pi[BN_RANGE],
            merge: &pi[MERGE_RANGE],
        }
    }

    /// Combine to a vector.
    pub fn to_vec(&self) -> Vec<T> {
        self.h
            .iter()
            .chain(self.ph)
            .chain(self.dm)
            .chain(self.dv)
            .chain(self.bn)
            .chain(self.merge)
            .cloned()
            .collect()
    }

    pub fn block_hash_raw(&self) -> &[T] {
        self.h
    }

    pub fn prev_block_hash_raw(&self) -> &[T] {
        self.ph
    }

    pub fn block_number_raw(&self) -> &[T] {
        self.bn
    }

    pub fn digest_metadata_raw(&self) -> &[T] {
        self.dm
    }

    pub fn is_merge_raw(&self) -> &[T] {
<<<<<<< HEAD
        &self.merge
=======
        self.merge
>>>>>>> 83a12f69
    }
}

#[cfg(test)]
mod tests {
    use super::*;
    use mp2_common::{utils::ToFields, C, D, F};
    use mp2_test::{
        circuit::{run_circuit, UserCircuit},
        utils::random_vector,
    };
    use plonky2::{
        field::types::{Field, Sample},
        iop::{
            target::Target,
            witness::{PartialWitness, WitnessWrite},
        },
    };
    use plonky2_ecgfp5::curve::curve::Point;
    use rand::{thread_rng, Rng};

    #[derive(Clone, Debug)]
    struct TestPICircuit<'a> {
        exp_pi: &'a [F],
    }

    impl UserCircuit<F, D> for TestPICircuit<'_> {
        type Wires = Vec<Target>;

        fn build(b: &mut CBuilder) -> Self::Wires {
            let pi = b.add_virtual_targets(PublicInputs::<Target>::TOTAL_LEN);
            PublicInputs::from_slice(&pi).register(b);

            pi
        }

        fn prove(&self, pw: &mut PartialWitness<F>, wires: &Self::Wires) {
            pw.set_target_arr(wires, self.exp_pi);
        }
    }

    #[test]
    fn test_contract_extraction_public_inputs() {
        let mut rng = thread_rng();

        // Prepare the public inputs.
        let h = random_vector::<u32>(PACKED_HASH_LEN).to_fields();
        let ph = random_vector::<u32>(PACKED_HASH_LEN).to_fields();
        let dm = Point::sample(&mut rng).to_weierstrass().to_fields();
        let dv = Point::sample(&mut rng).to_weierstrass().to_fields();
        // block number as u256
        let bn = &random_vector::<u32>(8).to_fields();
        let merge = [F::from_canonical_usize(rng.gen_bool(0.5) as usize)];
        let exp_pi = PublicInputs::new(&h, &ph, &dv, &dm, bn, &merge);
        let exp_pi = &exp_pi.to_vec();
        assert_eq!(exp_pi.len(), PublicInputs::<Target>::TOTAL_LEN);

        let test_circuit = TestPICircuit { exp_pi };
        let proof = run_circuit::<F, D, C, _>(test_circuit);

        assert_eq!(&proof.public_inputs, exp_pi);
    }
}<|MERGE_RESOLUTION|>--- conflicted
+++ resolved
@@ -48,11 +48,7 @@
     pub(crate) merge: &'a [T],
 }
 
-<<<<<<< HEAD
-impl<'a> PublicInputCommon for PublicInputs<'a, Target> {
-=======
 impl PublicInputCommon for PublicInputs<'_, Target> {
->>>>>>> 83a12f69
     const RANGES: &'static [PublicInputRange] =
         &[H_RANGE, PH_RANGE, DV_RANGE, DM_RANGE, BN_RANGE, MERGE_RANGE];
 
@@ -224,11 +220,7 @@
     }
 
     pub fn is_merge_raw(&self) -> &[T] {
-<<<<<<< HEAD
-        &self.merge
-=======
         self.merge
->>>>>>> 83a12f69
     }
 }
 
