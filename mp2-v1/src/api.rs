--- conflicted
+++ resolved
@@ -54,11 +54,7 @@
 
 /// Set of inputs necessary to generate proofs for each circuit employed in the
 /// pre-processing stage of LPN
-<<<<<<< HEAD
-pub enum CircuitInput<const MAX_COLUMNS: usize, const MAX_FIELD_PER_EVM: usize> {
-=======
 pub enum CircuitInput<const MAX_COLUMNS: usize> {
->>>>>>> c3c9432e
     /// Contract extraction input
     ContractExtraction(contract_extraction::CircuitInput),
     /// Length extraction input
@@ -83,11 +79,7 @@
 
 #[derive(Serialize, Deserialize)]
 /// Parameters defining all the circuits employed for the pre-processing stage of LPN
-<<<<<<< HEAD
-pub struct PublicParameters<const MAX_COLUMNS: usize, const MAX_FIELD_PER_EVM: usize> {
-=======
 pub struct PublicParameters<const MAX_COLUMNS: usize> {
->>>>>>> c3c9432e
     contract_extraction: contract_extraction::PublicParameters,
     length_extraction: length_extraction::PublicParameters,
     values_extraction: ValuesExtractionParameters<MAX_COLUMNS, MAX_FIELD_PER_EVM>,
@@ -96,13 +88,7 @@
     tree_creation:
         verifiable_db::api::PublicParameters<final_extraction::PublicInputs<'static, Target>>,
 }
-<<<<<<< HEAD
-impl<const MAX_COLUMNS: usize, const MAX_FIELD_PER_EVM: usize>
-    PublicParameters<MAX_COLUMNS, MAX_FIELD_PER_EVM>
-{
-=======
 impl<const MAX_COLUMNS: usize> PublicParameters<MAX_COLUMNS> {
->>>>>>> c3c9432e
     pub fn get_params_info(&self) -> Result<Vec<u8>> {
         self.tree_creation.get_params_info()
     }
@@ -115,12 +101,6 @@
 
 /// Instantiate the circuits employed for the pre-processing stage of LPN,
 /// returning their corresponding parameters
-<<<<<<< HEAD
-pub fn build_circuits_params<const MAX_COLUMNS: usize, const MAX_FIELD_PER_EVM: usize>(
-) -> PublicParameters<MAX_COLUMNS, MAX_FIELD_PER_EVM> {
-    sanity_check();
-
-=======
 pub fn build_circuits_params<const MAX_COLUMNS: usize>() -> PublicParameters<MAX_COLUMNS> {
     sanity_check();
 
@@ -129,7 +109,6 @@
         {MAX_FIELD_PER_EVM}; please, instantiate the `PublicParameters` with a big enough value"
     );
 
->>>>>>> c3c9432e
     log::info!("Building contract_extraction parameters...");
     let contract_extraction = contract_extraction::build_circuits_params();
     log::info!("Building length_extraction parameters...");
@@ -162,15 +141,9 @@
 /// Generate a proof for a circuit in the set of circuits employed in the
 /// pre-processing stage of LPN, employing `CircuitInput` to specify for which
 /// circuit the proof should be generated
-<<<<<<< HEAD
-pub fn generate_proof<const MAX_COLUMNS: usize, const MAX_FIELD_PER_EVM: usize>(
-    params: &PublicParameters<MAX_COLUMNS, MAX_FIELD_PER_EVM>,
-    input: CircuitInput<MAX_COLUMNS, MAX_FIELD_PER_EVM>,
-=======
 pub fn generate_proof<const MAX_COLUMNS: usize>(
     params: &PublicParameters<MAX_COLUMNS>,
     input: CircuitInput<MAX_COLUMNS>,
->>>>>>> c3c9432e
 ) -> Result<Vec<u8>> {
     match input {
         CircuitInput::ContractExtraction(input) => {
@@ -300,11 +273,7 @@
 
 /// Compute metadata hash for a "merge" table. Right now it supports only merging tables from the
 /// same address.
-<<<<<<< HEAD
-pub fn merge_metadata_hash<const MAX_COLUMNS: usize, const MAX_FIELD_PER_EVM: usize>(
-=======
 pub fn merge_metadata_hash<const MAX_COLUMNS: usize>(
->>>>>>> c3c9432e
     contract: Address,
     chain_id: u64,
     extra: Vec<u8>,
@@ -448,11 +417,7 @@
 }
 /// Compute metadata hash for a table related to the provided inputs slots of the contract with
 /// address `contract_address`
-<<<<<<< HEAD
-pub fn metadata_hash<const MAX_COLUMNS: usize, const MAX_FIELD_PER_EVM: usize>(
-=======
 pub fn metadata_hash<const MAX_COLUMNS: usize>(
->>>>>>> c3c9432e
     slot_input: SlotInputs,
     contract_address: &Address,
     chain_id: u64,
