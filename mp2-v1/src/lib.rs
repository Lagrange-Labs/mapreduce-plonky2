--- conflicted
+++ resolved
@@ -14,10 +14,7 @@
 pub const MAX_LEAF_NODE_LEN: usize = MAX_EXTENSION_NODE_LEN;
 
 pub mod api;
-<<<<<<< HEAD
 pub mod block_extraction;
-=======
 pub mod contract_extraction;
->>>>>>> a4eb3850
 pub mod length_extraction;
 pub mod values_extraction;