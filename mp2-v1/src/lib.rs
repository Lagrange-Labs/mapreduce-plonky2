--- conflicted
+++ resolved
@@ -23,7 +23,7 @@
 pub mod final_extraction;
 pub mod indexing;
 pub mod length_extraction;
-<<<<<<< HEAD
+pub mod query;
 pub mod values_extraction;
 
 #[cfg(test)]
@@ -32,8 +32,4 @@
     pub(crate) const TEST_MAX_COLUMNS: usize = 32;
     /// Testing maximum fields for each EVM word
     pub(crate) const TEST_MAX_FIELD_PER_EVM: usize = 32;
-}
-=======
-pub mod query;
-pub mod values_extraction;
->>>>>>> cc506517
+}