//! Database branch length extraction circuits

use core::array;

use mp2_common::{
    array::{Vector, VectorWire},
    keccak::{InputData, KeccakCircuit, KeccakWires, PACKED_HASH_LEN},
    mpt_sequential::Circuit as MPTCircuit,
    public_inputs::PublicInputCommon,
    rlp::{decode_fixed_list, MAX_ITEMS_IN_LIST},
    types::{CBuilder, GFp},
    utils::{Endianness, PackerTarget},
    D,
};
use plonky2::{
    iop::{target::Target, witness::PartialWitness},
    plonk::proof::ProofWithPublicInputsTarget,
};
use recursion_framework::circuit_builder::CircuitLogicWires;
use serde::{Deserialize, Serialize};

use crate::{MAX_BRANCH_NODE_LEN, MAX_BRANCH_NODE_LEN_PADDED};

use super::PublicInputs;

/// The wires structure for the branch length extraction.
#[derive(Clone, Debug, Serialize, Deserialize)]
pub struct BranchLengthWires {
    node: VectorWire<Target, MAX_BRANCH_NODE_LEN_PADDED>,
    root: KeccakWires<MAX_BRANCH_NODE_LEN_PADDED>,
}

impl CircuitLogicWires<GFp, D, 1> for BranchLengthWires {
    type CircuitBuilderParams = ();
    type Inputs = BranchLengthCircuit;
    const NUM_PUBLIC_INPUTS: usize = PublicInputs::<GFp>::TOTAL_LEN;

    fn circuit_logic(
        cb: &mut CBuilder,
        verified_proofs: [&ProofWithPublicInputsTarget<D>; 1],
        _builder_parameters: Self::CircuitBuilderParams,
    ) -> Self {
        let pis = &verified_proofs[0].public_inputs[..PublicInputs::<GFp>::TOTAL_LEN];
        let pis = PublicInputs::from_slice(pis);

        BranchLengthCircuit::build(cb, pis)
    }

    fn assign_input(
        &self,
        inputs: Self::Inputs,
        pw: &mut PartialWitness<GFp>,
    ) -> anyhow::Result<()> {
        inputs.assign(pw, self);
        Ok(())
    }
}

/// The circuit definition for the branch length extraction.
#[derive(Clone, Debug, Serialize, Deserialize)]
pub struct BranchLengthCircuit {
    node: Vec<u8>,
}

impl BranchLengthCircuit {
    /// Creates a new instance of the circuit.
    pub fn new(node: Vec<u8>) -> Self {
        Self { node }
    }

    /// Build the circuit, assigning the public inputs and returning the internal wires.
    pub fn build(cb: &mut CBuilder, child_proof: PublicInputs<Target>) -> BranchLengthWires {
        let zero = cb.zero();

        let node = VectorWire::<Target, MAX_BRANCH_NODE_LEN_PADDED>::new(cb);
        let headers = decode_fixed_list::<_, D, MAX_ITEMS_IN_LIST>(cb, &node.arr.arr, zero);

        node.assert_bytes(cb);

        let key = child_proof.mpt_key_wire();
        let (key, hash, is_branch, _) =
            MPTCircuit::<1, MAX_BRANCH_NODE_LEN>::advance_key_branch(cb, &node.arr, &key, &headers);

        // asserts this is a branch node
        cb.assert_one(is_branch.target);

        for (i, h) in hash
            .arr
            .pack(cb, Endianness::Little)
            .into_iter()
            .enumerate()
        {
<<<<<<< HEAD
            cb.connect(h.0, child_proof.root_hash_raw()[i]);
=======
            cb.connect(h, child_proof.root_hash()[i]);
>>>>>>> 760e9553
        }

        let root = KeccakCircuit::<MAX_BRANCH_NODE_LEN_PADDED>::hash_vector(cb, &node);
        let h = &array::from_fn::<_, PACKED_HASH_LEN, _>(|i| root.output_array.arr[i].0);
        let t = &key.pointer;

        let PublicInputs { dm, k, n, .. } = child_proof;
        PublicInputs { h, dm, k, t, n }.register(cb);

        BranchLengthWires { node, root }
    }

    /// Assigns the values of this instance into the provided partial witness, using the generated
    /// circuit wires.
    pub fn assign(&self, pw: &mut PartialWitness<GFp>, wires: &BranchLengthWires) {
        let node = Vector::from_vec(&self.node).expect("invalid node length");

        wires.node.assign(pw, &node);

        KeccakCircuit::<MAX_BRANCH_NODE_LEN_PADDED>::assign(
            pw,
            &wires.root,
            &InputData::Assigned(&node),
        );
    }
}

#[cfg(test)]
pub mod tests {
    use std::sync::Arc;

    use eth_trie::{EthTrie, MemoryDB, Trie};
    use mp2_common::{
        eth::StorageSlot,
        types::{CBuilder, GFp},
<<<<<<< HEAD
        utils::{convert_u8_to_u32_slice, keccak256, ToFields},
=======
        utils::{keccak256, Endianness, Packer, ToFields},
>>>>>>> 760e9553
        D,
    };
    use mp2_test::circuit::{prove_circuit, setup_circuit, UserCircuit};
    use plonky2::{
        field::types::Field,
        iop::{
            target::Target,
            witness::{PartialWitness, WitnessWrite},
        },
        plonk::config::PoseidonGoldilocksConfig,
    };
    use rand::{rngs::StdRng, Rng, RngCore, SeedableRng};

    use crate::length_extraction::{api::compute_metadata_digest, PublicInputs};

    use super::{BranchLengthCircuit, BranchLengthWires};

    #[test]
    fn prove_and_verify_length_extraction_branch_circuit() {
        let rng = &mut StdRng::seed_from_u64(0xffff);
        let setup = setup_circuit::<_, D, PoseidonGoldilocksConfig, BranchTestCircuit>();
        let memdb = Arc::new(MemoryDB::new(true));
        let mut trie = EthTrie::new(Arc::clone(&memdb));

        let depth = 4;
        let (length_slot, proof, mpt_key, value, variable_slot) = loop {
            let length_slot = rng.gen::<u8>();
            let variable_slot = rng.gen::<u8>();
            let storage_slot = StorageSlot::Simple(length_slot as usize);

            let mpt_key = storage_slot.mpt_key_vec();
            let value = rng.next_u32();
            let encoded = rlp::encode(&value).to_vec();

            trie.insert(&mpt_key, &encoded).unwrap();
            trie.root_hash().unwrap();

            let proof = trie.get_proof(&mpt_key).unwrap();
            if proof.len() == depth {
                break (length_slot, proof, mpt_key, value, variable_slot);
            }
        };

        let mut key = Vec::with_capacity(64);
        for k in &mpt_key {
            key.push(GFp::from_canonical_u8(k >> 4));
            key.push(GFp::from_canonical_u8(k & 0x0f));
        }
        let length = GFp::from_canonical_u32(value);
        let dm = compute_metadata_digest(length_slot, variable_slot).to_weierstrass();
        let is_inf = GFp::from_bool(dm.is_inf);

        // compute the public inputs for the first iteration

        let child = &proof[depth - 1];
        let d = GFp::from_canonical_usize(depth - 2);
        let child_hash: Vec<_> = keccak256(child).pack(Endianness::Little).to_fields();

        let mut branch_pi =
            PublicInputs::from_parts(&child_hash, &dm.to_fields(), &key, &d, &length).to_vec();

        // traverse from leaf's child to root
        for d in (0..depth - 1).rev() {
            let node = &proof[d];
            let d = GFp::from_canonical_usize(d);
            let t = d - GFp::ONE;

            let branch_circuit = BranchTestCircuit {
                base: BranchLengthCircuit::new(node.clone()),
                pi: &branch_pi,
            };
            let branch_proof = prove_circuit(&setup, &branch_circuit);
            let proof_pi = PublicInputs::<GFp>::from_slice(&branch_proof.public_inputs);

            branch_pi = proof_pi.to_vec();
            let root: Vec<_> = keccak256(&node).pack(Endianness::Little).to_fields();

            assert_eq!(proof_pi.length(), &length);
            assert_eq!(proof_pi.root_hash_raw(), &root);
            assert_eq!(proof_pi.mpt_key(), &key);
            assert_eq!(proof_pi.metadata_point(), dm);
            assert_eq!(proof_pi.mpt_key_pointer(), &t);
        }
    }

    #[derive(Debug, Clone)]
    pub struct BranchTestWires {
        pub base: BranchLengthWires,
        pub pi: Vec<Target>,
    }

    #[derive(Debug, Clone)]
    pub struct BranchTestCircuit<'a> {
        pub base: BranchLengthCircuit,
        pub pi: &'a [GFp],
    }

    impl<'a> UserCircuit<GFp, D> for BranchTestCircuit<'a> {
        type Wires = BranchTestWires;

        fn build(cb: &mut CBuilder) -> Self::Wires {
            let pi = cb.add_virtual_targets(PublicInputs::<Target>::TOTAL_LEN);
            let base = BranchLengthCircuit::build(cb, PublicInputs::from_slice(&pi));

            BranchTestWires { base, pi }
        }

        fn prove(&self, pw: &mut PartialWitness<GFp>, wires: &Self::Wires) {
            pw.set_target_arr(&wires.pi, self.pi);
            self.base.assign(pw, &wires.base);
        }
    }
}<|MERGE_RESOLUTION|>--- conflicted
+++ resolved
@@ -90,11 +90,7 @@
             .into_iter()
             .enumerate()
         {
-<<<<<<< HEAD
-            cb.connect(h.0, child_proof.root_hash_raw()[i]);
-=======
-            cb.connect(h, child_proof.root_hash()[i]);
->>>>>>> 760e9553
+            cb.connect(h, child_proof.root_hash_raw()[i]);
         }
 
         let root = KeccakCircuit::<MAX_BRANCH_NODE_LEN_PADDED>::hash_vector(cb, &node);
@@ -130,11 +126,7 @@
     use mp2_common::{
         eth::StorageSlot,
         types::{CBuilder, GFp},
-<<<<<<< HEAD
-        utils::{convert_u8_to_u32_slice, keccak256, ToFields},
-=======
         utils::{keccak256, Endianness, Packer, ToFields},
->>>>>>> 760e9553
         D,
     };
     use mp2_test::circuit::{prove_circuit, setup_circuit, UserCircuit};
