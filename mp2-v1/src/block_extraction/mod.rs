--- conflicted
+++ resolved
@@ -121,11 +121,7 @@
         );
         assert_eq!(
             U256::from_fields(pi.block_number_raw()),
-<<<<<<< HEAD
-            U256::from(block.header.number)
-=======
             U256::from(block.header.number),
->>>>>>> 10677575
         );
         assert_eq!(
             pi.state_root_raw(),
