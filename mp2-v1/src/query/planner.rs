--- conflicted
+++ resolved
@@ -65,11 +65,7 @@
         }
     }
 
-<<<<<<< HEAD
-    pub(crate) async fn find_row_node_for_non_existence(
-=======
     pub async fn find_row_node_for_non_existence(
->>>>>>> fb78d854
         &self,
         primary: BlockPrimaryIndex,
     ) -> anyhow::Result<RowTreeKey> {
@@ -375,13 +371,9 @@
         k: &T::Key,
         epoch: Epoch,
     ) -> Option<(NodeContext<T::Key>, V)> {
-<<<<<<< HEAD
-        self.try_fetch_with_context_at(k, epoch).await
-=======
         self.try_fetch_with_context_at(k, epoch)
             .await
             .expect("Failed to fetch context")
->>>>>>> fb78d854
     }
 }
 
