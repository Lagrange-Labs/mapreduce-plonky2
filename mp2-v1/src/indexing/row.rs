--- conflicted
+++ resolved
@@ -15,12 +15,8 @@
     plonk::config::{GenericHashOut, Hasher},
 };
 use ryhope::{storage::pgsql::ToFromBytea, tree::scapegoat, NodePayload};
-<<<<<<< HEAD
 use serde::{Deserialize, Deserializer, Serialize, Serializer};
 use verifiable_db::query::universal_circuit::universal_circuit_inputs::ColumnCell;
-=======
-use serde::{Deserialize, Serialize};
->>>>>>> d35fb745
 
 pub type RowTree = scapegoat::Tree<RowTreeKey>;
 pub type RowTreeKeyNonce = Vec<u8>;
@@ -310,7 +306,6 @@
     }
 }
 
-<<<<<<< HEAD
 impl<PrimaryIndex> ToFromBytea for RowPayload<PrimaryIndex>
 where
     PrimaryIndex: std::fmt::Debug
@@ -338,13 +333,5 @@
 
     fn from_bytea(bytes: Vec<u8>) -> Self {
         serde_json::from_slice(&bytes).expect("invalid row key JSON in db")
-=======
-impl ToFromBytea for RowTreeKey {
-    fn to_bytea(&self) -> Vec<u8> {
-        self.to_bytes().unwrap()
-    }
-    fn from_bytea(bytes: Vec<u8>) -> Self {
-        Self::from_bytes(&bytes).unwrap()
->>>>>>> d35fb745
     }
 }