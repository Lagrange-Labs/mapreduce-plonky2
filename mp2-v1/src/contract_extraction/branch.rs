//! Module handling the branch node inside a state trie

use super::public_inputs::PublicInputs;
use anyhow::Result;
use mp2_common::{
    array::{Array, Vector, VectorWire},
    keccak::{InputData, KeccakCircuit, KeccakWires, PACKED_HASH_LEN},
    mpt_sequential::{Circuit as MPTCircuit, PAD_LEN},
    public_inputs::PublicInputCommon,
    rlp::{decode_fixed_list, MAX_ITEMS_IN_LIST},
    types::{CBuilder, GFp},
    utils::{Endianness, PackerTarget},
    D, F,
};
use plonky2::{
    iop::{target::Target, witness::PartialWitness},
    plonk::proof::ProofWithPublicInputsTarget,
};
use plonky2_crypto::u32::arithmetic_u32::U32Target;
use recursion_framework::circuit_builder::CircuitLogicWires;
use serde::{Deserialize, Serialize};

#[derive(Clone, Debug, Eq, PartialEq, Serialize, Deserialize)]
pub struct BranchWires<const NODE_LEN: usize>
where
    [(); PAD_LEN(NODE_LEN)]:,
{
    node: VectorWire<Target, { PAD_LEN(NODE_LEN) }>,
    root: KeccakWires<{ PAD_LEN(NODE_LEN) }>,
}

#[derive(Clone, Debug)]
pub struct BranchCircuit<const NODE_LEN: usize> {
    pub(crate) node: Vec<u8>,
}

impl<const NODE_LEN: usize> BranchCircuit<NODE_LEN>
where
    [(); PAD_LEN(NODE_LEN)]:,
{
    /// Build the branch circuit. Only have one single child proof, since we prove one contract at a time.
    pub fn build(b: &mut CBuilder, child_proof: PublicInputs<Target>) -> BranchWires<NODE_LEN> {
        let zero = b.zero();
        let ttrue = b._true();

        // Build the node and ensure it only includes bytes.
        let node = VectorWire::<Target, { PAD_LEN(NODE_LEN) }>::new(b);
        node.assert_bytes(b);

        // Expose the keccak root of this subtree starting at this node.
        let root = KeccakCircuit::<{ PAD_LEN(NODE_LEN) }>::hash_vector(b, &node);

        // We already decode the RLP headers here since we need it to verify the
        // validity of the hash exposed by the proofs.
        let headers = decode_fixed_list::<_, D, MAX_ITEMS_IN_LIST>(b, &node.arr.arr, zero);

        let (new_mpt_key, hash, is_valid, _) = MPTCircuit::<1, NODE_LEN>::advance_key_branch(
            b,
            &node.arr,
            &child_proof.mpt_key(),
            &headers,
        );

        // We always enforce it's a branch node, i.e. that it has 17 entries.
        b.connect(is_valid.target, ttrue.target);

        // We check the hash is the one exposed by the proof, first convert
        // the extracted hash to packed one to compare.
        let packed_hash = Array::<U32Target, PACKED_HASH_LEN> {
            arr: hash.arr.pack(b, Endianness::Little).try_into().unwrap(),
        };
        let child_hash = child_proof.root_hash();
        packed_hash.enforce_equal(b, &child_hash);

        // Register the public inputs.
        let PublicInputs { dm, s, .. } = child_proof;
        let h = &root.output_array.to_targets().arr;
        let k = &new_mpt_key.key.arr;
        let t = &new_mpt_key.pointer;
        PublicInputs { h, dm, k, t, s }.register(b);

        BranchWires { node, root }
    }

    fn assign(&self, pw: &mut PartialWitness<GFp>, wires: &BranchWires<NODE_LEN>) {
        let node = Vector::<u8, { PAD_LEN(NODE_LEN) }>::from_vec(&self.node).unwrap();
        wires.node.assign(pw, &node);

        KeccakCircuit::<{ PAD_LEN(NODE_LEN) }>::assign(
            pw,
            &wires.root,
            &InputData::Assigned(&node),
        );
    }
}

/// Num of children = 1
impl<const NODE_LEN: usize> CircuitLogicWires<F, D, 1> for BranchWires<NODE_LEN>
where
    [(); PAD_LEN(NODE_LEN)]:,
{
    type CircuitBuilderParams = ();

    type Inputs = BranchCircuit<NODE_LEN>;

    const NUM_PUBLIC_INPUTS: usize = PublicInputs::<F>::TOTAL_LEN;

    fn circuit_logic(
        builder: &mut CBuilder,
        verified_proofs: [&ProofWithPublicInputsTarget<D>; 1],
        _builder_parameters: Self::CircuitBuilderParams,
    ) -> Self {
        let inputs = PublicInputs::from_slice(&verified_proofs[0].public_inputs);
        BranchCircuit::build(builder, inputs)
    }

    fn assign_input(&self, inputs: Self::Inputs, pw: &mut PartialWitness<GFp>) -> Result<()> {
        inputs.assign(pw, self);
        Ok(())
    }
}

#[cfg(test)]
mod tests {
    use super::*;
    use eth_trie::{EthTrie, MemoryDB, Trie};
    use mp2_common::{
        array::ToField,
        group_hashing::map_to_curve_point,
        keccak::PACKED_HASH_LEN,
        mpt_sequential::{mpt_key_ptr, utils::bytes_to_nibbles},
        types::PACKED_ADDRESS_LEN,
        utils::{keccak256, Endianness, Packer, ToFields},
        C,
    };
    use mp2_test::{
        circuit::{run_circuit, UserCircuit},
        utils::random_vector,
    };
    use plonky2::{field::types::Field, iop::witness::WitnessWrite};
    use rand::{thread_rng, Rng};
    use std::sync::Arc;

    #[derive(Clone, Debug)]
    struct TestBranchCircuit<'a, const NODE_LEN: usize> {
        c: BranchCircuit<NODE_LEN>,
        child_pi: &'a [F],
    }

    impl<'a, const NODE_LEN: usize> UserCircuit<F, D> for TestBranchCircuit<'a, NODE_LEN>
    where
        [(); PAD_LEN(NODE_LEN)]:,
    {
        // Branch node wires + child public inputs
        type Wires = (BranchWires<NODE_LEN>, Vec<Target>);

        fn build(b: &mut CBuilder) -> Self::Wires {
            let child_pi = b.add_virtual_targets(PublicInputs::<Target>::TOTAL_LEN);
            let branch_wires = BranchCircuit::build(b, PublicInputs::from_slice(&child_pi));

            (branch_wires, child_pi)
        }

        fn prove(&self, pw: &mut PartialWitness<F>, wires: &Self::Wires) {
            self.c.assign(pw, &wires.0);

            assert_eq!(wires.1.len(), PublicInputs::<Target>::TOTAL_LEN);
            pw.set_target_arr(&wires.1, self.child_pi);
        }
    }

    #[test]
    fn test_contract_extraction_branch_circuit() {
        const NODE_LEN: usize = 100;

        // We need to create a trie that for sure contains a branch node:
        // We insert two values under two keys which only differ by their last nibble/byte
        // Normally, the trie should look like:
        // root = extension node
        // branch = point of different between the two keys
        // two leaves (we only prove one at a time)
        let memdb = Arc::new(MemoryDB::new(true));
        let mut trie = EthTrie::new(Arc::clone(&memdb));
        let key1 = random_vector::<u8>(32);
        let mut key2 = key1.clone();
        key2[31] = key2[31]
            .checked_sub(thread_rng().gen_range(1..10))
            .unwrap_or_default();
        assert!(key1 != key2);
        let value1 = random_vector(32);
        let value2 = random_vector(32);
        trie.insert(&key1, &value1).unwrap();
        trie.insert(&key2, &value2).unwrap();
        trie.root_hash().unwrap();
        let nodes = trie.get_proof(&key2).unwrap();
        assert_eq!(nodes.len(), 3);
        let leaf = nodes.last().unwrap();
        let tuple: Vec<Vec<u8>> = rlp::decode_list(leaf);
        let ptr = mpt_key_ptr(&tuple[0]);
        let branch = nodes[1].clone();
        assert!(rlp::decode_list::<Vec<u8>>(&branch).len() == 17);

        // Prepare the public inputs for the branch node circuit.
<<<<<<< HEAD
        let h = &convert_u8_to_u32_slice(&keccak256(leaf)).to_fields();
        let dm = &map_to_curve_point(&random_vector::<u32>(PACKED_ADDRESS_LEN).to_fields())
            .to_weierstrass()
            .to_fields();
=======
        let h = &keccak256(leaf).pack(Endianness::Little).to_fields();
        let dm = map_to_curve_point(&random_vector::<u32>(PACKED_ADDRESS_LEN).to_fields())
            .to_weierstrass();
        let dm_is_inf = if dm.is_inf { F::ONE } else { F::ZERO };
        let dm = (dm.x.0.as_slice(), dm.y.0.as_slice(), &dm_is_inf);
>>>>>>> 760e9553
        let k = &bytes_to_nibbles(&key2).to_fields();
        let t = &ptr.to_field();
        let s = &random_vector::<u32>(PACKED_HASH_LEN).to_fields();
        let child_pi = PublicInputs { h, dm, k, t, s };

        let c = BranchCircuit::<NODE_LEN> {
            node: branch.clone(),
        };
        let test_circuit = TestBranchCircuit {
            c,
            child_pi: &child_pi.to_vec(),
        };
        let proof = run_circuit::<F, D, C, _>(test_circuit);
        let pi = PublicInputs::<F>::from_slice(&proof.public_inputs);

        // Check packed block hash
        {
            let hash = keccak256(&branch).pack(Endianness::Little).to_fields();
            assert_eq!(pi.h, hash);
        }
        // Check metadata digest
        assert_eq!(pi.dm, child_pi.dm);
        // Check MPT key and pointer
        {
            assert_eq!(pi.k, child_pi.k);

            // -1 because branch circuit exposes the new pointer.
            assert_eq!(*pi.t, *child_pi.t - F::ONE);
        }
        // Check packed storage root hash
        assert_eq!(pi.s, child_pi.s);
    }
}<|MERGE_RESOLUTION|>--- conflicted
+++ resolved
@@ -201,18 +201,10 @@
         assert!(rlp::decode_list::<Vec<u8>>(&branch).len() == 17);
 
         // Prepare the public inputs for the branch node circuit.
-<<<<<<< HEAD
-        let h = &convert_u8_to_u32_slice(&keccak256(leaf)).to_fields();
+        let h = &keccak256(leaf).pack(Endianness::Little).to_fields();
         let dm = &map_to_curve_point(&random_vector::<u32>(PACKED_ADDRESS_LEN).to_fields())
             .to_weierstrass()
             .to_fields();
-=======
-        let h = &keccak256(leaf).pack(Endianness::Little).to_fields();
-        let dm = map_to_curve_point(&random_vector::<u32>(PACKED_ADDRESS_LEN).to_fields())
-            .to_weierstrass();
-        let dm_is_inf = if dm.is_inf { F::ONE } else { F::ZERO };
-        let dm = (dm.x.0.as_slice(), dm.y.0.as_slice(), &dm_is_inf);
->>>>>>> 760e9553
         let k = &bytes_to_nibbles(&key2).to_fields();
         let t = &ptr.to_field();
         let s = &random_vector::<u32>(PACKED_HASH_LEN).to_fields();
