--- conflicted
+++ resolved
@@ -361,31 +361,14 @@
             let leaf = proof.last().unwrap();
             let ptr = compute_key_ptr(leaf);
 
-<<<<<<< HEAD
-            let pi = compute_pi(ptr, &children[i].key, &children[i].value, leaf, &metadata);
-            assert_eq!(pi.len(), PublicInputs::<F>::TOTAL_LEN);
-
-            children[i].proof = proof.clone();
-            children[i].leaf = leaf.clone();
-            children[i].ptr = ptr;
-            children[i].metadata = metadata.clone();
-            children[i].pi = pi;
-=======
-            let metadata = if is_simple_aggregation {
-                random_vector(20)
-            } else {
-                // Set the same metadata digests for `multiple` aggregation type.
-                metadata.clone()
-            };
             let pi = compute_pi(ptr, &child.key, &child.value, leaf, &metadata);
             assert_eq!(pi.len(), PublicInputs::<F>::TOTAL_LEN);
 
             child.proof = proof.clone();
             child.leaf = leaf.clone();
             child.ptr = ptr;
-            child.metadata = metadata;
+            child.metadata = metadata.clone();
             child.pi = pi;
->>>>>>> ec32679f
         }
         let node = children[0].proof[1].clone();
 
@@ -439,29 +422,11 @@
         }
         // Check metadata digest
         {
-<<<<<<< HEAD
             let branch_acc = compute_digest(children[0].metadata.clone());
-            for i in 1..N_REAL {
-                let child_acc = compute_digest(children[i].metadata.clone());
-                assert_eq!(branch_acc, child_acc);
-            }
-=======
-            let branch_acc = children
-                .iter()
-                .skip(1)
-                .map(|child| compute_digest(child.metadata.clone()))
-                .fold(
-                    compute_digest(children[0].metadata.clone()),
-                    |acc, digest| {
-                        if is_simple_aggregation {
-                            acc + digest
-                        } else {
-                            assert_eq!(acc, digest);
-                            acc
-                        }
-                    },
-                );
->>>>>>> ec32679f
+            children[1..].iter().for_each(|child| {
+                let child_acc = compute_digest(child.metadata.clone());
+                assert_eq!(child_acc, branch_acc);
+            });
 
             assert_eq!(pi.metadata_digest(), branch_acc.to_weierstrass());
         }
