--- conflicted
+++ resolved
@@ -456,13 +456,9 @@
             CircuitInput::LeafMapping(leaf) => set
                 .generate_proof(&self.leaf_mapping, [], [], leaf)
                 .map(|p| (p, self.leaf_mapping.get_verifier_data().clone()).into()),
-<<<<<<< HEAD
             CircuitInput::LeafMappingOfMappings(leaf) => set
                 .generate_proof(&self.leaf_mapping_of_mappings, [], [], leaf)
                 .map(|p| (p, self.leaf_mapping_of_mappings.get_verifier_data().clone()).into()),
-=======
-
->>>>>>> c87856fe
             CircuitInput::Extension(ext) => {
                 let mut child_proofs = ext.get_child_proofs()?;
                 let (child_proof, child_vk) = child_proofs
