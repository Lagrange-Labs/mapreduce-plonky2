//! Values extraction APIs

use super::{
    branch::{BranchCircuit, BranchWires},
    extension::{ExtensionNodeCircuit, ExtensionNodeWires},
    gadgets::{column_gadget::filter_table_column_identifiers, metadata_gadget::ColumnsMetadata},
    leaf_mapping::{LeafMappingCircuit, LeafMappingWires},
    leaf_mapping_of_mappings::{LeafMappingOfMappingsCircuit, LeafMappingOfMappingsWires},
    leaf_single::{LeafSingleCircuit, LeafSingleWires},
    public_inputs::PublicInputs,
    ColumnInfo,
};
use crate::{api::InputNode, MAX_BRANCH_NODE_LEN};
use anyhow::{bail, ensure, Result};
use log::debug;
use mp2_common::{
    default_config,
    mpt_sequential::PAD_LEN,
    poseidon::H,
    proof::{ProofInputSerialized, ProofWithVK},
    storage_key::{MappingSlot, SimpleSlot},
    C, D, F,
};
use paste::paste;
use plonky2::{
    field::types::{Field, PrimeField64},
    hash::hash_types::HashOut,
    plonk::config::Hasher,
};
#[cfg(test)]
use recursion_framework::framework_testing::{
    new_universal_circuit_builder_for_testing, TestingRecursiveCircuits,
};
use recursion_framework::{
    circuit_builder::{CircuitWithUniversalVerifier, CircuitWithUniversalVerifierBuilder},
    framework::{RecursiveCircuitInfo, RecursiveCircuits},
};
use serde::{Deserialize, Serialize};
use std::array;

type ExtensionInput = ProofInputSerialized<InputNode>;
type BranchInput = ProofInputSerialized<InputNode>;
const NUM_IO: usize = PublicInputs::<F>::TOTAL_LEN;

/// CircuitInput is a wrapper around the different specialized circuits that can
/// be used to prove a MPT node recursively.
#[derive(Serialize, Deserialize)]
pub enum CircuitInput<
    const NODE_LEN: usize,
    const MAX_COLUMNS: usize,
    const MAX_FIELD_PER_EVM: usize,
> where
    [(); PAD_LEN(NODE_LEN)]:,
{
    LeafSingle(LeafSingleCircuit<NODE_LEN, MAX_COLUMNS, MAX_FIELD_PER_EVM>),
    LeafMapping(LeafMappingCircuit<NODE_LEN, MAX_COLUMNS, MAX_FIELD_PER_EVM>),
    LeafMappingOfMappings(LeafMappingOfMappingsCircuit<NODE_LEN, MAX_COLUMNS, MAX_FIELD_PER_EVM>),
    Extension(ExtensionInput),
    Branch(BranchInput),
}

impl<const NODE_LEN: usize, const MAX_COLUMNS: usize, const MAX_FIELD_PER_EVM: usize>
    CircuitInput<NODE_LEN, MAX_COLUMNS, MAX_FIELD_PER_EVM>
where
    [(); PAD_LEN(NODE_LEN)]:,
{
    /// Create a circuit input for proving a leaf MPT node of single variable.
    pub fn new_single_variable_leaf(
        node: Vec<u8>,
        slot: u8,
        evm_word: u32,
        table_info: Vec<ColumnInfo>,
    ) -> Self {
        let extracted_column_identifiers =
            filter_table_column_identifiers(&table_info, slot, evm_word);
        let metadata = ColumnsMetadata::new(table_info, &extracted_column_identifiers, evm_word);

        let slot = SimpleSlot::new(slot);

        CircuitInput::LeafSingle(LeafSingleCircuit {
            node,
            slot,
            metadata,
        })
    }

    /// Create a circuit input for proving a leaf MPT node of mapping variable.
    pub fn new_mapping_variable_leaf(
        node: Vec<u8>,
        slot: u8,
        mapping_key: Vec<u8>,
        key_id: u64,
        evm_word: u32,
        table_info: Vec<ColumnInfo>,
    ) -> Self {
        let extracted_column_identifiers =
            filter_table_column_identifiers(&table_info, slot, evm_word);
        let metadata = ColumnsMetadata::new(table_info, &extracted_column_identifiers, evm_word);

        let slot = MappingSlot::new(slot, mapping_key);
        let key_id = F::from_canonical_u64(key_id);

        CircuitInput::LeafMapping(LeafMappingCircuit {
            node,
            slot,
            key_id,
            metadata,
        })
    }

    /// Create a circuit input for proving a leaf MPT node of mappings where the
    /// value stored in a mapping entry is another mapping.
    pub fn new_mapping_of_mappings_leaf(
        node: Vec<u8>,
        slot: u8,
        outer_key: Vec<u8>,
        inner_key: Vec<u8>,
        outer_key_id: u64,
        inner_key_id: u64,
        evm_word: u32,
        table_info: Vec<ColumnInfo>,
    ) -> Self {
        let extracted_column_identifiers =
            filter_table_column_identifiers(&table_info, slot, evm_word);
        let metadata = ColumnsMetadata::new(table_info, &extracted_column_identifiers, evm_word);

        let slot = MappingSlot::new(slot, outer_key);
        let [outer_key_id, inner_key_id] = [outer_key_id, inner_key_id].map(F::from_canonical_u64);

        CircuitInput::LeafMappingOfMappings(LeafMappingOfMappingsCircuit {
            node,
            slot,
            inner_key,
            outer_key_id,
            inner_key_id,
            metadata,
        })
    }

    /// Create a circuit input for proving an extension MPT node.
    pub fn new_extension(node: Vec<u8>, child_proof: Vec<u8>) -> Self {
        CircuitInput::Extension(ExtensionInput {
            input: InputNode { node },
            serialized_child_proofs: vec![child_proof],
        })
    }

    /// Create a circuit input for proving a branch MPT node.
    pub fn new_branch(node: Vec<u8>, child_proofs: Vec<Vec<u8>>) -> Self {
        CircuitInput::Branch(ProofInputSerialized {
            input: InputNode { node },
            serialized_child_proofs: child_proofs,
        })
    }
}

/// Main struct holding the different circuit parameters for each of the MPT
/// circuits defined here.
/// Most notably, it holds them in a way to use the recursion framework allowing
/// us to specialize circuits according to the situation.
#[derive(Eq, PartialEq, Serialize, Deserialize)]
pub struct PublicParameters<
    const NODE_LEN: usize,
    const MAX_COLUMNS: usize,
    const MAX_FIELD_PER_EVM: usize,
> where
    [(); PAD_LEN(NODE_LEN)]:,
{
    leaf_single: CircuitWithUniversalVerifier<
        F,
        C,
        D,
        0,
        LeafSingleWires<NODE_LEN, MAX_COLUMNS, MAX_FIELD_PER_EVM>,
    >,
    leaf_mapping: CircuitWithUniversalVerifier<
        F,
        C,
        D,
        0,
        LeafMappingWires<NODE_LEN, MAX_COLUMNS, MAX_FIELD_PER_EVM>,
    >,
    leaf_mapping_of_mappings: CircuitWithUniversalVerifier<
        F,
        C,
        D,
        0,
        LeafMappingOfMappingsWires<NODE_LEN, MAX_COLUMNS, MAX_FIELD_PER_EVM>,
    >,
    extension: CircuitWithUniversalVerifier<F, C, D, 1, ExtensionNodeWires>,
    #[cfg(not(test))]
    branches: BranchCircuits,
    #[cfg(test)]
    branches: TestBranchCircuits,
    #[cfg(not(test))]
    set: RecursiveCircuits<F, C, D>,
    #[cfg(test)]
    set: TestingRecursiveCircuits<F, C, D, NUM_IO>,
}

/// Public API employed to build the MPT circuits, which are returned in
/// serialized form.
pub fn build_circuits_params<
    const NODE_LEN: usize,
    const MAX_COLUMNS: usize,
    const MAX_FIELD_PER_EVM: usize,
>() -> PublicParameters<NODE_LEN, MAX_COLUMNS, MAX_FIELD_PER_EVM>
where
    [(); PAD_LEN(NODE_LEN)]:,
{
    PublicParameters::build()
}

/// Public API employed to generate a proof for the circuit specified by
/// `CircuitInput`, employing the `circuit_params` generated with the
/// `build_circuits_params` API.
pub fn generate_proof<
    const NODE_LEN: usize,
    const MAX_COLUMNS: usize,
    const MAX_FIELD_PER_EVM: usize,
>(
    circuit_params: &PublicParameters<NODE_LEN, MAX_COLUMNS, MAX_FIELD_PER_EVM>,
    circuit_type: CircuitInput<NODE_LEN, MAX_COLUMNS, MAX_FIELD_PER_EVM>,
) -> Result<Vec<u8>>
where
    [(); PAD_LEN(NODE_LEN)]:,
{
    circuit_params.generate_proof(circuit_type)?.serialize()
}

pub trait BranchMacroTrait {
    fn new(builder: &CircuitWithUniversalVerifierBuilder<F, D, NUM_IO>) -> Self;

    fn circuit_set(&self) -> Vec<HashOut<F>>;

    fn generate_proof(
        &self,
        set: &RecursiveCircuits<F, C, D>,
        branch_node: InputNode,
        child_proofs: Vec<ProofWithVK>,
    ) -> Result<ProofWithVK>;
}

/// generate a macro filling the BranchCircuit structs manually
macro_rules! impl_branch_circuits {
    ($struct_name:ty, $($i:expr),*) => {
        paste! {
        #[derive(Debug, Serialize, Deserialize, Eq, PartialEq)]
        pub struct [< $struct_name GenericNodeLen>]<const NODE_LEN: usize>
        where
            [(); PAD_LEN(NODE_LEN)]:,
        {
            $(
                [< b $i >]: CircuitWithUniversalVerifier<F, C, D, $i, BranchWires<NODE_LEN>>,
            )+
        }
        #[doc = stringify!($struct_name)]
        #[doc = "holds the logic to create the different circuits for handling a branch node.
        In particular, it generates specific circuits for each number of child proofs, as well as
        in combination with the node input length."]
        pub type $struct_name =  [< $struct_name GenericNodeLen>]<MAX_BRANCH_NODE_LEN>;

        impl BranchMacroTrait for $struct_name {
            fn new(builder: &CircuitWithUniversalVerifierBuilder<F, D, NUM_IO>) -> Self {
                $struct_name {
                    $(
                        // generate one circuit with full node len
                        [< b $i >]:  builder.build_circuit::<C, $i, BranchWires<MAX_BRANCH_NODE_LEN>>(()),
                    )+
                }
            }
            /// Returns the set of circuits to be fed to the recursive framework
            fn circuit_set(&self) -> Vec<HashOut<F>> {

                vec![$(
                    self.[< b $i >].circuit_data().verifier_only.circuit_digest,
                )+]

            }
            /// generates a proof from the inputs stored in `branch`. Depending on the size of the node,
            /// and the number of children proofs, it selects the right specialized circuit to generate the proof.
            fn generate_proof(
                &self,
                set: &RecursiveCircuits<F, C, D>,
                branch_node: InputNode,
                child_proofs: Vec<ProofWithVK>,
            ) -> Result<ProofWithVK> {
                // first, determine manually the common prefix, the ptr and the mapping slot
                // from the public inputs of the children proofs.
                // Note this is done outside circuits, more as a sanity check. The circuits is enforcing
                // this condition.
                for arr in child_proofs.windows(2) {
                    if arr.len() > 1 {
                        let pi1 = PublicInputs::<F>::new(&arr[0].proof().public_inputs);
                        let (k1, p1) = pi1.mpt_key_info();
                        let pi2 = PublicInputs::<F>::new(&arr[1].proof().public_inputs);
                        let (k2, p2) = pi2.mpt_key_info();
                        let up1 = p1.to_canonical_u64() as usize;
                        let up2 = p2.to_canonical_u64() as usize;

                        ensure!(up1 < k1.len(), "up1 ({}) >= |k1| ({})", up1, k1.len());
                        ensure!(up2 < k2.len(), "up2 ({}) >= |k2| ({})", up2, k2.len());
                        ensure!(p1 == p2, "p1 ({p1}) != p2 ({p2})");
                        ensure!(k1[..up1] == k2[..up1], "k1[..up1] ({:?}) != k[2..up2] ({:?})", &k1[..up1], &k2[..up2]);
                    }

                }
                ensure!(!child_proofs.is_empty(), "empty child_proofs");
                ensure!(child_proofs.len() <= 16, "too many child proofs found: {}", child_proofs.len());
                ensure!(branch_node.node.len() <= MAX_BRANCH_NODE_LEN, "branch_node too long: {}", branch_node.node.len());

                // We just take the first one, it doesn't matter which one we
                // take as long as all prefixes and pointers are equal.
                let pi = PublicInputs::<F>::new(&child_proofs[0].proof().public_inputs);
                let (key, ptr) = pi.mpt_key_info();
                let common_prefix = key
                    .iter()
                    .map(|nib| nib.to_canonical_u64() as u8)
                    .collect::<Vec<_>>();
                let pointer = ptr.to_canonical_u64() as usize;
                let (mut proofs, vks): (Vec<_>, Vec<_>) = child_proofs
                    .iter()
                    // TODO: didn't find a way to get rid of the useless clone - it's either on the vk or on the proof
                    .map(|p| {
                        let (proof, vk) = p.into();
                        (proof.clone(), vk)
                    })
                    .unzip();
                 match child_proofs.len() {
                     $(_ if $i == child_proofs.len() => {
                         set.generate_proof(
                             &self.[< b $i >],
                             proofs.try_into().unwrap(),
                             array::from_fn(|i| vks[i]),
                             BranchCircuit {
                                 node: branch_node.node,
                                 common_prefix,
                                 expected_pointer: pointer,
                                 n_proof_valid: $i,
                             }
                         ).map(|p| (p, self.[< b $i >].get_verifier_data().clone()).into())
                     },
                     _ if $i > child_proofs.len()  => {
                         // This should match for number of real proofs
                         // between the previous $i passed to the macro and
                         // current $i, since `match` greedily matches arms.
                         let num_real_proofs = child_proofs.len();
                         // we pad the number of proofs to $i by repeating the
                         // first proof
                         for _ in 0..($i - num_real_proofs) {
                             proofs.push(proofs.first().unwrap().clone());
                         }
                         println!("Generating proof with {} proofs over branch circuit {}", proofs.len(), $i);
                         set.generate_proof(
                             &self.[< b $i>],
                             proofs.try_into().unwrap(),
                             array::from_fn(|i| if i < num_real_proofs { vks[i] } else { vks[0] }),
                             BranchCircuit {
                                 node: branch_node.node,
                                 common_prefix,
                                 expected_pointer: pointer,
                                 n_proof_valid: num_real_proofs,
                             },
                         ).map(|p| (p, self.[< b $i>].get_verifier_data().clone()).into())
                     }
                 )+
                         _ => bail!("invalid child proof len: {}", child_proofs.len()),
                 }
            }
        }}
    }
}

impl_branch_circuits!(BranchCircuits, 2, 9, 16);
#[cfg(test)]
impl_branch_circuits!(TestBranchCircuits, 1, 4, 9);

/// Number of circuits in the set
/// 3 branch circuits + 1 extension + 1 leaf single + 1 leaf mapping + 1 leaf mapping of mappings
const MAPPING_CIRCUIT_SET_SIZE: usize = 7;

impl<const NODE_LEN: usize, const MAX_COLUMNS: usize, const MAX_FIELD_PER_EVM: usize>
    PublicParameters<NODE_LEN, MAX_COLUMNS, MAX_FIELD_PER_EVM>
where
    [(); PAD_LEN(NODE_LEN)]:,
    [(); <H as Hasher<F>>::HASH_SIZE]:,
{
    /// Generates the circuit parameters for the MPT circuits.
    fn build() -> Self {
        let config = default_config();
        #[cfg(not(test))]
        let circuit_builder = CircuitWithUniversalVerifierBuilder::<F, D, NUM_IO>::new::<C>(
            config,
            MAPPING_CIRCUIT_SET_SIZE,
        );
        #[cfg(test)]
        let circuit_builder = new_universal_circuit_builder_for_testing::<F, C, D, NUM_IO>(
            config,
            MAPPING_CIRCUIT_SET_SIZE,
        );

        debug!("Building leaf single circuit");
        let leaf_single = circuit_builder
            .build_circuit::<C, 0, LeafSingleWires<NODE_LEN, MAX_COLUMNS, MAX_FIELD_PER_EVM>>(());

        debug!("Building leaf mapping circuit");
        let leaf_mapping = circuit_builder.build_circuit::<C, 0, LeafMappingWires<
            NODE_LEN,
            MAX_COLUMNS,
            MAX_FIELD_PER_EVM,
        >>(());

        debug!("Building leaf mapping of mappings circuit");
        let leaf_mapping_of_mappings =
                        circuit_builder.build_circuit::<C, 0,
                LeafMappingOfMappingsWires<NODE_LEN, MAX_COLUMNS, MAX_FIELD_PER_EVM>
                        >(());

        debug!("Building extension circuit");
        let extension = circuit_builder.build_circuit::<C, 1, ExtensionNodeWires>(());

        debug!("Building branch circuits");
        #[cfg(not(test))]
        let branches = BranchCircuits::new(&circuit_builder);
        #[cfg(test)]
        let branches = TestBranchCircuits::new(&circuit_builder);

        let mut circuits_set = vec![
            leaf_single.get_verifier_data().circuit_digest,
            leaf_mapping.get_verifier_data().circuit_digest,
            leaf_mapping_of_mappings.get_verifier_data().circuit_digest,
            extension.get_verifier_data().circuit_digest,
        ];
        circuits_set.extend(branches.circuit_set());
        assert_eq!(circuits_set.len(), MAPPING_CIRCUIT_SET_SIZE);

        PublicParameters {
            leaf_single,
            leaf_mapping,
            leaf_mapping_of_mappings,
            extension,
            branches,
            #[cfg(not(test))]
            set: RecursiveCircuits::new_from_circuit_digests(circuits_set),
            #[cfg(test)]
            set: TestingRecursiveCircuits::new_from_circuit_digests(&circuit_builder, circuits_set),
        }
    }

    fn generate_proof(
        &self,
        circuit_type: CircuitInput<NODE_LEN, MAX_COLUMNS, MAX_FIELD_PER_EVM>,
    ) -> Result<ProofWithVK> {
        let set = &self.get_circuit_set();
        match circuit_type {
            CircuitInput::LeafSingle(leaf) => set
                .generate_proof(&self.leaf_single, [], [], leaf)
                .map(|p| (p, self.leaf_single.get_verifier_data().clone()).into()),
            CircuitInput::LeafMapping(leaf) => set
                .generate_proof(&self.leaf_mapping, [], [], leaf)
                .map(|p| (p, self.leaf_mapping.get_verifier_data().clone()).into()),
            CircuitInput::LeafMappingOfMappings(leaf) => set
                .generate_proof(&self.leaf_mapping_of_mappings, [], [], leaf)
                .map(|p| (p, self.leaf_mapping_of_mappings.get_verifier_data().clone()).into()),
            CircuitInput::Extension(ext) => {
                let mut child_proofs = ext.get_child_proofs()?;
                let (child_proof, child_vk) = child_proofs
                    .pop()
                    .ok_or(anyhow::Error::msg(
                        "No proof found in input for extension node",
                    ))?
                    .into();
                set.generate_proof(
                    &self.extension,
                    [child_proof],
                    [&child_vk],
                    ExtensionNodeCircuit {
                        node: ext.input.node,
                    },
                )
                .map(|p| (p, self.extension.get_verifier_data().clone()).into())
            }
            CircuitInput::Branch(branch) => {
                let child_proofs = branch.get_child_proofs()?;
                self.branches
                    .generate_proof(set, branch.input, child_proofs)
            }
        }
    }
    pub(crate) fn get_circuit_set(&self) -> &RecursiveCircuits<F, C, D> {
        #[cfg(not(test))]
        let set = &self.set;
        #[cfg(test)]
        let set = self.set.get_recursive_circuit_set();

        set
    }
}

#[cfg(test)]
mod tests {
    use super::{
        super::{public_inputs, StorageSlotInfo},
        *,
    };
    use crate::{
        tests::{TEST_MAX_COLUMNS, TEST_MAX_FIELD_PER_EVM},
        values_extraction::{
            compute_leaf_mapping_metadata_digest, compute_leaf_mapping_of_mappings_metadata_digest,
            compute_leaf_mapping_of_mappings_values_digest, compute_leaf_mapping_values_digest,
            compute_leaf_single_metadata_digest, compute_leaf_single_values_digest,
            identifier_raw_extra,
        },
        MAX_LEAF_NODE_LEN,
    };
    use alloy::primitives::Address;
    use eth_trie::{EthTrie, MemoryDB, Trie};
    use itertools::Itertools;
    use log::info;
    use mp2_common::{
        eth::{StorageSlot, StorageSlotNode},
        group_hashing::weierstrass_to_point,
        mpt_sequential::utils::bytes_to_nibbles,
        types::MAPPING_LEAF_VALUE_LEN,
    };
    use mp2_test::{mpt_sequential::generate_random_storage_mpt, utils::random_vector};
    use plonky2::field::types::Field;
    use plonky2_ecgfp5::curve::curve::Point;
    use rand::{thread_rng, Rng};
    use std::{str::FromStr, sync::Arc};

    type CircuitInput =
        super::CircuitInput<MAX_LEAF_NODE_LEN, TEST_MAX_COLUMNS, TEST_MAX_FIELD_PER_EVM>;
    type PublicParameters =
        super::PublicParameters<MAX_LEAF_NODE_LEN, TEST_MAX_COLUMNS, TEST_MAX_FIELD_PER_EVM>;

    #[derive(Debug)]
    struct TestEthTrie {
        trie: EthTrie<MemoryDB>,
        mpt_keys: Vec<Vec<u8>>,
    }

    #[test]
    fn test_values_extraction_api_single_variable() {
        const TEST_SLOTS: [u8; 2] = [5, 10];

        let _ = env_logger::try_init();

        let storage_slot1 = StorageSlot::Simple(TEST_SLOTS[0] as usize);
        let storage_slot2 = StorageSlot::Simple(TEST_SLOTS[1] as usize);

        let table_info = TEST_SLOTS
            .into_iter()
            .map(|slot| {
                let mut col_info = ColumnInfo::sample();
                col_info.slot = F::from_canonical_u8(slot);
                col_info.evm_word = F::ZERO;

                col_info
            })
            .collect_vec();

        let test_slots = [
            StorageSlotInfo::new(storage_slot1, table_info.clone()),
            StorageSlotInfo::new(storage_slot2, table_info),
        ];

        test_api(test_slots);
    }

    #[test]
    fn test_values_extraction_api_single_struct() {
        const TEST_SLOT: u8 = 2;
        const TEST_EVM_WORDS: [u32; 2] = [10, 20];

        let _ = env_logger::try_init();

        let parent_slot = StorageSlot::Simple(TEST_SLOT as usize);
        let storage_slot1 = StorageSlot::Node(StorageSlotNode::new_struct(
            parent_slot.clone(),
            TEST_EVM_WORDS[0],
        ));
        let storage_slot2 =
            StorageSlot::Node(StorageSlotNode::new_struct(parent_slot, TEST_EVM_WORDS[1]));

        let table_info = TEST_EVM_WORDS
            .into_iter()
            .map(|evm_word| {
                let mut col_info = ColumnInfo::sample();
                col_info.slot = F::from_canonical_u8(TEST_SLOT);
                col_info.evm_word = F::from_canonical_u32(evm_word);

                col_info
            })
            .collect_vec();

        let test_slots = [
            StorageSlotInfo::new(storage_slot1, table_info.clone()),
            StorageSlotInfo::new(storage_slot2, table_info),
        ];

        test_api(test_slots);
    }

    #[test]
    fn test_values_extraction_api_mapping_variable() {
        const TEST_SLOT: u8 = 2;

        let _ = env_logger::try_init();

        let mapping_key1 = vec![10];
        let mapping_key2 = vec![20];
        let storage_slot1 = StorageSlot::Mapping(mapping_key1, TEST_SLOT as usize);
        let storage_slot2 = StorageSlot::Mapping(mapping_key2, TEST_SLOT as usize);

        // The first and second column infos are same (only for testing).
        let table_info = [0; 2]
            .into_iter()
            .map(|_| {
                let mut col_info = ColumnInfo::sample();
                col_info.slot = F::from_canonical_u8(TEST_SLOT);
                col_info.evm_word = F::ZERO;

                col_info
            })
            .collect_vec();

        let test_slots = [
            StorageSlotInfo::new(storage_slot1, table_info.clone()),
            StorageSlotInfo::new(storage_slot2, table_info),
        ];

        test_api(test_slots);
    }

    #[test]
    fn test_values_extraction_api_mapping_struct() {
        const TEST_SLOT: u8 = 2;
        const TEST_EVM_WORDS: [u32; 2] = [10, 20];

        let _ = env_logger::try_init();

        let parent_slot = StorageSlot::Mapping(vec![10, 20], TEST_SLOT as usize);
        let storage_slot1 = StorageSlot::Node(StorageSlotNode::new_struct(
            parent_slot.clone(),
            TEST_EVM_WORDS[0],
        ));
        let storage_slot2 =
            StorageSlot::Node(StorageSlotNode::new_struct(parent_slot, TEST_EVM_WORDS[1]));

        let table_info = TEST_EVM_WORDS
            .into_iter()
            .map(|evm_word| {
                let mut col_info = ColumnInfo::sample();
                col_info.slot = F::from_canonical_u8(TEST_SLOT);
                col_info.evm_word = F::from_canonical_u32(evm_word);

                col_info
            })
            .collect_vec();

        let test_slots = [
            StorageSlotInfo::new(storage_slot1, table_info.clone()),
            StorageSlotInfo::new(storage_slot2, table_info),
        ];

        test_api(test_slots);
    }

    #[test]
    fn test_values_extraction_api_mapping_of_mappings() {
        const TEST_SLOT: u8 = 2;
        const TEST_EVM_WORDS: [u32; 2] = [10, 20];

        let _ = env_logger::try_init();

        let grand_slot = StorageSlot::Mapping(vec![10, 20], TEST_SLOT as usize);
        let parent_slot =
            StorageSlot::Node(StorageSlotNode::new_mapping(grand_slot, vec![30, 40]).unwrap());
        let storage_slot1 = StorageSlot::Node(StorageSlotNode::new_struct(
            parent_slot.clone(),
            TEST_EVM_WORDS[0],
        ));
        let storage_slot2 =
            StorageSlot::Node(StorageSlotNode::new_struct(parent_slot, TEST_EVM_WORDS[1]));

        let table_info = TEST_EVM_WORDS
            .into_iter()
            .map(|evm_word| {
                let mut col_info = ColumnInfo::sample();
                col_info.slot = F::from_canonical_u8(TEST_SLOT);
                col_info.evm_word = F::from_canonical_u32(evm_word);

                col_info
            })
            .collect_vec();

        let test_slots = [
            StorageSlotInfo::new(storage_slot1, table_info.clone()),
            StorageSlotInfo::new(storage_slot2, table_info),
        ];

        test_api(test_slots);
    }

    #[test]
    fn test_values_extraction_api_branch_with_multiple_children() {
        const TEST_SLOT: u8 = 2;
        const NUM_CHILDREN: usize = 6;

        let _ = env_logger::try_init();

        let storage_slot = StorageSlot::Simple(TEST_SLOT as usize);
        let table_info = {
            let mut col_info = ColumnInfo::sample();
            col_info.slot = F::from_canonical_u8(TEST_SLOT);
            col_info.evm_word = F::ZERO;

            vec![col_info]
        };
        let test_slot = StorageSlotInfo::new(storage_slot, table_info);

        test_branch_with_multiple_children(NUM_CHILDREN, test_slot);
    }

    #[test]
    fn test_values_extraction_api_serialization() {
        const TEST_SLOT: u8 = 10;
        const TEST_EVM_WORD: u32 = 5;
        const TEST_OUTER_KEY: [u8; 2] = [10, 20];
        const TEST_INNER_KEY: [u8; 3] = [30, 40, 50];

        let _ = env_logger::try_init();

        let rng = &mut thread_rng();

        // Test serialization for public parameters.
        let params = PublicParameters::build();
        let encoded = bincode::serialize(&params).unwrap();
        let decoded_params: PublicParameters = bincode::deserialize(&encoded).unwrap();
        assert!(decoded_params == params);

        let test_circuit_input = |input: CircuitInput| {
            // Test circuit input serialization.
            let encoded_input = bincode::serialize(&input).unwrap();
            let decoded_input: CircuitInput = bincode::deserialize(&encoded_input).unwrap();

            // Test proof serialization.
            let proof = params.generate_proof(decoded_input).unwrap();
            let encoded_proof = bincode::serialize(&proof).unwrap();
            let decoded_proof: ProofWithVK = bincode::deserialize(&encoded_proof).unwrap();
            assert_eq!(proof, decoded_proof);

            encoded_proof
        };

        // Construct the table info for testing.
        let table_info = {
            let mut col_info = ColumnInfo::sample();
            col_info.slot = F::from_canonical_u8(TEST_SLOT);
            col_info.evm_word = F::from_canonical_u32(TEST_EVM_WORD);

            vec![col_info]
        };

        // Test for single variable leaf.
        let parent_slot = StorageSlot::Simple(TEST_SLOT as usize);
        let storage_slot = StorageSlot::Node(StorageSlotNode::new_struct(
            parent_slot.clone(),
            TEST_EVM_WORD,
        ));
        let test_slot = StorageSlotInfo::new(storage_slot, table_info.clone());
        let mut test_trie = generate_test_trie(1, &test_slot);
        let proof = test_trie.trie.get_proof(&test_trie.mpt_keys[0]).unwrap();
        test_circuit_input(CircuitInput::new_single_variable_leaf(
            proof.last().unwrap().to_vec(),
            TEST_SLOT,
            TEST_EVM_WORD,
            table_info.clone(),
        ));

        // Test for mapping variable leaf.
        let parent_slot = StorageSlot::Mapping(TEST_OUTER_KEY.to_vec(), TEST_SLOT as usize);
        let storage_slot = StorageSlot::Node(StorageSlotNode::new_struct(
            parent_slot.clone(),
            TEST_EVM_WORD,
        ));
        let test_slot = StorageSlotInfo::new(storage_slot, table_info.clone());
        let mut test_trie = generate_test_trie(1, &test_slot);
        let proof = test_trie.trie.get_proof(&test_trie.mpt_keys[0]).unwrap();
        let key_id = rng.gen();
        test_circuit_input(CircuitInput::new_mapping_variable_leaf(
            proof.last().unwrap().to_vec(),
            TEST_SLOT,
            TEST_OUTER_KEY.to_vec(),
            key_id,
            TEST_EVM_WORD,
            table_info.clone(),
        ));

        // Test for mapping of mappings leaf.
        let grand_slot = StorageSlot::Mapping(TEST_OUTER_KEY.to_vec(), TEST_SLOT as usize);
        let parent_slot = StorageSlot::Node(
            StorageSlotNode::new_mapping(grand_slot, TEST_INNER_KEY.to_vec()).unwrap(),
        );
        let storage_slot =
            StorageSlot::Node(StorageSlotNode::new_struct(parent_slot, TEST_EVM_WORD));
        let test_slot = StorageSlotInfo::new(storage_slot, table_info.clone());
        let mut test_trie = generate_test_trie(2, &test_slot);
        let proof = test_trie.trie.get_proof(&test_trie.mpt_keys[0]).unwrap();
        let outer_key_id = rng.gen();
        let inner_key_id = rng.gen();
        let encoded = test_circuit_input(CircuitInput::new_mapping_of_mappings_leaf(
            proof.last().unwrap().to_vec(),
            TEST_SLOT,
            TEST_OUTER_KEY.to_vec(),
            TEST_INNER_KEY.to_vec(),
            outer_key_id,
            inner_key_id,
            TEST_EVM_WORD,
            table_info,
        ));

        // Test for branch.
        let branch_node = proof[proof.len() - 2].to_vec();
        test_circuit_input(CircuitInput::Branch(BranchInput {
            input: InputNode {
                node: branch_node.clone(),
            },
            serialized_child_proofs: vec![encoded],
        }));
    }

    fn test_api(test_slots: [StorageSlotInfo; 2]) {
        info!("Generating MPT proofs");
        let memdb = Arc::new(MemoryDB::new(true));
        let mut trie = EthTrie::new(memdb.clone());
        let mpt_keys = test_slots
            .iter()
            .map(|test_slot| {
                let mpt_key = test_slot.slot.mpt_key();
                let value = random_vector(MAPPING_LEAF_VALUE_LEN);
                trie.insert(&mpt_key, &rlp::encode(&value)).unwrap();
                mpt_key
            })
            .collect_vec();
        trie.root_hash().unwrap();
        let mpt_proofs = mpt_keys
            .into_iter()
            .map(|key| trie.get_proof(&key).unwrap())
            .collect_vec();
        // Get the branch node.
        let node_len = mpt_proofs[0].len();
        // Ensure both are located in the same branch.
        assert_eq!(node_len, mpt_proofs[1].len());
        let branch_node = mpt_proofs[0][node_len - 2].clone();
        assert_eq!(branch_node, mpt_proofs[1][node_len - 2]);

        info!("Generating parameters");
        let params = build_circuits_params();

        let leaf_proofs = test_slots
            .into_iter()
            .zip_eq(mpt_proofs)
            .enumerate()
            .map(|(i, (test_slot, mut leaf_proof))| {
                info!("Proving leaf {i}");
                prove_leaf(&params, leaf_proof.pop().unwrap(), test_slot)
            })
            .collect();

        info!("Proving branch");
        let _branch_proof = prove_branch(&params, branch_node, leaf_proofs);
    }

    /// Generate a branch proof.
    fn prove_branch(
        params: &PublicParameters,
        node: Vec<u8>,
        leaf_proofs: Vec<Vec<u8>>,
    ) -> Vec<u8> {
        let input = CircuitInput::new_branch(node, leaf_proofs);
        generate_proof(params, input).unwrap()
    }

    /// Generate a leaf proof.
    fn prove_leaf(params: &PublicParameters, node: Vec<u8>, test_slot: StorageSlotInfo) -> Vec<u8> {
        // RLP(RLP(compact(partial_key_in_nibble)), RLP(value))
        let leaf_tuple: Vec<Vec<u8>> = rlp::decode_list(&node);
        assert_eq!(leaf_tuple.len(), 2);
        let value = leaf_tuple[1][1..].to_vec().try_into().unwrap();

        let evm_word = test_slot.evm_word();
        let table_info = test_slot.table_info();
        let metadata = test_slot.metadata::<TEST_MAX_COLUMNS, TEST_MAX_FIELD_PER_EVM>();
        let extracted_column_identifiers = metadata.extracted_column_identifiers();

        // Build the identifier extra data, it's used to compute the key IDs.
        const TEST_CONTRACT_ADDRESS: &str = "0x105dD0eF26b92a3698FD5AaaF688577B9Cafd970";
        const TEST_CHAIN_ID: u64 = 1000;
        let id_extra = identifier_raw_extra(
            &Address::from_str(TEST_CONTRACT_ADDRESS).unwrap(),
            TEST_CHAIN_ID,
            vec![],
        );

        let (expected_metadata_digest, expected_values_digest, circuit_input) = match &test_slot
            .slot
        {
            // Simple variable slot
            StorageSlot::Simple(slot) => {
                let metadata_digest = compute_leaf_single_metadata_digest::<
                    TEST_MAX_COLUMNS,
                    TEST_MAX_FIELD_PER_EVM,
                >(table_info.to_vec());

                let values_digest = compute_leaf_single_values_digest::<TEST_MAX_FIELD_PER_EVM>(
                    table_info.to_vec(),
                    &extracted_column_identifiers,
                    value,
                );

                let circuit_input = CircuitInput::new_single_variable_leaf(
                    node,
                    *slot as u8,
                    evm_word,
                    table_info.to_vec(),
                );

                (metadata_digest, values_digest, circuit_input)
            }
            // Mapping variable
            StorageSlot::Mapping(mapping_key, slot) => {
                let outer_key_id = test_slot.outer_key_id_raw(id_extra).unwrap();
                let metadata_digest = compute_leaf_mapping_metadata_digest::<
                    TEST_MAX_COLUMNS,
                    TEST_MAX_FIELD_PER_EVM,
                >(
                    table_info.to_vec(), *slot as u8, outer_key_id
                );

                let values_digest = compute_leaf_mapping_values_digest::<TEST_MAX_FIELD_PER_EVM>(
                    table_info.to_vec(),
                    &extracted_column_identifiers,
                    value,
                    mapping_key.clone(),
                    evm_word,
                    outer_key_id,
                );

                let circuit_input = CircuitInput::new_mapping_variable_leaf(
                    node,
                    *slot as u8,
                    mapping_key.clone(),
                    outer_key_id,
                    evm_word,
                    table_info.to_vec(),
                );

                (metadata_digest, values_digest, circuit_input)
            }
            StorageSlot::Node(StorageSlotNode::Struct(parent, _)) => match *parent.clone() {
                // Simple Struct
                StorageSlot::Simple(slot) => {
                    let metadata_digest = compute_leaf_single_metadata_digest::<
                        TEST_MAX_COLUMNS,
                        TEST_MAX_FIELD_PER_EVM,
                    >(table_info.to_vec());

                    let values_digest = compute_leaf_single_values_digest::<TEST_MAX_FIELD_PER_EVM>(
                        table_info.to_vec(),
                        &extracted_column_identifiers,
                        value,
                    );

                    let circuit_input = CircuitInput::new_single_variable_leaf(
                        node,
                        slot as u8,
                        evm_word,
                        table_info.to_vec(),
                    );

                    (metadata_digest, values_digest, circuit_input)
                }
                // Mapping Struct
                StorageSlot::Mapping(mapping_key, slot) => {
                    let outer_key_id = test_slot.outer_key_id_raw(id_extra).unwrap();
                    let metadata_digest =
                        compute_leaf_mapping_metadata_digest::<
                            TEST_MAX_COLUMNS,
                            TEST_MAX_FIELD_PER_EVM,
                        >(table_info.to_vec(), slot as u8, outer_key_id);

                    let values_digest = compute_leaf_mapping_values_digest::<TEST_MAX_FIELD_PER_EVM>(
                        table_info.to_vec(),
                        &extracted_column_identifiers,
                        value,
                        mapping_key.clone(),
                        evm_word,
                        outer_key_id,
                    );

                    let circuit_input = CircuitInput::new_mapping_variable_leaf(
                        node,
                        slot as u8,
                        mapping_key,
                        outer_key_id,
                        evm_word,
                        table_info.to_vec(),
                    );

                    (metadata_digest, values_digest, circuit_input)
                }
                // Mapping of mappings Struct
                StorageSlot::Node(StorageSlotNode::Mapping(grand, inner_mapping_key)) => {
                    match *grand {
                        StorageSlot::Mapping(outer_mapping_key, slot) => {
                            let outer_key_id =
                                test_slot.outer_key_id_raw(id_extra.clone()).unwrap();
                            let inner_key_id = test_slot.inner_key_id_raw(id_extra).unwrap();
                            let metadata_digest =
                                compute_leaf_mapping_of_mappings_metadata_digest::<
                                    TEST_MAX_COLUMNS,
                                    TEST_MAX_FIELD_PER_EVM,
                                >(
                                    table_info.to_vec(), slot as u8, outer_key_id, inner_key_id
                                );

                            let values_digest = compute_leaf_mapping_of_mappings_values_digest::<
                                TEST_MAX_FIELD_PER_EVM,
                            >(
                                table_info.to_vec(),
                                &extracted_column_identifiers,
                                value,
                                evm_word,
<<<<<<< HEAD
                                outer_mapping_key.clone(),
                                inner_mapping_key.clone(),
                                outer_key_id,
                                inner_key_id,
=======
                                (outer_mapping_key.clone(), test_slot.outer_key_id),
                                (inner_mapping_key.clone(), test_slot.inner_key_id),
>>>>>>> de716a72
                            );

                            let circuit_input = CircuitInput::new_mapping_of_mappings_leaf(
                                node,
                                slot as u8,
                                outer_mapping_key,
                                inner_mapping_key,
                                outer_key_id,
                                inner_key_id,
                                evm_word,
                                table_info.to_vec(),
                            );

                            (metadata_digest, values_digest, circuit_input)
                        }
                        _ => unreachable!(),
                    }
                }
                _ => unreachable!(),
            },
            _ => unreachable!(),
        };

        let proof = generate_proof(params, circuit_input).unwrap();

        // Check the metadata digest of public inputs.
        let decoded_proof = ProofWithVK::deserialize(&proof).unwrap();
        let pi = PublicInputs::new(&decoded_proof.proof.public_inputs);
        assert_eq!(
            pi.metadata_digest(),
            expected_metadata_digest.to_weierstrass()
        );
        assert_eq!(pi.values_digest(), expected_values_digest.to_weierstrass());

        proof
    }

    /// Generate a MPT trie with sepcified number of children.
    fn generate_test_trie(num_children: usize, storage_slot: &StorageSlotInfo) -> TestEthTrie {
        let (mut trie, _) = generate_random_storage_mpt::<3, 32>();

        let mut mpt_key = storage_slot.slot.mpt_key_vec();
        let mpt_len = mpt_key.len();
        let last_byte = mpt_key[mpt_len - 1];
        let first_nibble = last_byte & 0xF0;
        let second_nibble = last_byte & 0x0F;

        // Generate the test MPT keys.
        let mut mpt_keys = Vec::new();
        for i in 0..num_children {
            // Only change the last nibble.
            mpt_key[mpt_len - 1] = first_nibble + ((second_nibble + i as u8) & 0x0F);
            mpt_keys.push(mpt_key.clone());
        }

        // Add the MPT keys to the trie.
        let value = rlp::encode(&random_vector(32)).to_vec();
        mpt_keys
            .iter()
            .for_each(|key| trie.insert(key, &value).unwrap());
        trie.root_hash().unwrap();

        TestEthTrie { trie, mpt_keys }
    }

    /// Test the proof generation of one branch with the specified number of children.
    fn test_branch_with_multiple_children(num_children: usize, test_slot: StorageSlotInfo) {
        info!("Generating test trie");
        let mut test_trie = generate_test_trie(num_children, &test_slot);

        let mpt_key1 = test_trie.mpt_keys[0].as_slice();
        let mpt_key2 = test_trie.mpt_keys[1].as_slice();
        let proof1 = test_trie.trie.get_proof(mpt_key1).unwrap();
        let proof2 = test_trie.trie.get_proof(mpt_key2).unwrap();
        let node_len = proof1.len();
        // Get the branch node.
        let branch_node = proof1[node_len - 2].clone();
        // Ensure both are located in the same branch.
        assert_eq!(node_len, proof2.len());
        assert_eq!(branch_node, proof2[node_len - 2]);

        info!("Generating parameters");
        let params = build_circuits_params();

        // Generate the branch proof with one leaf.
        println!("Generating leaf proof");
        let leaf_proof_buf1 = prove_leaf(&params, proof1[node_len - 1].clone(), test_slot);
        let leaf_proof1 = ProofWithVK::deserialize(&leaf_proof_buf1).unwrap();
        let pub1 = leaf_proof1.proof.public_inputs[..NUM_IO].to_vec();
        let pi1 = PublicInputs::new(&pub1);
        assert_eq!(pi1.proof_inputs.len(), NUM_IO);
        let (_, comp_ptr) = pi1.mpt_key_info();
        assert_eq!(comp_ptr, F::from_canonical_usize(63));
        println!("Generating branch proof with one leaf");
        let branch_proof =
            prove_branch(&params, branch_node.clone(), vec![leaf_proof_buf1.clone()]);
        let branch_proof = ProofWithVK::deserialize(&branch_proof).unwrap();
        let exp_vk = params.branches.b1.get_verifier_data();
        assert_eq!(branch_proof.verifier_data(), exp_vk);

        // Generate a fake proof for testing branch circuit.
        let gen_fake_proof = |mpt_key| {
            let mut pub2 = pub1.clone();
            assert_eq!(pub2.len(), NUM_IO);
            pub2[public_inputs::K_RANGE].copy_from_slice(
                &bytes_to_nibbles(mpt_key)
                    .into_iter()
                    .map(F::from_canonical_u8)
                    .collect_vec(),
            );
            assert_eq!(pub2.len(), pub1.len());

            let pi2 = PublicInputs::new(&pub2);
            {
                let (k1, p1) = pi1.mpt_key_info();
                let (k2, p2) = pi2.mpt_key_info();
                let (pt1, pt2) = (
                    p1.to_canonical_u64() as usize,
                    p2.to_canonical_u64() as usize,
                );
                assert!(pt1 < k1.len() && pt2 < k2.len());
                assert!(p1 == p2);
                assert!(k1[..pt1] == k2[..pt2]);
            }
            let fake_proof = params
                .set
                .generate_input_proofs([pub2.clone().try_into().unwrap()])
                .unwrap();
            let vk = params.set.verifier_data_for_input_proofs::<1>()[0].clone();
            ProofWithVK::from((fake_proof[0].clone(), vk))
                .serialize()
                .unwrap()
        };

        // Check the public input of branch proof.
        let check_branch_public_inputs = |num_children, branch_proof: &ProofWithVK| {
            let [leaf_pi, branch_pi] = [&leaf_proof1, branch_proof]
                .map(|proof| PublicInputs::new(&proof.proof().public_inputs[..NUM_IO]));

            let leaf_metadata_digest = leaf_pi.metadata_digest();
            let leaf_values_digest = weierstrass_to_point(&leaf_pi.values_digest());
            let branch_values_digest =
                (0..num_children).fold(Point::NEUTRAL, |acc, _| acc + leaf_values_digest);
            assert_eq!(branch_pi.metadata_digest(), leaf_metadata_digest);
            assert_eq!(
                branch_pi.values_digest(),
                branch_values_digest.to_weierstrass()
            );
            assert_eq!(branch_pi.n(), F::from_canonical_usize(num_children));
        };

        info!("Generating branch with two leaves");
        let leaf_proof_buf2 = gen_fake_proof(mpt_key2);
        let branch_proof = prove_branch(
            &params,
            branch_node.clone(),
            vec![leaf_proof_buf1.clone(), leaf_proof_buf2.clone()],
        );
        let branch_proof = ProofWithVK::deserialize(&branch_proof).unwrap();
        let exp_vk = params.branches.b4.get_verifier_data().clone();
        assert_eq!(branch_proof.verifier_data(), &exp_vk);
        check_branch_public_inputs(2, &branch_proof);

        // Generate `num_children - 2`` fake proofs.
        let mut leaf_proofs = vec![leaf_proof_buf1, leaf_proof_buf2];
        for i in 2..num_children {
            let leaf_proof = gen_fake_proof(test_trie.mpt_keys[i].as_slice());
            leaf_proofs.push(leaf_proof);
        }
        info!("Generating branch proof with {num_children} leaves");
        let branch_proof = prove_branch(&params, branch_node, leaf_proofs);
        let branch_proof = ProofWithVK::deserialize(&branch_proof).unwrap();
        let exp_vk = params.branches.b9.get_verifier_data().clone();
        assert_eq!(branch_proof.verifier_data(), &exp_vk);
        check_branch_public_inputs(num_children, &branch_proof);
    }
}<|MERGE_RESOLUTION|>--- conflicted
+++ resolved
@@ -8,7 +8,7 @@
     leaf_mapping_of_mappings::{LeafMappingOfMappingsCircuit, LeafMappingOfMappingsWires},
     leaf_single::{LeafSingleCircuit, LeafSingleWires},
     public_inputs::PublicInputs,
-    ColumnInfo,
+    ColumnId, ColumnInfo, MappingKey,
 };
 use crate::{api::InputNode, MAX_BRANCH_NODE_LEN};
 use anyhow::{bail, ensure, Result};
@@ -113,10 +113,8 @@
     pub fn new_mapping_of_mappings_leaf(
         node: Vec<u8>,
         slot: u8,
-        outer_key: Vec<u8>,
-        inner_key: Vec<u8>,
-        outer_key_id: u64,
-        inner_key_id: u64,
+        outer_key_data: (MappingKey, ColumnId),
+        inner_key_data: (MappingKey, ColumnId),
         evm_word: u32,
         table_info: Vec<ColumnInfo>,
     ) -> Self {
@@ -124,13 +122,14 @@
             filter_table_column_identifiers(&table_info, slot, evm_word);
         let metadata = ColumnsMetadata::new(table_info, &extracted_column_identifiers, evm_word);
 
-        let slot = MappingSlot::new(slot, outer_key);
-        let [outer_key_id, inner_key_id] = [outer_key_id, inner_key_id].map(F::from_canonical_u64);
+        let slot = MappingSlot::new(slot, outer_key_data.0);
+        let [outer_key_id, inner_key_id] =
+            [outer_key_data.1, inner_key_data.1].map(F::from_canonical_u64);
 
         CircuitInput::LeafMappingOfMappings(LeafMappingOfMappingsCircuit {
             node,
             slot,
-            inner_key,
+            inner_key: inner_key_data.0,
             outer_key_id,
             inner_key_id,
             metadata,
@@ -813,10 +812,8 @@
         let encoded = test_circuit_input(CircuitInput::new_mapping_of_mappings_leaf(
             proof.last().unwrap().to_vec(),
             TEST_SLOT,
-            TEST_OUTER_KEY.to_vec(),
-            TEST_INNER_KEY.to_vec(),
-            outer_key_id,
-            inner_key_id,
+            (TEST_OUTER_KEY.to_vec(), outer_key_id),
+            (TEST_INNER_KEY.to_vec(), inner_key_id),
             TEST_EVM_WORD,
             table_info,
         ));
@@ -1033,24 +1030,15 @@
                                 &extracted_column_identifiers,
                                 value,
                                 evm_word,
-<<<<<<< HEAD
-                                outer_mapping_key.clone(),
-                                inner_mapping_key.clone(),
-                                outer_key_id,
-                                inner_key_id,
-=======
-                                (outer_mapping_key.clone(), test_slot.outer_key_id),
-                                (inner_mapping_key.clone(), test_slot.inner_key_id),
->>>>>>> de716a72
+                                (outer_mapping_key.clone(), outer_key_id),
+                                (inner_mapping_key.clone(), inner_key_id),
                             );
 
                             let circuit_input = CircuitInput::new_mapping_of_mappings_leaf(
                                 node,
                                 slot as u8,
-                                outer_mapping_key,
-                                inner_mapping_key,
-                                outer_key_id,
-                                inner_key_id,
+                                (outer_mapping_key, outer_key_id),
+                                (inner_mapping_key, inner_key_id),
                                 evm_word,
                                 table_info.to_vec(),
                             );
