//! Values extraction APIs

use super::{
    branch::{BranchCircuit, BranchWires},
    extension::{ExtensionNodeCircuit, ExtensionNodeWires},
    gadgets::{column_info::ColumnInfo, metadata_gadget::MetadataGadget},
    leaf_mapping::{LeafMappingCircuit, LeafMappingWires},
    leaf_mapping_of_mappings::{LeafMappingOfMappingsCircuit, LeafMappingOfMappingsWires},
    leaf_single::{LeafSingleCircuit, LeafSingleWires},
    public_inputs::PublicInputs,
};
<<<<<<< HEAD
use crate::{api::InputNode, MAX_BRANCH_NODE_LEN};
use anyhow::{bail, Result};
=======
use crate::{api::InputNode, MAX_BRANCH_NODE_LEN, MAX_LEAF_NODE_LEN};
use anyhow::{bail, ensure, Result};
>>>>>>> ec32679f
use log::debug;
use mp2_common::{
    default_config,
    mpt_sequential::PAD_LEN,
    poseidon::H,
    proof::{ProofInputSerialized, ProofWithVK},
    storage_key::{MappingSlot, SimpleSlot},
    C, D, F,
};
use paste::paste;
use plonky2::{
    field::types::{Field, PrimeField64},
    hash::hash_types::HashOut,
    plonk::config::Hasher,
};
#[cfg(test)]
use recursion_framework::framework_testing::{
    new_universal_circuit_builder_for_testing, TestingRecursiveCircuits,
};
use recursion_framework::{
    circuit_builder::{CircuitWithUniversalVerifier, CircuitWithUniversalVerifierBuilder},
    framework::{RecursiveCircuitInfo, RecursiveCircuits},
};
use serde::{Deserialize, Serialize};
use std::array;

type ExtensionInput = ProofInputSerialized<InputNode>;
type BranchInput = ProofInputSerialized<InputNode>;
const NUM_IO: usize = PublicInputs::<F>::TOTAL_LEN;

/// CircuitInput is a wrapper around the different specialized circuits that can
/// be used to prove a MPT node recursively.
#[derive(Serialize, Deserialize)]
pub enum CircuitInput<
    const NODE_LEN: usize,
    const MAX_COLUMNS: usize,
    const MAX_FIELD_PER_EVM: usize,
> where
    [(); PAD_LEN(NODE_LEN)]:,
{
    LeafSingle(LeafSingleCircuit<NODE_LEN, MAX_COLUMNS, MAX_FIELD_PER_EVM>),
    LeafMapping(LeafMappingCircuit<NODE_LEN, MAX_COLUMNS, MAX_FIELD_PER_EVM>),
    LeafMappingOfMappings(LeafMappingOfMappingsCircuit<NODE_LEN, MAX_COLUMNS, MAX_FIELD_PER_EVM>),
    Extension(ExtensionInput),
    Branch(BranchInput),
}

impl<const NODE_LEN: usize, const MAX_COLUMNS: usize, const MAX_FIELD_PER_EVM: usize>
    CircuitInput<NODE_LEN, MAX_COLUMNS, MAX_FIELD_PER_EVM>
where
    [(); PAD_LEN(NODE_LEN)]:,
{
    /// Create a circuit input for proving a leaf MPT node of single variable.
    pub fn new_single_variable_leaf(
        node: Vec<u8>,
        slot: u8,
        metadata: MetadataGadget<MAX_COLUMNS, MAX_FIELD_PER_EVM>,
    ) -> Self {
        let slot = SimpleSlot::new(slot);

        CircuitInput::LeafSingle(LeafSingleCircuit {
            node,
            slot,
            metadata,
        })
    }

    /// Create a circuit input for proving a leaf MPT node of mapping variable.
    pub fn new_mapping_variable_leaf(
        node: Vec<u8>,
        slot: u8,
        mapping_key: Vec<u8>,
        key_id: u64,
        metadata: MetadataGadget<MAX_COLUMNS, MAX_FIELD_PER_EVM>,
    ) -> Self {
        let slot = MappingSlot::new(slot, mapping_key);
        let key_id = F::from_canonical_u64(key_id);

        CircuitInput::LeafMapping(LeafMappingCircuit {
            node,
            slot,
            key_id,
            metadata,
        })
    }

    /// Create a circuit input for proving a leaf MPT node of mappings where the
    /// value stored in a mapping entry is another mapping.
    pub fn new_mapping_of_mappings_leaf(
        node: Vec<u8>,
        slot: u8,
        outer_key: Vec<u8>,
        inner_key: Vec<u8>,
        outer_key_id: u64,
        inner_key_id: u64,
        metadata: MetadataGadget<MAX_COLUMNS, MAX_FIELD_PER_EVM>,
    ) -> Self {
        let slot = MappingSlot::new(slot, outer_key);
        let [outer_key_id, inner_key_id] = [outer_key_id, inner_key_id].map(F::from_canonical_u64);

        CircuitInput::LeafMappingOfMappings(LeafMappingOfMappingsCircuit {
            node,
            slot,
            inner_key,
            outer_key_id,
            inner_key_id,
            metadata,
        })
    }

    /// Create a circuit input for proving an extension MPT node.
    pub fn new_extension(node: Vec<u8>, child_proof: Vec<u8>) -> Self {
        CircuitInput::Extension(ExtensionInput {
            input: InputNode { node },
            serialized_child_proofs: vec![child_proof],
        })
    }

    /// Create a circuit input for proving a branch MPT node.
    pub fn new_branch(node: Vec<u8>, child_proofs: Vec<Vec<u8>>) -> Self {
        CircuitInput::Branch(ProofInputSerialized {
            input: InputNode { node },
            serialized_child_proofs: child_proofs,
        })
    }
}

/// Main struct holding the different circuit parameters for each of the MPT
/// circuits defined here.
/// Most notably, it holds them in a way to use the recursion framework allowing
/// us to specialize circuits according to the situation.
#[derive(Eq, PartialEq, Serialize, Deserialize)]
pub struct PublicParameters<
    const NODE_LEN: usize,
    const MAX_COLUMNS: usize,
    const MAX_FIELD_PER_EVM: usize,
> where
    [(); PAD_LEN(NODE_LEN)]:,
{
    leaf_single: CircuitWithUniversalVerifier<
        F,
        C,
        D,
        0,
        LeafSingleWires<NODE_LEN, MAX_COLUMNS, MAX_FIELD_PER_EVM>,
    >,
    leaf_mapping: CircuitWithUniversalVerifier<
        F,
        C,
        D,
        0,
        LeafMappingWires<NODE_LEN, MAX_COLUMNS, MAX_FIELD_PER_EVM>,
    >,
    leaf_mapping_of_mappings: CircuitWithUniversalVerifier<
        F,
        C,
        D,
        0,
        LeafMappingOfMappingsWires<NODE_LEN, MAX_COLUMNS, MAX_FIELD_PER_EVM>,
    >,
    extension: CircuitWithUniversalVerifier<F, C, D, 1, ExtensionNodeWires>,
    #[cfg(not(test))]
    branches: BranchCircuits,
    #[cfg(test)]
    branches: TestBranchCircuits,
    #[cfg(not(test))]
    set: RecursiveCircuits<F, C, D>,
    #[cfg(test)]
    set: TestingRecursiveCircuits<F, C, D, NUM_IO>,
}

/// Public API employed to build the MPT circuits, which are returned in
/// serialized form.
pub fn build_circuits_params<
    const NODE_LEN: usize,
    const MAX_COLUMNS: usize,
    const MAX_FIELD_PER_EVM: usize,
>() -> PublicParameters<NODE_LEN, MAX_COLUMNS, MAX_FIELD_PER_EVM>
where
    [(); PAD_LEN(NODE_LEN)]:,
{
    PublicParameters::build()
}

/// Public API employed to generate a proof for the circuit specified by
/// `CircuitInput`, employing the `circuit_params` generated with the
/// `build_circuits_params` API.
pub fn generate_proof<
    const NODE_LEN: usize,
    const MAX_COLUMNS: usize,
    const MAX_FIELD_PER_EVM: usize,
>(
    circuit_params: &PublicParameters<NODE_LEN, MAX_COLUMNS, MAX_FIELD_PER_EVM>,
    circuit_type: CircuitInput<NODE_LEN, MAX_COLUMNS, MAX_FIELD_PER_EVM>,
) -> Result<Vec<u8>>
where
    [(); PAD_LEN(NODE_LEN)]:,
{
    circuit_params.generate_proof(circuit_type)?.serialize()
}

/// generate a macro filling the BranchCircuit structs manually
macro_rules! impl_branch_circuits {
    ($struct_name:ty, $($i:expr),*) => {
        paste! {
        #[derive(Debug, Serialize, Deserialize, Eq, PartialEq)]
        pub struct [< $struct_name GenericNodeLen>]<const NODE_LEN: usize>
        where
            [(); PAD_LEN(NODE_LEN)]:,
        {
            $(
                [< b $i >]: CircuitWithUniversalVerifier<F, C, D, $i, BranchWires<NODE_LEN>>,
            )+
        }
        #[doc = stringify!($struct_name)]
        #[doc = "holds the logic to create the different circuits for handling a branch node.
        In particular, it generates specific circuits for each number of child proofs, as well as
        in combination with the node input length."]
        pub type $struct_name =  [< $struct_name GenericNodeLen>]<MAX_BRANCH_NODE_LEN>;

        impl $struct_name {
            fn new(builder: &CircuitWithUniversalVerifierBuilder<F, D, NUM_IO>) -> Self {
                $struct_name {
                    $(
                        // generate one circuit with full node len
                        [< b $i >]:  builder.build_circuit::<C, $i, BranchWires<MAX_BRANCH_NODE_LEN>>(()),
                    )+
                }
            }
            /// Returns the set of circuits to be fed to the recursive framework
            fn circuit_set(&self) -> Vec<HashOut<F>> {
                let mut arr = Vec::new();
                $(
                    arr.push(self.[< b $i >].circuit_data().verifier_only.circuit_digest);
                )+
                arr
            }
            /// generates a proof from the inputs stored in `branch`. Depending on the size of the node,
            /// and the number of children proofs, it selects the right specialized circuit to generate the proof.
            fn generate_proof(
                &self,
                set: &RecursiveCircuits<F, C, D>,
                branch_node: InputNode,
                child_proofs: Vec<ProofWithVK>,
            ) -> Result<ProofWithVK> {
                // first, determine manually the common prefix, the ptr and the mapping slot
                // from the public inputs of the children proofs.
                // Note this is done outside circuits, more as a sanity check. The circuits is enforcing
                // this condition.
                for arr in child_proofs.windows(2) {
                    if arr.len() > 1 {
                        let pi1 = PublicInputs::<F>::new(&arr[0].proof().public_inputs);
                        let (k1, p1) = pi1.mpt_key_info();
                        let pi2 = PublicInputs::<F>::new(&arr[1].proof().public_inputs);
                        let (k2, p2) = pi2.mpt_key_info();
                        let up1 = p1.to_canonical_u64() as usize;
                        let up2 = p2.to_canonical_u64() as usize;

                        ensure!(up1 < k1.len(), "up1 ({}) >= |k1| ({})", up1, k1.len());
                        ensure!(up2 < k2.len(), "up2 ({}) >= |k2| ({})", up2, k2.len());
                        ensure!(p1 == p2, "p1 ({p1}) != p2 ({p2})");
                        ensure!(k1[..up1] == k2[..up1], "k1[..up1] ({:?}) != k[2..up2] ({:?})", &k1[..up1], &k2[..up2]);
                    }

                }
                ensure!(!child_proofs.is_empty(), "empty child_proofs");
                ensure!(child_proofs.len() <= 16, "too many child proofs found: {}", child_proofs.len());
                ensure!(branch_node.node.len() <= MAX_BRANCH_NODE_LEN, "branch_node too long: {}", branch_node.node.len());

                // We just take the first one, it doesn't matter which one we
                // take as long as all prefixes and pointers are equal.
                let pi = PublicInputs::<F>::new(&child_proofs[0].proof().public_inputs);
                let (key, ptr) = pi.mpt_key_info();
                let common_prefix = key
                    .iter()
                    .map(|nib| nib.to_canonical_u64() as u8)
                    .collect::<Vec<_>>();
                let pointer = ptr.to_canonical_u64() as usize;
                let (mut proofs, vks): (Vec<_>, Vec<_>) = child_proofs
                    .iter()
                    // TODO: didn't find a way to get rid of the useless clone - it's either on the vk or on the proof
                    .map(|p| {
                        let (proof, vk) = p.into();
                        (proof.clone(), vk)
                    })
                    .unzip();
                 match child_proofs.len() {
                     $(_ if $i == child_proofs.len() => {
                         set.generate_proof(
                             &self.[< b $i >],
                             proofs.try_into().unwrap(),
                             array::from_fn(|i| vks[i]),
                             BranchCircuit {
                                 node: branch_node.node,
                                 common_prefix,
                                 expected_pointer: pointer,
                                 n_proof_valid: $i,
                             }
                         ).map(|p| (p, self.[< b $i >].get_verifier_data().clone()).into())
                     },
                     _ if $i > child_proofs.len()  => {
                         // This should match for number of real proofs
                         // between the previous $i passed to the macro and
                         // current $i, since `match` greedily matches arms.
                         let num_real_proofs = child_proofs.len();
                         // we pad the number of proofs to $i by repeating the
                         // first proof
                         for _ in 0..($i - num_real_proofs) {
                             proofs.push(proofs.first().unwrap().clone());
                         }
                         println!("Generating proof with {} proofs over branch circuit {}", proofs.len(), $i);
                         set.generate_proof(
                             &self.[< b $i>],
                             proofs.try_into().unwrap(),
                             array::from_fn(|i| if i < num_real_proofs { vks[i] } else { vks[0] }),
                             BranchCircuit {
                                 node: branch_node.node,
                                 common_prefix,
                                 expected_pointer: pointer,
                                 n_proof_valid: num_real_proofs,
                             },
                         ).map(|p| (p, self.[< b $i>].get_verifier_data().clone()).into())
                     }
                 )+
                         _ => bail!("invalid child proof len: {}", child_proofs.len()),
                 }
            }
        }}
    }
}

impl_branch_circuits!(BranchCircuits, 2, 9, 16);
#[cfg(test)]
impl_branch_circuits!(TestBranchCircuits, 1, 4, 9);

/// Number of circuits in the set
/// 3 branch circuits + 1 extension + 1 leaf single + 1 leaf mapping + 1 leaf mapping of mappings
const MAPPING_CIRCUIT_SET_SIZE: usize = 7;

impl<const NODE_LEN: usize, const MAX_COLUMNS: usize, const MAX_FIELD_PER_EVM: usize>
    PublicParameters<NODE_LEN, MAX_COLUMNS, MAX_FIELD_PER_EVM>
where
    [(); PAD_LEN(NODE_LEN)]:,
    [(); <H as Hasher<F>>::HASH_SIZE]:,
{
    /// Generates the circuit parameters for the MPT circuits.
    fn build() -> Self {
        let config = default_config();
        #[cfg(not(test))]
        let circuit_builder = CircuitWithUniversalVerifierBuilder::<F, D, NUM_IO>::new::<C>(
            config,
            MAPPING_CIRCUIT_SET_SIZE,
        );
        #[cfg(test)]
        let circuit_builder = new_universal_circuit_builder_for_testing::<F, C, D, NUM_IO>(
            config,
            MAPPING_CIRCUIT_SET_SIZE,
        );

        debug!("Building leaf single circuit");
        let leaf_single = circuit_builder
            .build_circuit::<C, 0, LeafSingleWires<NODE_LEN, MAX_COLUMNS, MAX_FIELD_PER_EVM>>(());

        debug!("Building leaf mapping circuit");
        let leaf_mapping = circuit_builder.build_circuit::<C, 0, LeafMappingWires<
            NODE_LEN,
            MAX_COLUMNS,
            MAX_FIELD_PER_EVM,
        >>(());

        debug!("Building leaf mapping of mappings circuit");
        let leaf_mapping_of_mappings =
                        circuit_builder.build_circuit::<C, 0,
                LeafMappingOfMappingsWires<NODE_LEN, MAX_COLUMNS, MAX_FIELD_PER_EVM>
                        >(());

        debug!("Building extension circuit");
        let extension = circuit_builder.build_circuit::<C, 1, ExtensionNodeWires>(());

        debug!("Building branch circuits");
        #[cfg(not(test))]
        let branches = BranchCircuits::new(&circuit_builder);
        #[cfg(test)]
        let branches = TestBranchCircuits::new(&circuit_builder);

        let mut circuits_set = vec![
            leaf_single.get_verifier_data().circuit_digest,
            leaf_mapping.get_verifier_data().circuit_digest,
            leaf_mapping_of_mappings.get_verifier_data().circuit_digest,
            extension.get_verifier_data().circuit_digest,
        ];
        circuits_set.extend(branches.circuit_set());
        assert_eq!(circuits_set.len(), MAPPING_CIRCUIT_SET_SIZE);

        PublicParameters {
            leaf_single,
            leaf_mapping,
            leaf_mapping_of_mappings,
            extension,
            branches,
            #[cfg(not(test))]
            set: RecursiveCircuits::new_from_circuit_digests(circuits_set),
            #[cfg(test)]
            set: TestingRecursiveCircuits::new_from_circuit_digests(&circuit_builder, circuits_set),
        }
    }

    fn generate_proof(
        &self,
        circuit_type: CircuitInput<NODE_LEN, MAX_COLUMNS, MAX_FIELD_PER_EVM>,
    ) -> Result<ProofWithVK> {
        let set = &self.get_circuit_set();
        match circuit_type {
            CircuitInput::LeafSingle(leaf) => set
                .generate_proof(&self.leaf_single, [], [], leaf)
                .map(|p| (p, self.leaf_single.get_verifier_data().clone()).into()),
            CircuitInput::LeafMapping(leaf) => set
                .generate_proof(&self.leaf_mapping, [], [], leaf)
                .map(|p| (p, self.leaf_mapping.get_verifier_data().clone()).into()),
            CircuitInput::LeafMappingOfMappings(leaf) => set
                .generate_proof(&self.leaf_mapping_of_mappings, [], [], leaf)
                .map(|p| (p, self.leaf_mapping_of_mappings.get_verifier_data().clone()).into()),
            CircuitInput::Extension(ext) => {
                let mut child_proofs = ext.get_child_proofs()?;
                let (child_proof, child_vk) = child_proofs
                    .pop()
                    .ok_or(anyhow::Error::msg(
                        "No proof found in input for extension node",
                    ))?
                    .into();
                set.generate_proof(
                    &self.extension,
                    [child_proof],
                    [&child_vk],
                    ExtensionNodeCircuit {
                        node: ext.input.node,
                    },
                )
                .map(|p| (p, self.extension.get_verifier_data().clone()).into())
            }
            CircuitInput::Branch(branch) => {
                let child_proofs = branch.get_child_proofs()?;
                self.branches
                    .generate_proof(set, branch.input, child_proofs)
            }
        }
    }
    pub(crate) fn get_circuit_set(&self) -> &RecursiveCircuits<F, C, D> {
        #[cfg(not(test))]
        let set = &self.set;
        #[cfg(test)]
        let set = self.set.get_recursive_circuit_set();

        set
    }
}

#[cfg(test)]
mod tests {
    use super::{super::public_inputs, *};
    use crate::{
        tests::{TEST_MAX_COLUMNS, TEST_MAX_FIELD_PER_EVM},
        values_extraction::{
            compute_leaf_mapping_metadata_digest, compute_leaf_mapping_of_mappings_metadata_digest,
            compute_leaf_mapping_of_mappings_values_digest, compute_leaf_mapping_values_digest,
            compute_leaf_single_metadata_digest, compute_leaf_single_values_digest,
        },
        MAX_LEAF_NODE_LEN,
    };
    use eth_trie::{EthTrie, MemoryDB, Trie};
    use itertools::Itertools;
    use log::info;
    use mp2_common::{
        array::ToField,
        eth::{StorageSlot, StorageSlotNode},
        group_hashing::weierstrass_to_point,
        mpt_sequential::utils::bytes_to_nibbles,
        types::MAPPING_LEAF_VALUE_LEN,
    };
    use mp2_test::{mpt_sequential::generate_random_storage_mpt, utils::random_vector};
    use plonky2::field::types::Field;
    use plonky2_ecgfp5::curve::curve::Point;
    use rand::{thread_rng, Rng};
    use std::{slice, sync::Arc};

    type StorageSlotInfo = super::super::StorageSlotInfo<TEST_MAX_COLUMNS, TEST_MAX_FIELD_PER_EVM>;
    type CircuitInput =
        super::CircuitInput<MAX_LEAF_NODE_LEN, TEST_MAX_COLUMNS, TEST_MAX_FIELD_PER_EVM>;
    type PublicParameters =
        super::PublicParameters<MAX_LEAF_NODE_LEN, TEST_MAX_COLUMNS, TEST_MAX_FIELD_PER_EVM>;

    #[derive(Debug)]
    struct TestEthTrie {
        trie: EthTrie<MemoryDB>,
        mpt_keys: Vec<Vec<u8>>,
    }

    #[test]
    fn test_values_extraction_api_single_variable() {
        const TEST_SLOTS: [u8; 2] = [5, 10];

        let _ = env_logger::try_init();

        let storage_slot1 = StorageSlot::Simple(TEST_SLOTS[0] as usize);
        let storage_slot2 = StorageSlot::Simple(TEST_SLOTS[1] as usize);

        let mut metadata1 = MetadataGadget::sample(TEST_SLOTS[0], 0);
        // We only extract the first column for simple slot.
        metadata1.num_extracted_columns = 1;
        // Set the second test slot and EVM word.
        metadata1.table_info[1].slot = TEST_SLOTS[1].to_field();
        metadata1.table_info[1].evm_word = F::ZERO;
        // Initialize the second metadata with second column identifier.
        let metadata2 = MetadataGadget::new(
            metadata1.table_info[..metadata1.num_actual_columns].to_vec(),
            slice::from_ref(&metadata1.table_info[1].identifier.to_canonical_u64()),
            0,
        );

        let test_slots = [
            StorageSlotInfo::new(storage_slot1, metadata1, None, None),
            StorageSlotInfo::new(storage_slot2, metadata2, None, None),
        ];

        test_api(test_slots);
    }

    #[test]
    fn test_values_extraction_api_single_struct() {
        const TEST_SLOT: u8 = 2;
        const TEST_EVM_WORDS: [u32; 2] = [10, 20];

        let _ = env_logger::try_init();

        let parent_slot = StorageSlot::Simple(TEST_SLOT as usize);
        let storage_slot1 = StorageSlot::Node(StorageSlotNode::new_struct(
            parent_slot.clone(),
            TEST_EVM_WORDS[0],
        ));
        let storage_slot2 =
            StorageSlot::Node(StorageSlotNode::new_struct(parent_slot, TEST_EVM_WORDS[1]));

        let mut metadata1 = MetadataGadget::sample(TEST_SLOT, TEST_EVM_WORDS[0]);
        // We only extract the first column for simple slot.
        metadata1.num_extracted_columns = 1;
        // Set the second test slot and EVM word.
        metadata1.table_info[1].slot = TEST_SLOT.to_field();
        metadata1.table_info[1].evm_word = TEST_EVM_WORDS[1].to_field();
        // Initialize the second metadata with second column identifier.
        let metadata2 = MetadataGadget::new(
            metadata1.table_info[..metadata1.num_actual_columns].to_vec(),
            slice::from_ref(&metadata1.table_info[1].identifier.to_canonical_u64()),
            TEST_EVM_WORDS[1],
        );

        let test_slots = [
            StorageSlotInfo::new(storage_slot1, metadata1, None, None),
            StorageSlotInfo::new(storage_slot2, metadata2, None, None),
        ];

        test_api(test_slots);
    }

    #[test]
    fn test_values_extraction_api_mapping_variable() {
        const TEST_SLOT: u8 = 2;

        let _ = env_logger::try_init();

        let rng = &mut thread_rng();

        let mapping_key1 = vec![10];
        let mapping_key2 = vec![20];
        let storage_slot1 = StorageSlot::Mapping(mapping_key1, TEST_SLOT as usize);
        let storage_slot2 = StorageSlot::Mapping(mapping_key2, TEST_SLOT as usize);

        let mut metadata1 = MetadataGadget::sample(TEST_SLOT, 0);
        // We only extract the first column for simple slot.
        metadata1.num_extracted_columns = 1;
        // Set the second test slot and EVM word.
        metadata1.table_info[1].slot = TEST_SLOT.to_field();
        metadata1.table_info[1].evm_word = F::ZERO;
        // The first and second column infos are same (only for testing).
        let metadata2 = metadata1.clone();

        let key_id = Some(rng.gen());
        let test_slots = [
            StorageSlotInfo::new(storage_slot1, metadata1, key_id, None),
            StorageSlotInfo::new(storage_slot2, metadata2, key_id, None),
        ];

        test_api(test_slots);
    }

    #[test]
    fn test_values_extraction_api_mapping_struct() {
        const TEST_SLOT: u8 = 2;
        const TEST_EVM_WORDS: [u32; 2] = [10, 20];

        let _ = env_logger::try_init();

        let rng = &mut thread_rng();

        let parent_slot = StorageSlot::Mapping(vec![10, 20], TEST_SLOT as usize);
        let storage_slot1 = StorageSlot::Node(StorageSlotNode::new_struct(
            parent_slot.clone(),
            TEST_EVM_WORDS[0],
        ));
        let storage_slot2 =
            StorageSlot::Node(StorageSlotNode::new_struct(parent_slot, TEST_EVM_WORDS[1]));

        let mut metadata1 = MetadataGadget::sample(TEST_SLOT, TEST_EVM_WORDS[0]);
        // We only extract the first column for simple slot.
        metadata1.num_extracted_columns = 1;
        // Set the second test slot and EVM word.
        metadata1.table_info[1].slot = TEST_SLOT.to_field();
        metadata1.table_info[1].evm_word = TEST_EVM_WORDS[1].to_field();
        // Initialize the second metadata with second column identifier.
        let metadata2 = MetadataGadget::new(
            metadata1.table_info[..metadata1.num_actual_columns].to_vec(),
            slice::from_ref(&metadata1.table_info[1].identifier.to_canonical_u64()),
            TEST_EVM_WORDS[1],
        );

        let key_id = Some(rng.gen());
        let test_slots = [
            StorageSlotInfo::new(storage_slot1, metadata1, key_id, None),
            StorageSlotInfo::new(storage_slot2, metadata2, key_id, None),
        ];

        test_api(test_slots);
    }

    #[test]
    fn test_values_extraction_api_mapping_of_mappings() {
        const TEST_SLOT: u8 = 2;
        const TEST_EVM_WORDS: [u32; 2] = [10, 20];

        let _ = env_logger::try_init();

        let rng = &mut thread_rng();

        let grand_slot = StorageSlot::Mapping(vec![10, 20], TEST_SLOT as usize);
        let parent_slot =
            StorageSlot::Node(StorageSlotNode::new_mapping(grand_slot, vec![30, 40]).unwrap());
        let storage_slot1 = StorageSlot::Node(StorageSlotNode::new_struct(
            parent_slot.clone(),
            TEST_EVM_WORDS[0],
        ));
        let storage_slot2 =
            StorageSlot::Node(StorageSlotNode::new_struct(parent_slot, TEST_EVM_WORDS[1]));

        let mut metadata1 = MetadataGadget::sample(TEST_SLOT, TEST_EVM_WORDS[0]);
        // We only extract the first column for simple slot.
        metadata1.num_extracted_columns = 1;
        // Set the second test slot and EVM word.
        metadata1.table_info[1].slot = TEST_SLOT.to_field();
        metadata1.table_info[1].evm_word = TEST_EVM_WORDS[1].to_field();
        let mut metadata2 = metadata1.clone();
        metadata2.evm_word = TEST_EVM_WORDS[1];
        // Swap the column infos of the two test slots.
        metadata2.table_info[0] = metadata1.table_info[1].clone();
        metadata2.table_info[1] = metadata1.table_info[0].clone();

        let [outer_key_id, inner_key_id] = array::from_fn(|_| Some(rng.gen()));
        let test_slots = [
            StorageSlotInfo::new(storage_slot1, metadata1, outer_key_id, inner_key_id),
            StorageSlotInfo::new(storage_slot2, metadata2, outer_key_id, inner_key_id),
        ];

        test_api(test_slots);
    }

    #[test]
    fn test_values_extraction_api_branch_with_multiple_children() {
        const TEST_SLOT: u8 = 2;
        const NUM_CHILDREN: usize = 6;

        let _ = env_logger::try_init();

        let storage_slot = StorageSlot::Simple(TEST_SLOT as usize);
        let metadata = MetadataGadget::sample(TEST_SLOT, 0);
        let test_slot = StorageSlotInfo::new(storage_slot, metadata, None, None);

        test_branch_with_multiple_children(NUM_CHILDREN, test_slot);
    }

    #[test]
    fn test_values_extraction_api_serialization() {
        const TEST_SLOT: u8 = 10;
        const TEST_EVM_WORD: u32 = 5;
        const TEST_OUTER_KEY: [u8; 2] = [10, 20];
        const TEST_INNER_KEY: [u8; 3] = [30, 40, 50];

        let _ = env_logger::try_init();

        let rng = &mut thread_rng();

        // Test serialization for public parameters.
        let params = PublicParameters::build();
        let encoded = bincode::serialize(&params).unwrap();
        let decoded_params: PublicParameters = bincode::deserialize(&encoded).unwrap();
        assert!(decoded_params == params);

        let test_circuit_input = |input: CircuitInput| {
            // Test circuit input serialization.
            let encoded_input = bincode::serialize(&input).unwrap();
            let decoded_input: CircuitInput = bincode::deserialize(&encoded_input).unwrap();

            // Test proof serialization.
            let proof = params.generate_proof(decoded_input).unwrap();
            let encoded_proof = bincode::serialize(&proof).unwrap();
            let decoded_proof: ProofWithVK = bincode::deserialize(&encoded_proof).unwrap();
            assert_eq!(proof, decoded_proof);

            encoded_proof
        };

        // Test for single variable leaf.
        let parent_slot = StorageSlot::Simple(TEST_SLOT as usize);
        let storage_slot = StorageSlot::Node(StorageSlotNode::new_struct(
            parent_slot.clone(),
            TEST_EVM_WORD,
        ));
        let mut metadata = MetadataGadget::sample(TEST_SLOT, 0);
        // We only extract the first column for simple slot.
        metadata.num_extracted_columns = 1;
        let test_slot = StorageSlotInfo::new(storage_slot, metadata, None, None);
        let mut test_trie = generate_test_trie(1, &test_slot);
        let proof = test_trie.trie.get_proof(&test_trie.mpt_keys[0]).unwrap();
        test_circuit_input(CircuitInput::new_single_variable_leaf(
            proof.last().unwrap().to_vec(),
            TEST_SLOT,
            test_slot.metadata,
        ));

        // Test for mapping variable leaf.
        let parent_slot = StorageSlot::Mapping(TEST_OUTER_KEY.to_vec(), TEST_SLOT as usize);
        let storage_slot = StorageSlot::Node(StorageSlotNode::new_struct(
            parent_slot.clone(),
            TEST_EVM_WORD,
        ));
        let mut metadata = MetadataGadget::sample(TEST_SLOT, TEST_EVM_WORD);
        // We only extract the first column.
        metadata.num_extracted_columns = 1;
        let key_id = rng.gen();
        let test_slot = StorageSlotInfo::new(storage_slot, metadata, Some(key_id), None);
        let mut test_trie = generate_test_trie(1, &test_slot);
        let proof = test_trie.trie.get_proof(&test_trie.mpt_keys[0]).unwrap();
        test_circuit_input(CircuitInput::new_mapping_variable_leaf(
            proof.last().unwrap().to_vec(),
            TEST_SLOT,
            TEST_OUTER_KEY.to_vec(),
            key_id,
            test_slot.metadata,
        ));

        // Test for mapping of mappings leaf.
        let grand_slot = StorageSlot::Mapping(TEST_OUTER_KEY.to_vec(), TEST_SLOT as usize);
        let parent_slot = StorageSlot::Node(
            StorageSlotNode::new_mapping(grand_slot, TEST_INNER_KEY.to_vec()).unwrap(),
        );
        let storage_slot =
            StorageSlot::Node(StorageSlotNode::new_struct(parent_slot, TEST_EVM_WORD));
        let mut metadata = MetadataGadget::sample(TEST_SLOT, TEST_EVM_WORD);
        // We only extract the first column.
        metadata.num_extracted_columns = 1;
        let outer_key_id = rng.gen();
        let inner_key_id = rng.gen();
        let test_slot = StorageSlotInfo::new(
            storage_slot,
            metadata,
            Some(outer_key_id),
            Some(inner_key_id),
        );
        let mut test_trie = generate_test_trie(2, &test_slot);
        let proof = test_trie.trie.get_proof(&test_trie.mpt_keys[0]).unwrap();
        let encoded = test_circuit_input(CircuitInput::new_mapping_of_mappings_leaf(
            proof.last().unwrap().to_vec(),
            TEST_SLOT,
            TEST_OUTER_KEY.to_vec(),
            TEST_INNER_KEY.to_vec(),
            outer_key_id,
            inner_key_id,
            test_slot.metadata,
        ));

        // Test for branch.
        let branch_node = proof[proof.len() - 2].to_vec();
        test_circuit_input(CircuitInput::Branch(BranchInput {
            input: InputNode {
                node: branch_node.clone(),
            },
            serialized_child_proofs: vec![encoded],
        }));
    }

    fn test_api(test_slots: [StorageSlotInfo; 2]) {
        info!("Generating MPT proofs");
        let memdb = Arc::new(MemoryDB::new(true));
        let mut trie = EthTrie::new(memdb.clone());
        let mpt_keys = test_slots
            .iter()
<<<<<<< HEAD
            .map(|test_slot| {
                let mpt_key = test_slot.slot.mpt_key();
                let value = random_vector(MAPPING_LEAF_VALUE_LEN);
                trie.insert(&mpt_key, &rlp::encode(&value)).unwrap();
                mpt_key
            })
            .collect_vec();
=======
            .for_each(|mpt| trie.insert(mpt, &v).unwrap());
>>>>>>> ec32679f
        trie.root_hash().unwrap();
        let mpt_proofs = mpt_keys
            .into_iter()
            .map(|key| trie.get_proof(&key).unwrap())
            .collect_vec();
        // Get the branch node.
        let node_len = mpt_proofs[0].len();
        // Ensure both are located in the same branch.
        assert_eq!(node_len, mpt_proofs[1].len());
        let branch_node = mpt_proofs[0][node_len - 2].clone();
        assert_eq!(branch_node, mpt_proofs[1][node_len - 2]);

        info!("Generating parameters");
        let params = build_circuits_params();

        let leaf_proofs = test_slots
            .into_iter()
            .zip_eq(mpt_proofs)
            .enumerate()
            .map(|(i, (test_slot, mut leaf_proof))| {
                info!("Proving leaf {i}");
                prove_leaf(&params, leaf_proof.pop().unwrap(), test_slot)
            })
            .collect();

        info!("Proving branch");
        let _branch_proof = prove_branch(&params, branch_node, leaf_proofs);
    }

    /// Generate a branch proof.
    fn prove_branch(
        params: &PublicParameters,
        node: Vec<u8>,
        leaf_proofs: Vec<Vec<u8>>,
    ) -> Vec<u8> {
        let input = CircuitInput::new_branch(node, leaf_proofs);
        generate_proof(params, input).unwrap()
    }

    /// Generate a leaf proof.
    fn prove_leaf(params: &PublicParameters, node: Vec<u8>, test_slot: StorageSlotInfo) -> Vec<u8> {
        // RLP(RLP(compact(partial_key_in_nibble)), RLP(value))
        let leaf_tuple: Vec<Vec<u8>> = rlp::decode_list(&node);
        assert_eq!(leaf_tuple.len(), 2);
        let value = leaf_tuple[1][1..].to_vec().try_into().unwrap();

        let metadata = test_slot.metadata().clone();
        let evm_word = metadata.evm_word;
        let table_info = metadata.actual_table_info().to_vec();
        let extracted_column_identifiers = metadata.extracted_column_identifiers();

        let (expected_metadata_digest, expected_values_digest, circuit_input) = match test_slot.slot
        {
            // Simple variable slot
            StorageSlot::Simple(slot) => {
                let metadata_digest = compute_leaf_single_metadata_digest::<
                    TEST_MAX_COLUMNS,
                    TEST_MAX_FIELD_PER_EVM,
                >(table_info.clone());

                let values_digest = compute_leaf_single_values_digest::<TEST_MAX_FIELD_PER_EVM>(
                    &metadata_digest,
                    table_info,
                    &extracted_column_identifiers,
                    value,
                );

                let circuit_input =
                    CircuitInput::new_single_variable_leaf(node, slot as u8, metadata);

                (metadata_digest, values_digest, circuit_input)
            }
            // Mapping variable
            StorageSlot::Mapping(mapping_key, slot) => {
                let metadata_digest = compute_leaf_mapping_metadata_digest::<
                    TEST_MAX_COLUMNS,
                    TEST_MAX_FIELD_PER_EVM,
                >(
                    table_info.clone(), slot as u8, test_slot.outer_key_id
                );

                let values_digest = compute_leaf_mapping_values_digest::<TEST_MAX_FIELD_PER_EVM>(
                    &metadata_digest,
                    table_info,
                    &extracted_column_identifiers,
                    value,
                    mapping_key.clone(),
                    evm_word,
                    test_slot.outer_key_id,
                );

                let circuit_input = CircuitInput::new_mapping_variable_leaf(
                    node,
                    slot as u8,
                    mapping_key,
                    test_slot.outer_key_id,
                    metadata,
                );

                (metadata_digest, values_digest, circuit_input)
            }
            StorageSlot::Node(StorageSlotNode::Struct(parent, _)) => match *parent {
                // Simple Struct
                StorageSlot::Simple(slot) => {
                    let metadata_digest = compute_leaf_single_metadata_digest::<
                        TEST_MAX_COLUMNS,
                        TEST_MAX_FIELD_PER_EVM,
                    >(table_info.clone());

                    let values_digest = compute_leaf_single_values_digest::<TEST_MAX_FIELD_PER_EVM>(
                        &metadata_digest,
                        table_info,
                        &extracted_column_identifiers,
                        value,
                    );

                    let circuit_input =
                        CircuitInput::new_single_variable_leaf(node, slot as u8, metadata);

                    (metadata_digest, values_digest, circuit_input)
                }
                // Mapping Struct
                StorageSlot::Mapping(mapping_key, slot) => {
                    let metadata_digest = compute_leaf_mapping_metadata_digest::<
                        TEST_MAX_COLUMNS,
                        TEST_MAX_FIELD_PER_EVM,
                    >(
                        table_info.clone(), slot as u8, test_slot.outer_key_id
                    );

                    let values_digest = compute_leaf_mapping_values_digest::<TEST_MAX_FIELD_PER_EVM>(
                        &metadata_digest,
                        table_info,
                        &extracted_column_identifiers,
                        value,
                        mapping_key.clone(),
                        evm_word,
                        test_slot.outer_key_id,
                    );

                    let circuit_input = CircuitInput::new_mapping_variable_leaf(
                        node,
                        slot as u8,
                        mapping_key,
                        test_slot.outer_key_id,
                        metadata,
                    );

                    (metadata_digest, values_digest, circuit_input)
                }
                // Mapping of mappings Struct
                StorageSlot::Node(StorageSlotNode::Mapping(grand, inner_mapping_key)) => {
                    match *grand {
                        StorageSlot::Mapping(outer_mapping_key, slot) => {
                            let metadata_digest = compute_leaf_mapping_of_mappings_metadata_digest::<
                                TEST_MAX_COLUMNS,
                                TEST_MAX_FIELD_PER_EVM,
                            >(
                                table_info.clone(),
                                slot as u8,
                                test_slot.outer_key_id,
                                test_slot.inner_key_id,
                            );

                            let values_digest = compute_leaf_mapping_of_mappings_values_digest::<
                                TEST_MAX_FIELD_PER_EVM,
                            >(
                                &metadata_digest,
                                table_info,
                                &extracted_column_identifiers,
                                value,
                                evm_word,
                                outer_mapping_key.clone(),
                                inner_mapping_key.clone(),
                                test_slot.outer_key_id,
                                test_slot.inner_key_id,
                            );

                            let circuit_input = CircuitInput::new_mapping_of_mappings_leaf(
                                node,
                                slot as u8,
                                outer_mapping_key,
                                inner_mapping_key,
                                test_slot.outer_key_id,
                                test_slot.inner_key_id,
                                metadata,
                            );

                            (metadata_digest, values_digest, circuit_input)
                        }
                        _ => unreachable!(),
                    }
                }
                _ => unreachable!(),
            },
            _ => unreachable!(),
        };

        let proof = generate_proof(params, circuit_input).unwrap();

        // Check the metadata digest of public inputs.
        let decoded_proof = ProofWithVK::deserialize(&proof).unwrap();
        let pi = PublicInputs::new(&decoded_proof.proof.public_inputs);
        assert_eq!(
            pi.metadata_digest(),
            expected_metadata_digest.to_weierstrass()
        );
        assert_eq!(pi.values_digest(), expected_values_digest.to_weierstrass());

        proof
    }

    /// Generate a MPT trie with sepcified number of children.
    fn generate_test_trie(num_children: usize, storage_slot: &StorageSlotInfo) -> TestEthTrie {
        let (mut trie, _) = generate_random_storage_mpt::<3, 32>();

<<<<<<< HEAD
        let mut mpt_key = storage_slot.slot.mpt_key_vec();
        let mpt_len = mpt_key.len();
        let last_byte = mpt_key[mpt_len - 1];
        let first_nibble = last_byte & 0xF0;
        let second_nibble = last_byte & 0x0F;
=======
        let params = PublicParameters::build();
        let mut test_data =
            generate_storage_trie_and_keys(is_simple_aggregation, TEST_SLOT, num_children);

        let trie = &mut test_data.trie;
        let mpt1 = test_data.mpt_keys[0].as_slice();
        let mpt2 = test_data.mpt_keys[1].as_slice();
        let p1 = trie.get_proof(mpt1).unwrap();
        let p2 = trie.get_proof(mpt2).unwrap();

        // They should share the same branch node.
        assert_eq!(p1.len(), p2.len());
        assert_eq!(p1[p1.len() - 2], p2[p2.len() - 2]);

        let l1_inputs = if is_simple_aggregation {
            let column_id =
                identifier_single_var_column(TEST_SLOT, &contract_address, chain_id, vec![]);
            CircuitInput::new_single_variable_leaf(
                p1.last().unwrap().to_vec(),
                TEST_SLOT,
                column_id,
            )
        } else {
            let key_id =
                identifier_for_mapping_key_column(TEST_SLOT, &contract_address, chain_id, vec![]);
            let value_id =
                identifier_for_mapping_value_column(TEST_SLOT, &contract_address, chain_id, vec![]);
            CircuitInput::new_mapping_variable_leaf(
                p1.last().unwrap().to_vec(),
                TEST_SLOT,
                test_data.mapping_key.clone().unwrap(),
                key_id,
                value_id,
            )
        };
>>>>>>> ec32679f

        // Generate the test MPT keys.
        let mut mpt_keys = Vec::new();
        for i in 0..num_children {
            // Only change the last nibble.
            mpt_key[mpt_len - 1] = first_nibble + ((second_nibble + i as u8) & 0x0F);
            mpt_keys.push(mpt_key.clone());
        }

        // Add the MPT keys to the trie.
        let value = rlp::encode(&random_vector(32)).to_vec();
        mpt_keys
            .iter()
            .for_each(|key| trie.insert(key, &value).unwrap());
        trie.root_hash().unwrap();

        TestEthTrie { trie, mpt_keys }
    }

    /// Test the proof generation of one branch with the specified number of children.
    fn test_branch_with_multiple_children(num_children: usize, test_slot: StorageSlotInfo) {
        info!("Generating test trie");
        let mut test_trie = generate_test_trie(num_children, &test_slot);

        let mpt_key1 = test_trie.mpt_keys[0].as_slice();
        let mpt_key2 = test_trie.mpt_keys[1].as_slice();
        let proof1 = test_trie.trie.get_proof(mpt_key1).unwrap();
        let proof2 = test_trie.trie.get_proof(mpt_key2).unwrap();
        let node_len = proof1.len();
        // Get the branch node.
        let branch_node = proof1[node_len - 2].clone();
        // Ensure both are located in the same branch.
        assert_eq!(node_len, proof2.len());
        assert_eq!(branch_node, proof2[node_len - 2]);

        info!("Generating parameters");
        let params = build_circuits_params();

        // Generate the branch proof with one leaf.
        println!("Generating leaf proof");
        let leaf_proof_buf1 = prove_leaf(&params, proof1[node_len - 1].clone(), test_slot);
        let leaf_proof1 = ProofWithVK::deserialize(&leaf_proof_buf1).unwrap();
        let pub1 = leaf_proof1.proof.public_inputs[..NUM_IO].to_vec();
        let pi1 = PublicInputs::new(&pub1);
        assert_eq!(pi1.proof_inputs.len(), NUM_IO);
        let (_, comp_ptr) = pi1.mpt_key_info();
        assert_eq!(comp_ptr, F::from_canonical_usize(63));
        println!("Generating branch proof with one leaf");
        let branch_proof =
            prove_branch(&params, branch_node.clone(), vec![leaf_proof_buf1.clone()]);
        let branch_proof = ProofWithVK::deserialize(&branch_proof).unwrap();
        let exp_vk = params.branches.b1.get_verifier_data();
        assert_eq!(branch_proof.verifier_data(), exp_vk);

        // Generate a fake proof for testing branch circuit.
        let gen_fake_proof = |mpt_key| {
            let mut pub2 = pub1.clone();
            assert_eq!(pub2.len(), NUM_IO);
            pub2[public_inputs::K_RANGE].copy_from_slice(
                &bytes_to_nibbles(mpt_key)
                    .into_iter()
                    .map(F::from_canonical_u8)
                    .collect_vec(),
            );
            assert_eq!(pub2.len(), pub1.len());

            let pi2 = PublicInputs::new(&pub2);
            {
                let (k1, p1) = pi1.mpt_key_info();
                let (k2, p2) = pi2.mpt_key_info();
                let (pt1, pt2) = (
                    p1.to_canonical_u64() as usize,
                    p2.to_canonical_u64() as usize,
                );
                assert!(pt1 < k1.len() && pt2 < k2.len());
                assert!(p1 == p2);
                assert!(k1[..pt1] == k2[..pt2]);
            }
            let fake_proof = params
                .set
                .generate_input_proofs([pub2.clone().try_into().unwrap()])
                .unwrap();
            let vk = params.set.verifier_data_for_input_proofs::<1>()[0].clone();
            ProofWithVK::from((fake_proof[0].clone(), vk))
                .serialize()
                .unwrap()
        };

        // Check the public input of branch proof.
        let check_branch_public_inputs = |num_children, branch_proof: &ProofWithVK| {
            let [leaf_pi, branch_pi] = [&leaf_proof1, branch_proof]
                .map(|proof| PublicInputs::new(&proof.proof().public_inputs[..NUM_IO]));

            let leaf_metadata_digest = leaf_pi.metadata_digest();
            let leaf_values_digest = weierstrass_to_point(&leaf_pi.values_digest());
            let branch_values_digest =
                (0..num_children).fold(Point::NEUTRAL, |acc, _| acc + leaf_values_digest);
            assert_eq!(branch_pi.metadata_digest(), leaf_metadata_digest);
            assert_eq!(
                branch_pi.values_digest(),
                branch_values_digest.to_weierstrass()
            );
            assert_eq!(branch_pi.n(), F::from_canonical_usize(num_children));
        };

        info!("Generating branch with two leaves");
        let leaf_proof_buf2 = gen_fake_proof(mpt_key2);
        let branch_proof = prove_branch(
            &params,
            branch_node.clone(),
            vec![leaf_proof_buf1.clone(), leaf_proof_buf2.clone()],
        );
        let branch_proof = ProofWithVK::deserialize(&branch_proof).unwrap();
        let exp_vk = params.branches.b4.get_verifier_data().clone();
        assert_eq!(branch_proof.verifier_data(), &exp_vk);
        check_branch_public_inputs(2, &branch_proof);

        // Generate `num_children - 2`` fake proofs.
        let mut leaf_proofs = vec![leaf_proof_buf1, leaf_proof_buf2];
        for i in 2..num_children {
            let leaf_proof = gen_fake_proof(test_trie.mpt_keys[i].as_slice());
            leaf_proofs.push(leaf_proof);
        }
        info!("Generating branch proof with {num_children} leaves");
        let branch_proof = prove_branch(&params, branch_node, leaf_proofs);
        let branch_proof = ProofWithVK::deserialize(&branch_proof).unwrap();
        let exp_vk = params.branches.b9.get_verifier_data().clone();
        assert_eq!(branch_proof.verifier_data(), &exp_vk);
        check_branch_public_inputs(num_children, &branch_proof);
    }
}<|MERGE_RESOLUTION|>--- conflicted
+++ resolved
@@ -9,13 +9,8 @@
     leaf_single::{LeafSingleCircuit, LeafSingleWires},
     public_inputs::PublicInputs,
 };
-<<<<<<< HEAD
-use crate::{api::InputNode, MAX_BRANCH_NODE_LEN};
-use anyhow::{bail, Result};
-=======
 use crate::{api::InputNode, MAX_BRANCH_NODE_LEN, MAX_LEAF_NODE_LEN};
 use anyhow::{bail, ensure, Result};
->>>>>>> ec32679f
 use log::debug;
 use mp2_common::{
     default_config,
@@ -819,7 +814,6 @@
         let mut trie = EthTrie::new(memdb.clone());
         let mpt_keys = test_slots
             .iter()
-<<<<<<< HEAD
             .map(|test_slot| {
                 let mpt_key = test_slot.slot.mpt_key();
                 let value = random_vector(MAPPING_LEAF_VALUE_LEN);
@@ -827,9 +821,6 @@
                 mpt_key
             })
             .collect_vec();
-=======
-            .for_each(|mpt| trie.insert(mpt, &v).unwrap());
->>>>>>> ec32679f
         trie.root_hash().unwrap();
         let mpt_proofs = mpt_keys
             .into_iter()
@@ -1046,49 +1037,11 @@
     fn generate_test_trie(num_children: usize, storage_slot: &StorageSlotInfo) -> TestEthTrie {
         let (mut trie, _) = generate_random_storage_mpt::<3, 32>();
 
-<<<<<<< HEAD
         let mut mpt_key = storage_slot.slot.mpt_key_vec();
         let mpt_len = mpt_key.len();
         let last_byte = mpt_key[mpt_len - 1];
         let first_nibble = last_byte & 0xF0;
         let second_nibble = last_byte & 0x0F;
-=======
-        let params = PublicParameters::build();
-        let mut test_data =
-            generate_storage_trie_and_keys(is_simple_aggregation, TEST_SLOT, num_children);
-
-        let trie = &mut test_data.trie;
-        let mpt1 = test_data.mpt_keys[0].as_slice();
-        let mpt2 = test_data.mpt_keys[1].as_slice();
-        let p1 = trie.get_proof(mpt1).unwrap();
-        let p2 = trie.get_proof(mpt2).unwrap();
-
-        // They should share the same branch node.
-        assert_eq!(p1.len(), p2.len());
-        assert_eq!(p1[p1.len() - 2], p2[p2.len() - 2]);
-
-        let l1_inputs = if is_simple_aggregation {
-            let column_id =
-                identifier_single_var_column(TEST_SLOT, &contract_address, chain_id, vec![]);
-            CircuitInput::new_single_variable_leaf(
-                p1.last().unwrap().to_vec(),
-                TEST_SLOT,
-                column_id,
-            )
-        } else {
-            let key_id =
-                identifier_for_mapping_key_column(TEST_SLOT, &contract_address, chain_id, vec![]);
-            let value_id =
-                identifier_for_mapping_value_column(TEST_SLOT, &contract_address, chain_id, vec![]);
-            CircuitInput::new_mapping_variable_leaf(
-                p1.last().unwrap().to_vec(),
-                TEST_SLOT,
-                test_data.mapping_key.clone().unwrap(),
-                key_id,
-                value_id,
-            )
-        };
->>>>>>> ec32679f
 
         // Generate the test MPT keys.
         let mut mpt_keys = Vec::new();
