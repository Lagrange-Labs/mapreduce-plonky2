--- conflicted
+++ resolved
@@ -3,13 +3,13 @@
 use super::{
     branch::{BranchCircuit, BranchWires},
     extension::{ExtensionNodeCircuit, ExtensionNodeWires},
-    gadgets::{column_info::ColumnInfo, metadata_gadget::MetadataGadget},
+    gadgets::metadata_gadget::MetadataGadget,
     leaf_mapping::{LeafMappingCircuit, LeafMappingWires},
     leaf_mapping_of_mappings::{LeafMappingOfMappingsCircuit, LeafMappingOfMappingsWires},
     leaf_single::{LeafSingleCircuit, LeafSingleWires},
     public_inputs::PublicInputs,
 };
-use crate::{api::InputNode, MAX_BRANCH_NODE_LEN, MAX_LEAF_NODE_LEN};
+use crate::{api::InputNode, MAX_BRANCH_NODE_LEN};
 use anyhow::{bail, ensure, Result};
 use log::debug;
 use mp2_common::{
@@ -222,7 +222,6 @@
         set: &RecursiveCircuits<F, C, D>,
         branch_node: InputNode,
         child_proofs: Vec<ProofWithVK>,
-        is_simple_aggregation: bool,
     ) -> Result<ProofWithVK>;
 }
 
@@ -522,7 +521,6 @@
         mpt_keys: Vec<Vec<u8>>,
     }
 
-<<<<<<< HEAD
     #[test]
     fn test_values_extraction_api_single_variable() {
         const TEST_SLOTS: [u8; 2] = [5, 10];
@@ -553,8 +551,6 @@
         test_api(test_slots);
     }
 
-=======
->>>>>>> 10677575
     #[test]
     fn test_values_extraction_api_single_struct() {
         const TEST_SLOT: u8 = 2;
