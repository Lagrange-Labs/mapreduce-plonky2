--- conflicted
+++ resolved
@@ -49,37 +49,12 @@
 #[derive(Clone, Debug, Eq, PartialEq, Hash, Serialize, Deserialize)]
 pub struct StorageSlotInfo {
     slot: StorageSlot,
-<<<<<<< HEAD
     table_info: Vec<ColumnInfo>,
 }
 
 impl StorageSlotInfo {
     pub fn new(slot: StorageSlot, table_info: Vec<ColumnInfo>) -> Self {
         Self { slot, table_info }
-=======
-    metadata: MetadataGadget<MAX_COLUMNS, MAX_FIELD_PER_EVM>,
-    outer_key_id: ColumnId,
-    inner_key_id: ColumnId,
-}
-
-impl<const MAX_COLUMNS: usize, const MAX_FIELD_PER_EVM: usize>
-    StorageSlotInfo<MAX_COLUMNS, MAX_FIELD_PER_EVM>
-{
-    pub fn new(
-        slot: StorageSlot,
-        metadata: MetadataGadget<MAX_COLUMNS, MAX_FIELD_PER_EVM>,
-        outer_key_id: Option<ColumnId>,
-        inner_key_id: Option<ColumnId>,
-    ) -> Self {
-        let [outer_key_id, inner_key_id] =
-            [outer_key_id, inner_key_id].map(|key_id| key_id.unwrap_or_default());
-        Self {
-            slot,
-            metadata,
-            outer_key_id,
-            inner_key_id,
-        }
->>>>>>> de716a72
     }
 
     pub fn slot(&self) -> &StorageSlot {
@@ -113,7 +88,7 @@
         contract_address: &Address,
         chain_id: u64,
         extra: Vec<u8>,
-    ) -> Option<u64> {
+    ) -> Option<ColumnId> {
         let extra = identifier_raw_extra(contract_address, chain_id, extra);
 
         self.outer_key_id_raw(extra)
@@ -124,13 +99,12 @@
         contract_address: &Address,
         chain_id: u64,
         extra: Vec<u8>,
-    ) -> Option<u64> {
+    ) -> Option<ColumnId> {
         let extra = identifier_raw_extra(contract_address, chain_id, extra);
 
         self.inner_key_id_raw(extra)
     }
 
-<<<<<<< HEAD
     pub fn outer_key_id_raw(&self, extra: Vec<u8>) -> Option<u64> {
         let slot = self.slot().slot();
         let num_mapping_keys = self.slot().mapping_keys().len();
@@ -164,14 +138,6 @@
             .iter()
             .map(Into::into)
             .collect_vec()
-=======
-    pub fn outer_key_id(&self) -> ColumnId {
-        self.outer_key_id
-    }
-
-    pub fn inner_key_id(&self) -> ColumnId {
-        self.inner_key_id
->>>>>>> de716a72
     }
 }
 
@@ -189,8 +155,7 @@
     contract_address: &Address,
     chain_id: u64,
     extra: Vec<u8>,
-<<<<<<< HEAD
-) -> u64 {
+) -> ColumnId {
     let extra = contract_address
         .0
         .into_iter()
@@ -207,10 +172,7 @@
 ///
 /// We could custom the `extra` argument, if it's set to `(contract_address || chain_id || extra)`,
 /// It's same with `identifier_for_mapping_key_column`.
-pub fn identifier_for_value_column_raw(input: &SlotInput, extra: Vec<u8>) -> u64 {
-=======
-) -> ColumnId {
->>>>>>> de716a72
+pub fn identifier_for_value_column_raw(input: &SlotInput, extra: Vec<u8>) -> ColumnId {
     let inputs = once(input.slot)
         .chain(input.byte_offset.to_be_bytes())
         .chain(input.length.to_be_bytes())
@@ -288,8 +250,7 @@
     contract_address: &Address,
     chain_id: u64,
     extra: Vec<u8>,
-<<<<<<< HEAD
-) -> u64 {
+) -> ColumnId {
     let extra = identifier_raw_extra(contract_address, chain_id, extra);
 
     compute_id_with_prefix_raw(prefix, slot, extra)
@@ -309,10 +270,7 @@
 ///
 /// We could custom the `extra` argument, if it's set to `(contract_address || chain_id || extra)`,
 /// It's same with `compute_id_with_prefix`.
-fn compute_id_with_prefix_raw(prefix: &[u8], slot: u8, extra: Vec<u8>) -> u64 {
-=======
-) -> ColumnId {
->>>>>>> de716a72
+fn compute_id_with_prefix_raw(prefix: &[u8], slot: u8, extra: Vec<u8>) -> ColumnId {
     let inputs: Vec<F> = prefix
         .iter()
         .cloned()
@@ -525,13 +483,8 @@
 
     // Compute the outer and inner key values digests.
     let [packed_outer_key, packed_inner_key] =
-<<<<<<< HEAD
-        [&outer_mapping_key, &inner_mapping_key].map(|key| {
+        [&outer_mapping_data.0, &inner_mapping_data.0].map(|key| {
             left_pad32(key)
-=======
-        [outer_mapping_data.0, inner_mapping_data.0].map(|key| {
-            left_pad32(&key)
->>>>>>> de716a72
                 .pack(Endianness::Big)
                 .into_iter()
                 .map(F::from_canonical_u32)
@@ -553,8 +506,8 @@
     }
 
     let row_unique_data = HashOut::from(row_unique_data_for_mapping_of_mappings_leaf(
-        &outer_mapping_key,
-        &inner_mapping_key,
+        &outer_mapping_data.0,
+        &inner_mapping_data.0,
     ));
     // row_id = H2int(row_unique_data || num_actual_columns)
     let inputs = row_unique_data
