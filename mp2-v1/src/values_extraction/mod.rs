use crate::api::SlotInput;
use alloy::primitives::Address;
<<<<<<< HEAD
=======
use gadgets::{
    column_gadget::{filter_table_column_identifiers, ColumnGadgetData},
    column_info::ColumnInfo,
    metadata_gadget::ColumnsMetadata,
};
>>>>>>> d981c7a4
use itertools::Itertools;
use mp2_common::{
    eth::{left_pad32, StorageSlot},
    group_hashing::map_to_curve_point,
    poseidon::{empty_poseidon_hash, hash_to_int_value, H},
    types::{HashOutput, MAPPING_LEAF_VALUE_LEN},
    utils::{Endianness, Packer, ToFields},
    F,
};
use plonky2::{
    field::types::{Field, PrimeField64},
    hash::hash_types::HashOut,
    plonk::config::Hasher,
};
<<<<<<< HEAD
use plonky2_ecgfp5::curve::curve::Point as Digest;
use std::iter::{self, once};
=======
use plonky2_ecgfp5::curve::{curve::Point as Digest, scalar_field::Scalar};
use serde::{Deserialize, Serialize};
use std::iter::once;
>>>>>>> d981c7a4

pub mod api;
mod branch;
mod extension;
pub mod gadgets;
mod leaf_mapping;
mod leaf_mapping_of_mappings;
mod leaf_single;
pub mod public_inputs;

pub use api::{build_circuits_params, generate_proof, CircuitInput, PublicParameters};
pub use public_inputs::PublicInputs;

<<<<<<< HEAD
use crate::indexing::row::CellCollection;

/// Constant prefixes for key and value IDs. Restrict both prefixes to 3-bytes,
/// so `prefix + slot (u8)` could be converted to an U32.
pub(crate) const KEY_ID_PREFIX: &[u8] = b"KEY";
pub(crate) const VALUE_ID_PREFIX: &[u8] = b"VAL";

pub(crate) const BLOCK_ID_DST: &[u8] = b"BLOCK_NUMBER";

/// Compute the identifier for a column of a table containing off-chain data
pub fn identifier_offchain_column(table_name: &str, column_name: &str) -> u64 {
    let inputs: Vec<F> = vec![table_name, column_name]
        .into_iter()
        .flat_map(|name| name.as_bytes().to_fields())
        .collect_vec();
    H::hash_no_pad(&inputs).elements[0].to_canonical_u64()
}

pub fn identifier_block_column() -> u64 {
=======
/// Constant prefixes for the mapping key ID. Restrict to 4-bytes (Uint32).
pub(crate) const KEY_ID_PREFIX: &[u8] = b"\0KEY";

/// Constant prefixes for the inner and outer key IDs of mapping slot.
/// Restrict to 8-bytes (Uint64).
pub(crate) const INNER_KEY_ID_PREFIX: &[u8] = b"\0\0IN_KEY";
pub(crate) const OUTER_KEY_ID_PREFIX: &[u8] = b"\0OUT_KEY";

pub(crate) const BLOCK_ID_DST: &[u8] = b"BLOCK_NUMBER";

/// Storage slot information for generating the extraction proof
#[derive(Clone, Debug, Eq, PartialEq, Hash, Serialize, Deserialize)]
pub struct StorageSlotInfo {
    slot: StorageSlot,
    table_info: Vec<ColumnInfo>,
}

impl StorageSlotInfo {
    pub fn new(slot: StorageSlot, table_info: Vec<ColumnInfo>) -> Self {
        Self { slot, table_info }
    }

    pub fn slot(&self) -> &StorageSlot {
        &self.slot
    }

    pub fn table_info(&self) -> &[ColumnInfo] {
        &self.table_info
    }

    pub fn evm_word(&self) -> u32 {
        self.slot.evm_offset()
    }

    pub fn metadata<const MAX_COLUMNS: usize, const MAX_FIELD_PER_EVM: usize>(
        &self,
    ) -> ColumnsMetadata<MAX_COLUMNS, MAX_FIELD_PER_EVM> {
        let evm_word = self.evm_word();
        let extracted_column_identifiers =
            filter_table_column_identifiers(&self.table_info, self.slot.slot(), evm_word);

        ColumnsMetadata::new(
            self.table_info.clone(),
            &extracted_column_identifiers,
            evm_word,
        )
    }

    pub fn outer_key_id(
        &self,
        contract_address: &Address,
        chain_id: u64,
        extra: Vec<u8>,
    ) -> Option<ColumnId> {
        let extra = identifier_raw_extra(contract_address, chain_id, extra);

        self.outer_key_id_raw(extra)
    }

    pub fn inner_key_id(
        &self,
        contract_address: &Address,
        chain_id: u64,
        extra: Vec<u8>,
    ) -> Option<ColumnId> {
        let extra = identifier_raw_extra(contract_address, chain_id, extra);

        self.inner_key_id_raw(extra)
    }

    pub fn outer_key_id_raw(&self, extra: Vec<u8>) -> Option<u64> {
        let slot = self.slot().slot();
        let num_mapping_keys = self.slot().mapping_keys().len();
        match num_mapping_keys {
            _ if num_mapping_keys == 0 => None,
            _ if num_mapping_keys == 1 => Some(identifier_for_mapping_key_column_raw(slot, extra)),
            _ if num_mapping_keys == 2 => {
                Some(identifier_for_outer_mapping_key_column_raw(slot, extra))
            }
            _ => panic!("Unsupport for the nested mapping keys of length greater than 2"),
        }
    }

    pub fn inner_key_id_raw(&self, extra: Vec<u8>) -> Option<u64> {
        let slot = self.slot().slot();
        let num_mapping_keys = self.slot().mapping_keys().len();
        match num_mapping_keys {
            _ if num_mapping_keys < 2 => None,
            _ if num_mapping_keys == 2 => {
                Some(identifier_for_inner_mapping_key_column_raw(slot, extra))
            }
            _ => panic!("Unsupport for the nested mapping keys of length greater than 2"),
        }
    }

    pub fn slot_inputs<const MAX_COLUMNS: usize, const MAX_FIELD_PER_EVM: usize>(
        &self,
    ) -> Vec<SlotInput> {
        self.metadata::<MAX_COLUMNS, MAX_FIELD_PER_EVM>()
            .extracted_table_info()
            .iter()
            .map(Into::into)
            .collect_vec()
    }
}

pub fn identifier_block_column() -> ColumnId {
>>>>>>> d981c7a4
    let inputs: Vec<F> = BLOCK_ID_DST.to_fields();
    H::hash_no_pad(&inputs).elements[0].to_canonical_u64()
}

/// Compute identifier for value column.
///
/// The value column could be either simple or mapping slot.
/// `id = H(slot || byte_offset || length || evm_word || contract_address || chain_id || extra)[0]`
pub fn identifier_for_value_column(
    input: &SlotInput,
    contract_address: &Address,
    chain_id: u64,
    extra: Vec<u8>,
) -> ColumnId {
    let extra = contract_address
        .0
        .into_iter()
        .chain(chain_id.to_be_bytes())
        .chain(extra)
        .collect_vec();

    identifier_for_value_column_raw(input, extra)
}

/// Compute identifier for value column in raw mode.
/// The value column could be either simple or mapping slot.
/// `id = H(slot || byte_offset || length || evm_word || extra)[0]`
///
/// We could custom the `extra` argument, if it's set to `(contract_address || chain_id || extra)`,
/// It's same with `identifier_for_mapping_key_column`.
pub fn identifier_for_value_column_raw(input: &SlotInput, extra: Vec<u8>) -> ColumnId {
    let inputs = once(input.slot)
        .chain(input.byte_offset.to_be_bytes())
        .chain(input.length.to_be_bytes())
        .chain(input.evm_word.to_be_bytes())
        .chain(extra)
        .map(F::from_canonical_u8)
        .collect_vec();

    H::hash_no_pad(&inputs).elements[0].to_canonical_u64()
}

/// Compute key indetifier for mapping variable.
/// `key_id = H(KEY || slot || contract_address || chain_id)[0]`
pub fn identifier_for_mapping_key_column(
    slot: u8,
    contract_address: &Address,
    chain_id: u64,
    extra: Vec<u8>,
) -> ColumnId {
    compute_id_with_prefix(KEY_ID_PREFIX, slot, contract_address, chain_id, extra)
}

/// Compute key indetifier for mapping variable in raw mode.
/// `key_id = H(KEY || slot || contract_address || chain_id)[0]`
///
/// We could custom the `extra` argument, if it's set to `(contract_address || chain_id || extra)`,
/// It's same with `identifier_for_mapping_key_column`.
pub fn identifier_for_mapping_key_column_raw(slot: u8, extra: Vec<u8>) -> u64 {
    compute_id_with_prefix_raw(KEY_ID_PREFIX, slot, extra)
}

/// Compute outer key indetifier for mapping of mappings variable.
/// `outer_key_id = H(OUT_KEY || slot || contract_address || chain_id)[0]`
pub fn identifier_for_outer_mapping_key_column(
    slot: u8,
    contract_address: &Address,
    chain_id: u64,
    extra: Vec<u8>,
) -> ColumnId {
    compute_id_with_prefix(OUTER_KEY_ID_PREFIX, slot, contract_address, chain_id, extra)
}

/// Compute outer key indetifier for mapping of mappings variable in raw mode.
/// `outer_key_id = H(OUT_KEY || slot || contract_address || chain_id)[0]`
///
/// We could custom the `extra` argument, if it's set to `(contract_address || chain_id || extra)`,
/// It's same with `identifier_for_outer_mapping_key_column`.
pub fn identifier_for_outer_mapping_key_column_raw(slot: u8, extra: Vec<u8>) -> u64 {
    compute_id_with_prefix_raw(OUTER_KEY_ID_PREFIX, slot, extra)
}
/// Compute inner key indetifier for mapping of mappings variable.
/// `inner_key_id = H(IN_KEY || slot || contract_address || chain_id)[0]`
pub fn identifier_for_inner_mapping_key_column(
    slot: u8,
    contract_address: &Address,
    chain_id: u64,
    extra: Vec<u8>,
) -> ColumnId {
    compute_id_with_prefix(INNER_KEY_ID_PREFIX, slot, contract_address, chain_id, extra)
}

/// Compute inner key indetifier for mapping of mappings variable in raw mode.
/// `inner_key_id = H(IN_KEY || slot || extra)[0]`
///
/// We could custom the `extra` argument, if it's set to `(contract_address || chain_id || extra)`,
/// It's same with `identifier_for_inner_mapping_key_column`.
pub fn identifier_for_inner_mapping_key_column_raw(slot: u8, extra: Vec<u8>) -> u64 {
    compute_id_with_prefix_raw(INNER_KEY_ID_PREFIX, slot, extra)
}

/// Calculate ID with prefix.
fn compute_id_with_prefix(
    prefix: &[u8],
    slot: u8,
    contract_address: &Address,
    chain_id: u64,
    extra: Vec<u8>,
) -> ColumnId {
    let extra = identifier_raw_extra(contract_address, chain_id, extra);

    compute_id_with_prefix_raw(prefix, slot, extra)
}

/// Construct the raw extra by contract address, chain ID and extra data.
pub fn identifier_raw_extra(contract_address: &Address, chain_id: u64, extra: Vec<u8>) -> Vec<u8> {
    contract_address
        .0
        .into_iter()
        .chain(chain_id.to_be_bytes())
        .chain(extra)
        .collect()
}

/// Calculate ID with prefix in raw mode.
///
/// We could custom the `extra` argument, if it's set to `(contract_address || chain_id || extra)`,
/// It's same with `compute_id_with_prefix`.
fn compute_id_with_prefix_raw(prefix: &[u8], slot: u8, extra: Vec<u8>) -> ColumnId {
    let inputs: Vec<F> = prefix
        .iter()
        .cloned()
        .chain(once(slot))
        .chain(extra)
        .collect_vec()
        .to_fields();

    H::hash_no_pad(&inputs).elements[0].to_canonical_u64()
}

/// Compute the row unique data for single leaf.
pub fn row_unique_data_for_single_leaf() -> HashOutput {
    empty_poseidon_hash().into()
}

/// Compute the row unique data for mapping leaf.
pub fn row_unique_data_for_mapping_leaf(mapping_key: &[u8]) -> HashOutput {
    // row_unique_data = H(pack(left_pad32(key))
    let packed_mapping_key = left_pad32(mapping_key)
        .pack(Endianness::Big)
        .into_iter()
        .map(F::from_canonical_u32)
        .collect_vec();
    H::hash_no_pad(&packed_mapping_key).into()
}

/// Compute the row unique data for mapping of mappings leaf.
pub fn row_unique_data_for_mapping_of_mappings_leaf(
    outer_mapping_key: &[u8],
    inner_mapping_key: &[u8],
) -> HashOutput {
    let [packed_outer_key, packed_inner_key] = [outer_mapping_key, inner_mapping_key].map(|key| {
        left_pad32(key)
            .pack(Endianness::Big)
            .into_iter()
            .map(F::from_canonical_u32)
    });
    // Compute the unique data to identify a row is the mapping key:
    // row_unique_data = H(outer_key || inner_key)
    let inputs = packed_outer_key.chain(packed_inner_key).collect_vec();
    H::hash_no_pad(&inputs).into()
}

/// Compute the metadata digest for single variable leaf.
pub fn compute_leaf_single_metadata_digest<
    const MAX_COLUMNS: usize,
    const MAX_FIELD_PER_EVM: usize,
>(
    table_info: Vec<ColumnInfo>,
) -> Digest {
    // We don't need `extracted_column_identifiers` and `evm_word` to compute the metadata digest.
    ColumnsMetadata::<MAX_COLUMNS, MAX_FIELD_PER_EVM>::new(table_info, &[], 0).digest()
}

/// Compute the values digest for single variable leaf.
pub fn compute_leaf_single_values_digest<const MAX_FIELD_PER_EVM: usize>(
    table_info: Vec<ColumnInfo>,
    extracted_column_identifiers: &[ColumnId],
    value: [u8; MAPPING_LEAF_VALUE_LEN],
) -> Digest {
    let num_actual_columns = F::from_canonical_usize(table_info.len());
    let values_digest =
        ColumnGadgetData::<MAX_FIELD_PER_EVM>::new(table_info, extracted_column_identifiers, value)
            .digest();

    // row_id = H2int(H("") || num_actual_columns)
    let inputs = HashOut::from(row_unique_data_for_single_leaf())
        .to_fields()
        .into_iter()
        .chain(once(num_actual_columns))
        .collect_vec();
    let hash = H::hash_no_pad(&inputs);
    let row_id = hash_to_int_value(hash);

    // value_digest * row_id
    let row_id = Scalar::from_noncanonical_biguint(row_id);
    values_digest * row_id
}

/// Compute the metadata digest for mapping variable leaf.
pub fn compute_leaf_mapping_metadata_digest<
    const MAX_COLUMNS: usize,
    const MAX_FIELD_PER_EVM: usize,
>(
    table_info: Vec<ColumnInfo>,
    slot: u8,
    key_id: ColumnId,
) -> Digest {
    // We don't need `extracted_column_identifiers` and `evm_word` to compute the metadata digest.
    let metadata_digest =
        ColumnsMetadata::<MAX_COLUMNS, MAX_FIELD_PER_EVM>::new(table_info, &[], 0).digest();

    // key_column_md = H( "\0KEY" || slot)
    let key_id_prefix = u32::from_be_bytes(KEY_ID_PREFIX.try_into().unwrap());
    let inputs = vec![
        F::from_canonical_u32(key_id_prefix),
        F::from_canonical_u8(slot),
    ];
    let key_column_md = H::hash_no_pad(&inputs);
    // metadata_digest += D(key_column_md || key_id)
    let inputs = key_column_md
        .to_fields()
        .into_iter()
        .chain(once(F::from_canonical_u64(key_id)))
        .collect_vec();
    let metadata_key_digest = map_to_curve_point(&inputs);

    metadata_digest + metadata_key_digest
}

/// Compute the values digest for mapping variable leaf.
pub fn compute_leaf_mapping_values_digest<const MAX_FIELD_PER_EVM: usize>(
    table_info: Vec<ColumnInfo>,
    extracted_column_identifiers: &[u64],
    value: [u8; MAPPING_LEAF_VALUE_LEN],
    mapping_key: MappingKey,
    evm_word: u32,
    key_id: ColumnId,
) -> Digest {
    // We add key column to number of actual columns.
    let num_actual_columns = F::from_canonical_usize(table_info.len() + 1);
    let mut values_digest =
        ColumnGadgetData::<MAX_FIELD_PER_EVM>::new(table_info, extracted_column_identifiers, value)
            .digest();

    // values_digest += evm_word == 0 ? D(key_id || pack(left_pad32(key))) : CURVE_ZERO
    let packed_mapping_key = left_pad32(&mapping_key)
        .pack(Endianness::Big)
        .into_iter()
        .map(F::from_canonical_u32);
    if evm_word == 0 {
        let inputs = once(F::from_canonical_u64(key_id))
            .chain(packed_mapping_key.clone())
            .collect_vec();
        let values_key_digest = map_to_curve_point(&inputs);
        values_digest += values_key_digest;
    }
    let row_unique_data = HashOut::from(row_unique_data_for_mapping_leaf(&mapping_key));
    // row_id = H2int(row_unique_data || num_actual_columns)
    let inputs = row_unique_data
        .to_fields()
        .into_iter()
        .chain(once(num_actual_columns))
        .collect_vec();
    let hash = H::hash_no_pad(&inputs);
    let row_id = hash_to_int_value(hash);

    // value_digest * row_id
    let row_id = Scalar::from_noncanonical_biguint(row_id);
    values_digest * row_id
}

/// Compute the metadata digest for mapping of mappings leaf.
pub fn compute_leaf_mapping_of_mappings_metadata_digest<
    const MAX_COLUMNS: usize,
    const MAX_FIELD_PER_EVM: usize,
>(
    table_info: Vec<ColumnInfo>,
    slot: u8,
    outer_key_id: ColumnId,
    inner_key_id: ColumnId,
) -> Digest {
    // We don't need `extracted_column_identifiers` and `evm_word` to compute the metadata digest.
    let metadata_digest =
        ColumnsMetadata::<MAX_COLUMNS, MAX_FIELD_PER_EVM>::new(table_info, &[], 0).digest();

    // Compute the outer and inner key metadata digests.
    let [outer_key_digest, inner_key_digest] = [
        (OUTER_KEY_ID_PREFIX, outer_key_id),
        (INNER_KEY_ID_PREFIX, inner_key_id),
    ]
    .map(|(prefix, key_id)| {
        // key_column_md = H(KEY_ID_PREFIX || slot)
        let prefix = u64::from_be_bytes(prefix.try_into().unwrap());
        let inputs = vec![F::from_canonical_u64(prefix), F::from_canonical_u8(slot)];
        let key_column_md = H::hash_no_pad(&inputs);

        // key_digest = D(key_column_md || key_id)
        let inputs = key_column_md
            .to_fields()
            .into_iter()
            .chain(once(F::from_canonical_u64(key_id)))
            .collect_vec();
        map_to_curve_point(&inputs)
    });

    // Add the outer and inner key digests into the metadata digest.
    // metadata_digest + outer_key_digest + inner_key_digest
    metadata_digest + inner_key_digest + outer_key_digest
}

<<<<<<< HEAD
/// Calculate `metadata_digest = D(key_id || value_id || slot)` for mapping variable leaf.
pub fn compute_leaf_mapping_metadata_digest(key_id: u64, value_id: u64, slot: u8) -> Digest {
    map_to_curve_point(&[
        GFp::from_canonical_u64(key_id),
        GFp::from_canonical_u64(value_id),
        GFp::from_canonical_u8(slot),
    ])
}

/// Compute the row value digest of one table, whose rows are provided as input
pub fn compute_table_row_digest<PrimaryIndex: PartialEq + Eq + Default + Clone>(
    table_rows: &[CellCollection<PrimaryIndex>],
) -> Digest {
    let column_ids = table_rows[0].column_ids();
    table_rows
        .iter()
        .enumerate()
        .fold(Digest::NEUTRAL, |acc, (i, row)| {
            let current_column_ids = row.column_ids();
            // check that column ids are the same for each row
            assert_eq!(
                current_column_ids, column_ids,
                "row {i} has different column ids than other rows"
            );
            let current_row_digest = map_to_curve_point(
                &current_column_ids
                    .into_iter()
                    .fold(Digest::NEUTRAL, |acc, id| {
                        acc + map_to_curve_point(
                            &once(F::from_canonical_u64(id))
                                .chain(row.find_by_column(id).unwrap().value.to_fields())
                                .collect_vec(),
                        )
                    })
                    .to_fields(),
            );
            // accumulate with digest of previous rows
            acc + current_row_digest
        })
=======
pub type MappingKey = Vec<u8>;
pub type ColumnId = u64;

/// Compute the values digest for mapping of mappings leaf.
#[allow(clippy::too_many_arguments)]
pub fn compute_leaf_mapping_of_mappings_values_digest<const MAX_FIELD_PER_EVM: usize>(
    table_info: Vec<ColumnInfo>,
    extracted_column_identifiers: &[ColumnId],
    value: [u8; MAPPING_LEAF_VALUE_LEN],
    evm_word: u32,
    outer_mapping_data: (MappingKey, ColumnId),
    inner_mapping_data: (MappingKey, ColumnId),
) -> Digest {
    // Add inner key and outer key columns to the number of actual columns.
    let num_actual_columns = F::from_canonical_usize(table_info.len() + 2);
    let mut values_digest =
        ColumnGadgetData::<MAX_FIELD_PER_EVM>::new(table_info, extracted_column_identifiers, value)
            .digest();

    // Compute the outer and inner key values digests.
    let [packed_outer_key, packed_inner_key] =
        [&outer_mapping_data.0, &inner_mapping_data.0].map(|key| {
            left_pad32(key)
                .pack(Endianness::Big)
                .into_iter()
                .map(F::from_canonical_u32)
        });
    if evm_word == 0 {
        let [outer_key_digest, inner_key_digest] = [
            (outer_mapping_data.1, packed_outer_key.clone()),
            (inner_mapping_data.1, packed_inner_key.clone()),
        ]
        .map(|(key_id, packed_key)| {
            // D(key_id || pack(key))
            let inputs = once(F::from_canonical_u64(key_id))
                .chain(packed_key)
                .collect_vec();
            map_to_curve_point(&inputs)
        });
        // values_digest += outer_key_digest + inner_key_digest
        values_digest += inner_key_digest + outer_key_digest;
    }

    let row_unique_data = HashOut::from(row_unique_data_for_mapping_of_mappings_leaf(
        &outer_mapping_data.0,
        &inner_mapping_data.0,
    ));
    // row_id = H2int(row_unique_data || num_actual_columns)
    let inputs = row_unique_data
        .to_fields()
        .into_iter()
        .chain(once(num_actual_columns))
        .collect_vec();
    let hash = H::hash_no_pad(&inputs);
    let row_id = hash_to_int_value(hash);

    // values_digest = values_digest * row_id
    let row_id = Scalar::from_noncanonical_biguint(row_id);
    values_digest * row_id
>>>>>>> d981c7a4
}<|MERGE_RESOLUTION|>--- conflicted
+++ resolved
@@ -1,18 +1,16 @@
 use crate::api::SlotInput;
 use alloy::primitives::Address;
-<<<<<<< HEAD
-=======
+use anyhow::{ensure, Result};
 use gadgets::{
     column_gadget::{filter_table_column_identifiers, ColumnGadgetData},
     column_info::ColumnInfo,
     metadata_gadget::ColumnsMetadata,
 };
->>>>>>> d981c7a4
 use itertools::Itertools;
 use mp2_common::{
     eth::{left_pad32, StorageSlot},
     group_hashing::map_to_curve_point,
-    poseidon::{empty_poseidon_hash, hash_to_int_value, H},
+    poseidon::{hash_to_int_value, H},
     types::{HashOutput, MAPPING_LEAF_VALUE_LEN},
     utils::{Endianness, Packer, ToFields},
     F,
@@ -22,14 +20,9 @@
     hash::hash_types::HashOut,
     plonk::config::Hasher,
 };
-<<<<<<< HEAD
-use plonky2_ecgfp5::curve::curve::Point as Digest;
-use std::iter::{self, once};
-=======
 use plonky2_ecgfp5::curve::{curve::Point as Digest, scalar_field::Scalar};
 use serde::{Deserialize, Serialize};
-use std::iter::once;
->>>>>>> d981c7a4
+use std::{fmt::Debug, iter::once};
 
 pub mod api;
 mod branch;
@@ -43,13 +36,15 @@
 pub use api::{build_circuits_params, generate_proof, CircuitInput, PublicParameters};
 pub use public_inputs::PublicInputs;
 
-<<<<<<< HEAD
 use crate::indexing::row::CellCollection;
 
-/// Constant prefixes for key and value IDs. Restrict both prefixes to 3-bytes,
-/// so `prefix + slot (u8)` could be converted to an U32.
-pub(crate) const KEY_ID_PREFIX: &[u8] = b"KEY";
-pub(crate) const VALUE_ID_PREFIX: &[u8] = b"VAL";
+/// Constant prefixes for the mapping key ID. Restrict to 4-bytes (Uint32).
+pub(crate) const KEY_ID_PREFIX: &[u8] = b"\0KEY";
+
+/// Constant prefixes for the inner and outer key IDs of mapping slot.
+/// Restrict to 8-bytes (Uint64).
+pub(crate) const INNER_KEY_ID_PREFIX: &[u8] = b"\0\0IN_KEY";
+pub(crate) const OUTER_KEY_ID_PREFIX: &[u8] = b"\0OUT_KEY";
 
 pub(crate) const BLOCK_ID_DST: &[u8] = b"BLOCK_NUMBER";
 
@@ -61,18 +56,6 @@
         .collect_vec();
     H::hash_no_pad(&inputs).elements[0].to_canonical_u64()
 }
-
-pub fn identifier_block_column() -> u64 {
-=======
-/// Constant prefixes for the mapping key ID. Restrict to 4-bytes (Uint32).
-pub(crate) const KEY_ID_PREFIX: &[u8] = b"\0KEY";
-
-/// Constant prefixes for the inner and outer key IDs of mapping slot.
-/// Restrict to 8-bytes (Uint64).
-pub(crate) const INNER_KEY_ID_PREFIX: &[u8] = b"\0\0IN_KEY";
-pub(crate) const OUTER_KEY_ID_PREFIX: &[u8] = b"\0OUT_KEY";
-
-pub(crate) const BLOCK_ID_DST: &[u8] = b"BLOCK_NUMBER";
 
 /// Storage slot information for generating the extraction proof
 #[derive(Clone, Debug, Eq, PartialEq, Hash, Serialize, Deserialize)]
@@ -171,7 +154,6 @@
 }
 
 pub fn identifier_block_column() -> ColumnId {
->>>>>>> d981c7a4
     let inputs: Vec<F> = BLOCK_ID_DST.to_fields();
     H::hash_no_pad(&inputs).elements[0].to_canonical_u64()
 }
@@ -314,18 +296,12 @@
 
 /// Compute the row unique data for single leaf.
 pub fn row_unique_data_for_single_leaf() -> HashOutput {
-    empty_poseidon_hash().into()
+    row_unique_data(vec![].into_iter())
 }
 
 /// Compute the row unique data for mapping leaf.
 pub fn row_unique_data_for_mapping_leaf(mapping_key: &[u8]) -> HashOutput {
-    // row_unique_data = H(pack(left_pad32(key))
-    let packed_mapping_key = left_pad32(mapping_key)
-        .pack(Endianness::Big)
-        .into_iter()
-        .map(F::from_canonical_u32)
-        .collect_vec();
-    H::hash_no_pad(&packed_mapping_key).into()
+    row_unique_data(vec![mapping_key].into_iter())
 }
 
 /// Compute the row unique data for mapping of mappings leaf.
@@ -333,16 +309,7 @@
     outer_mapping_key: &[u8],
     inner_mapping_key: &[u8],
 ) -> HashOutput {
-    let [packed_outer_key, packed_inner_key] = [outer_mapping_key, inner_mapping_key].map(|key| {
-        left_pad32(key)
-            .pack(Endianness::Big)
-            .into_iter()
-            .map(F::from_canonical_u32)
-    });
-    // Compute the unique data to identify a row is the mapping key:
-    // row_unique_data = H(outer_key || inner_key)
-    let inputs = packed_outer_key.chain(packed_inner_key).collect_vec();
-    H::hash_no_pad(&inputs).into()
+    row_unique_data(vec![outer_mapping_key, inner_mapping_key].into_iter())
 }
 
 /// Compute the metadata digest for single variable leaf.
@@ -362,22 +329,13 @@
     extracted_column_identifiers: &[ColumnId],
     value: [u8; MAPPING_LEAF_VALUE_LEN],
 ) -> Digest {
-    let num_actual_columns = F::from_canonical_usize(table_info.len());
+    let num_actual_columns = table_info.len();
     let values_digest =
         ColumnGadgetData::<MAX_FIELD_PER_EVM>::new(table_info, extracted_column_identifiers, value)
             .digest();
 
-    // row_id = H2int(H("") || num_actual_columns)
-    let inputs = HashOut::from(row_unique_data_for_single_leaf())
-        .to_fields()
-        .into_iter()
-        .chain(once(num_actual_columns))
-        .collect_vec();
-    let hash = H::hash_no_pad(&inputs);
-    let row_id = hash_to_int_value(hash);
-
     // value_digest * row_id
-    let row_id = Scalar::from_noncanonical_biguint(row_id);
+    let row_id = compute_row_id(row_unique_data_for_single_leaf(), num_actual_columns);
     values_digest * row_id
 }
 
@@ -422,7 +380,7 @@
     key_id: ColumnId,
 ) -> Digest {
     // We add key column to number of actual columns.
-    let num_actual_columns = F::from_canonical_usize(table_info.len() + 1);
+    let num_actual_columns = table_info.len() + 1;
     let mut values_digest =
         ColumnGadgetData::<MAX_FIELD_PER_EVM>::new(table_info, extracted_column_identifiers, value)
             .digest();
@@ -439,18 +397,10 @@
         let values_key_digest = map_to_curve_point(&inputs);
         values_digest += values_key_digest;
     }
-    let row_unique_data = HashOut::from(row_unique_data_for_mapping_leaf(&mapping_key));
-    // row_id = H2int(row_unique_data || num_actual_columns)
-    let inputs = row_unique_data
-        .to_fields()
-        .into_iter()
-        .chain(once(num_actual_columns))
-        .collect_vec();
-    let hash = H::hash_no_pad(&inputs);
-    let row_id = hash_to_int_value(hash);
+    let row_unique_data = row_unique_data_for_mapping_leaf(&mapping_key);
 
     // value_digest * row_id
-    let row_id = Scalar::from_noncanonical_biguint(row_id);
+    let row_id = compute_row_id(row_unique_data, num_actual_columns);
     values_digest * row_id
 }
 
@@ -493,47 +443,6 @@
     metadata_digest + inner_key_digest + outer_key_digest
 }
 
-<<<<<<< HEAD
-/// Calculate `metadata_digest = D(key_id || value_id || slot)` for mapping variable leaf.
-pub fn compute_leaf_mapping_metadata_digest(key_id: u64, value_id: u64, slot: u8) -> Digest {
-    map_to_curve_point(&[
-        GFp::from_canonical_u64(key_id),
-        GFp::from_canonical_u64(value_id),
-        GFp::from_canonical_u8(slot),
-    ])
-}
-
-/// Compute the row value digest of one table, whose rows are provided as input
-pub fn compute_table_row_digest<PrimaryIndex: PartialEq + Eq + Default + Clone>(
-    table_rows: &[CellCollection<PrimaryIndex>],
-) -> Digest {
-    let column_ids = table_rows[0].column_ids();
-    table_rows
-        .iter()
-        .enumerate()
-        .fold(Digest::NEUTRAL, |acc, (i, row)| {
-            let current_column_ids = row.column_ids();
-            // check that column ids are the same for each row
-            assert_eq!(
-                current_column_ids, column_ids,
-                "row {i} has different column ids than other rows"
-            );
-            let current_row_digest = map_to_curve_point(
-                &current_column_ids
-                    .into_iter()
-                    .fold(Digest::NEUTRAL, |acc, id| {
-                        acc + map_to_curve_point(
-                            &once(F::from_canonical_u64(id))
-                                .chain(row.find_by_column(id).unwrap().value.to_fields())
-                                .collect_vec(),
-                        )
-                    })
-                    .to_fields(),
-            );
-            // accumulate with digest of previous rows
-            acc + current_row_digest
-        })
-=======
 pub type MappingKey = Vec<u8>;
 pub type ColumnId = u64;
 
@@ -548,7 +457,7 @@
     inner_mapping_data: (MappingKey, ColumnId),
 ) -> Digest {
     // Add inner key and outer key columns to the number of actual columns.
-    let num_actual_columns = F::from_canonical_usize(table_info.len() + 2);
+    let num_actual_columns = table_info.len() + 2;
     let mut values_digest =
         ColumnGadgetData::<MAX_FIELD_PER_EVM>::new(table_info, extracted_column_identifiers, value)
             .digest();
@@ -577,21 +486,88 @@
         values_digest += inner_key_digest + outer_key_digest;
     }
 
-    let row_unique_data = HashOut::from(row_unique_data_for_mapping_of_mappings_leaf(
-        &outer_mapping_data.0,
-        &inner_mapping_data.0,
-    ));
+    let row_unique_data =
+        row_unique_data_for_mapping_of_mappings_leaf(&outer_mapping_data.0, &inner_mapping_data.0);
+
+    // values_digest = values_digest * row_id
+    let row_id = compute_row_id(row_unique_data, num_actual_columns);
+    values_digest * row_id
+}
+
+/// Compute the row unique data using the set of column values provided as input
+pub fn row_unique_data<'a, I: Iterator<Item = &'a [u8]>>(columns: I) -> HashOutput {
+    let packed_columns = columns
+        .flat_map(|column| {
+            left_pad32(column)
+                .pack(Endianness::Big)
+                .into_iter()
+                .map(F::from_canonical_u32)
+        })
+        .collect_vec();
+    H::hash_no_pad(&packed_columns).into()
+}
+
+fn compute_row_id(row_unique_data: HashOutput, num_actual_columns: usize) -> Scalar {
     // row_id = H2int(row_unique_data || num_actual_columns)
-    let inputs = row_unique_data
+    let inputs = HashOut::from(row_unique_data)
         .to_fields()
         .into_iter()
-        .chain(once(num_actual_columns))
+        .chain(once(F::from_canonical_usize(num_actual_columns)))
         .collect_vec();
     let hash = H::hash_no_pad(&inputs);
     let row_id = hash_to_int_value(hash);
 
-    // values_digest = values_digest * row_id
-    let row_id = Scalar::from_noncanonical_biguint(row_id);
-    values_digest * row_id
->>>>>>> d981c7a4
+    Scalar::from_noncanonical_biguint(row_id)
+}
+
+/// Compute the row value digest of one table, taking as input the rows of the
+/// table and the identifiers of columns employed to compute the row unique data
+pub fn compute_table_row_digest<PrimaryIndex: PartialEq + Eq + Default + Clone + Debug>(
+    table_rows: &[CellCollection<PrimaryIndex>],
+    row_unique_columns: &[ColumnId],
+) -> Result<Digest> {
+    let column_ids = table_rows[0].column_ids();
+    let num_actual_columns = column_ids.len();
+    // check that the identifiers of row unique columns are actual identifiers of the columns
+    // of the table
+    ensure!(row_unique_columns.iter().all(|id| column_ids.contains(id)));
+    Ok(table_rows
+        .iter()
+        .enumerate()
+        .fold(Digest::NEUTRAL, |acc, (i, row)| {
+            let current_column_ids = row.column_ids();
+            // check that column ids are the same for each row
+            assert_eq!(
+                current_column_ids, column_ids,
+                "row {i} has different column ids than other rows"
+            );
+            let current_row_digest =
+                current_column_ids
+                    .into_iter()
+                    .fold(Digest::NEUTRAL, |acc, id| {
+                        let current = map_to_curve_point(
+                            &once(F::from_canonical_u64(id))
+                                .chain(row.find_by_column(id).unwrap().value.to_fields())
+                                .collect_vec(),
+                        );
+                        acc + current
+                    });
+            // compute row unique data for current row
+            let row_unique_data = {
+                let column_values = row_unique_columns
+                    .iter()
+                    .map(|&id| {
+                        row.find_by_column(id)
+                            .unwrap()
+                            .value
+                            .to_be_bytes_trimmed_vec()
+                    })
+                    .collect_vec();
+                row_unique_data(column_values.iter().map(|v| v.as_slice()))
+            };
+            // compute row_id to be multiplied to `current_row_digest`
+            let row_id = compute_row_id(row_unique_data, num_actual_columns);
+            // accumulate with digest of previous rows
+            acc + row_id * current_row_digest
+        }))
 }