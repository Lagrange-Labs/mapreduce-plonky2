--- conflicted
+++ resolved
@@ -28,12 +28,8 @@
   "signer-local",
   "sol-types",
   "transport-http",
-<<<<<<< HEAD
-  "reqwest",
+  "transports",
   "postgres",
-=======
-  "transports",
->>>>>>> da307891
 ] }
 anyhow = "1.0"
 base64 = "0.22"
