--- conflicted
+++ resolved
@@ -14,11 +14,7 @@
 resolver = "2"
 
 [workspace.dependencies]
-<<<<<<< HEAD
-alloy = { version = "0.4", default-features = false, features = [
-=======
 alloy = { version = "0.6", default-features = false, features = [
->>>>>>> 10677575
   "consensus",
   "contract",
   "getrandom",
