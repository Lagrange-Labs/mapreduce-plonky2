//! Cells tree test helper functions

use alloy::primitives::U256;
use anyhow::{Context, Result};
use mp2_common::{
    poseidon::empty_poseidon_hash,
    poseidon::H,
    types::CBuilder,
    u256::{CircuitBuilderU256, UInt256Target, WitnessWriteU256},
    utils::{Fieldable, ToFields},
    F,
};
use plonky2::{
    hash::hash_types::HashOut,
    iop::{
        target::Target,
        witness::{PartialWitness, WitnessWrite},
    },
    plonk::config::Hasher,
};
use rand::{thread_rng, Rng};
use ryhope::{
    storage::{memory::InMemory, updatetree::UpdateTree, EpochKvStorage, TreeTransactionalStorage},
    tree::{sbbst, TreeTopology},
    InitSettings, MerkleTreeKvDb, NodePayload,
};
use serde::{Deserialize, Serialize};
use std::iter;

pub type CellTree = sbbst::Tree;
type CellStorage = InMemory<CellTree, TestCell>;
pub type MerkleCellTree = MerkleTreeKvDb<CellTree, TestCell, CellStorage>;

/// Test node of the cells tree
#[derive(Clone, Default, Serialize, Deserialize)]
pub struct TestCell {
    /// The unique identifier of the cell, derived from the contract it comes
    /// from and its slot in its storage.
    pub id: F,
    /// The value stored in the cell
    pub value: U256,
    /// The hash of this node in the tree
    pub hash: HashOut<F>,
}

/// The corresponding test cell target
#[derive(Clone, Debug)]
pub struct TestCellTarget {
    pub id: Target,
    pub value: UInt256Target,
}

impl std::fmt::Debug for TestCell {
    fn fmt(&self, f: &mut std::fmt::Formatter<'_>) -> std::fmt::Result {
        write!(f, "C:{} := {}", self.id, self.value)
    }
}

impl TestCell {
    /// Create a random test cell.
    pub fn random() -> Self {
        let mut rng = thread_rng();

        Self {
            id: rng.gen::<u32>().to_field(),
            value: U256::from_limbs(rng.gen::<[u64; 4]>()),
            hash: Default::default(),
        }
    }

    /// Build new `TestCell` from `value` and `id`
    pub fn new(value: U256, id: F) -> Self {
        Self {
            id,
            value,
            hash: HashOut::default(),
        }
    }

    /// Build the test cell target.
    pub fn build(b: &mut CBuilder) -> TestCellTarget {
        let id = b.add_virtual_target();
        let value = b.add_virtual_u256();

        TestCellTarget { id, value }
    }

    /// Assign the test cell target.
    pub fn assign(&self, pw: &mut PartialWitness<F>, t: &TestCellTarget) {
        pw.set_target(t.id, self.id);
        pw.set_u256_target(&t.value, self.value);
    }
}

impl NodePayload for TestCell {
    fn aggregate<'a, I: Iterator<Item = Option<Self>>>(&mut self, children: I) {
        // H(H(left_child) || H(right_child) || id || value)
        let inputs: Vec<_> = children
            .into_iter()
            .map(|c| c.map(|x| x.hash).unwrap_or_else(|| *empty_poseidon_hash()))
            .flat_map(|x| x.elements.into_iter())
            // ID
            .chain(iter::once(self.id))
            // Value
            .chain(self.value.to_fields())
            .collect();

        self.hash = H::hash_no_pad(&inputs);
    }
}

// NOTE: this is not really aync for now, but will be in the future when Ryhope
// turns async.
pub fn build_cell_tree(
    row: &[TestCell],
) -> Result<(MerkleCellTree, UpdateTree<<CellTree as TreeTopology>::Key>)> {
    unimplemented!("async ryhope");

    #[cfg(foo_bar)]
    {
        let mut cell_tree =
            MerkleCellTree::new(InitSettings::Reset(sbbst::Tree::empty()), ()).unwrap();
        let update_tree = cell_tree
            .in_transaction(|t| {
                for (i, cell) in row.iter().enumerate() {
                    // SBBST starts at 1, not 0. Note though this index is not important
                    // since at no point we are looking up value per index in the cells
                    // tree we always look at the entire row at the row tree level.
                    t.store(i + 1, cell.to_owned())?;
                }
                Ok(())
            })
            .context("while building tree")?;

        Ok((cell_tree, update_tree))
    }
}

/// Compute the expected root hash of constructed cell tree.
pub fn compute_cells_tree_hash(cells: &[TestCell]) -> HashOut<F> {
<<<<<<< HEAD
    unimplemented!("async ryhope");
    #[cfg(foo_bar)]
    {
        let cell_tree = build_cell_tree(cells).unwrap().0;
=======
    if cells.len() == 0 {
        return *empty_poseidon_hash();
    }
    let cell_tree = build_cell_tree(cells).unwrap().0;
>>>>>>> 582bcb35

        cell_tree.root_data().unwrap().hash
    }
}<|MERGE_RESOLUTION|>--- conflicted
+++ resolved
@@ -138,17 +138,12 @@
 
 /// Compute the expected root hash of constructed cell tree.
 pub fn compute_cells_tree_hash(cells: &[TestCell]) -> HashOut<F> {
-<<<<<<< HEAD
     unimplemented!("async ryhope");
-    #[cfg(foo_bar)]
-    {
-        let cell_tree = build_cell_tree(cells).unwrap().0;
-=======
+    #[cfg(foo_bar)]{
     if cells.len() == 0 {
         return *empty_poseidon_hash();
-    }
-    let cell_tree = build_cell_tree(cells).unwrap().0;
->>>>>>> 582bcb35
+        }
+        let cell_tree = build_cell_tree(cells).unwrap().0;
 
         cell_tree.root_data().unwrap().hash
     }
