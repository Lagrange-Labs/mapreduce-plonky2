--- conflicted
+++ resolved
@@ -1,8 +1,4 @@
-<<<<<<< HEAD
-use ethers::types::U256;
-=======
 use alloy::primitives::U256;
->>>>>>> 64b916df
 use plonky2::hash::hash_types::{HashOut, RichField};
 use plonky2_ecgfp5::curve::curve::{Point, WeierstrassPoint};
 use rand::{
@@ -25,12 +21,7 @@
 }
 
 pub fn gen_random_u256<R: Rng>(rng: &mut R) -> U256 {
-<<<<<<< HEAD
-    let bytes: [u8; 32] = rng.gen();
-    U256::from_little_endian(bytes.as_slice())
-=======
     U256::from_limbs(rng.gen::<[u64; 4]>())
->>>>>>> 64b916df
 }
 
 pub fn gen_random_field_hash<F: RichField>() -> HashOut<F> {
