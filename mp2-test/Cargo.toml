[package]
name = "mp2_test"
version = "0.1.0"
edition = "2021"

[dependencies]
alloy.workspace = true
anyhow.workspace = true
env_logger.workspace = true
eth_trie.workspace = true
ethers.workspace = true
hashbrown.workspace = true
log.workspace = true
plonky2.workspace = true
plonky2_ecgfp5.workspace = true
rand.workspace = true
<<<<<<< HEAD
ethers.workspace = true
=======
ryhope.workspace = true
serde.workspace = true
>>>>>>> 64b916df

recursion_framework = { path = "../recursion-framework" }
mp2_common = { path = "../mp2-common" }

[features]
ci = []<|MERGE_RESOLUTION|>--- conflicted
+++ resolved
@@ -14,12 +14,8 @@
 plonky2.workspace = true
 plonky2_ecgfp5.workspace = true
 rand.workspace = true
-<<<<<<< HEAD
-ethers.workspace = true
-=======
 ryhope.workspace = true
 serde.workspace = true
->>>>>>> 64b916df
 
 recursion_framework = { path = "../recursion-framework" }
 mp2_common = { path = "../mp2-common" }
