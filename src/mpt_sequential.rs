--- conflicted
+++ resolved
@@ -536,11 +536,7 @@
         // max len of a node
         const NODE_LEN: usize = 500;
         const VALUE_LEN: usize = 32;
-<<<<<<< HEAD
-        let (proof, key, root, value) = if false {
-=======
         let (proof, key, root, value) = if true {
->>>>>>> b4c22edc
             let (mut trie, key) = generate_random_storage_mpt::<ACTUAL_DEPTH, VALUE_LEN>();
             let root = trie.root_hash().unwrap();
             // root is first so we reverse the order as in circuit we prove the opposite way
@@ -842,7 +838,7 @@
         // RLP ( RLP (compact(partial_key_in_nibble)), RLP(value))
         let leaf_tuple: Vec<Vec<u8>> = rlp::decode_list(&leaf_node);
         assert_eq!(leaf_tuple.len(), 2);
-        let leaf_value: Vec<u8> = rlp::decode(&leaf_tuple[1]).unwrap();
+        let leaf_value: Vec<u8> = leaf_tuple[1].clone();
         let leaf_partial_key_struct = Nibbles::from_compact(&leaf_tuple[0]);
         let leaf_partial_key_nibbles = leaf_partial_key_struct.nibbles();
         let leaf_partial_key_ptr = MAX_KEY_NIBBLE_LEN - 1 - leaf_partial_key_nibbles.len();
