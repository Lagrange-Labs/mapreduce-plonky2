use crate::{
    array::{Array, Vector, VectorWire},
    keccak::{InputData, KeccakWires, HASH_LEN, PACKED_HASH_LEN},
    rlp::{
        decode_compact_encoding, decode_fixed_list, decode_header, RlpHeader, RlpList,
        MAX_ITEMS_IN_LIST, MAX_KEY_NIBBLE_LEN,
    },
    utils::{convert_u8_targets_to_u32, find_index_subvector, keccak256, less_than},
};
use anyhow::{anyhow, Result};
use core::array::from_fn as create_array;
use plonky2::{
    field::extension::Extendable,
    hash::hash_types::RichField,
    iop::{
        target::{BoolTarget, Target},
        witness::{PartialWitness, WitnessWrite},
    },
    plonk::circuit_builder::CircuitBuilder,
};
use plonky2_crypto::u32::arithmetic_u32::U32Target;

use crate::keccak::{compute_size_with_padding, KeccakCircuit, OutputHash};
/// Number of items in the RLP encoded list in a leaf node.
const NB_ITEMS_LEAF: usize = 2;
/// Currently a constant set to denote the length of the value we are extracting from the MPT trie.
/// This can later be also be done in a generic way to allow different sizes.
/// Given we target MPT storage proof, the value is 32 bytes.
const MAX_LEAF_VALUE: usize = HASH_LEN;

/// a simple alias to keccak::compute_size_with_padding to make the code a bit
/// more tiny with all these const generics
#[allow(non_snake_case)]
const fn PAD_LEN(d: usize) -> usize {
    compute_size_with_padding(d)
}
/// Circuit that simoply proves the inclusion of a value inside a MPT tree.
/// * DEPTH is the maximal depth of the tree. If the tree is smaller, the circuit
/// will continue proving for "imaginary" nodes
/// * NODE_LEN is the max length of a node in the list of MPT nodes that form
/// the MPT proof. For example, in storage trie, a leaf is 32 bytes max, and a
/// branch node can be up to 32 * 17 = 544 bytes.
///     - Note since it uses keccak, the array being hashed is larger because
/// keccak requires padding.
#[derive(Clone, Debug)]
struct Circuit<const DEPTH: usize, const NODE_LEN: usize> {
    /// for ease of usage, we take vector here and the circuit is doing the padding
    nodes: Vec<Vec<u8>>,
    /// the full key that we are trying to prove in this trie
    /// NOTE: the key is in bytes. This code will transform it into nibbles
    /// before passing it to circuit, i.e. the circuit takes the key in nibbles
    /// whose length == MAX_KEY_NIBBLE_LEN
    key: [u8; MAX_KEY_NIBBLE_LEN / 2],
}
struct InputWires<const DEPTH: usize, const NODE_LEN: usize>
where
    [(); PAD_LEN(NODE_LEN)]:,
    [(); DEPTH - 1]:,
{
    key: MPTKeyWire,
    /// a vector of buffers whose size is the padded size of the maximum node length
    /// the padding may occur anywhere in the array but it can fit the maximum node size
    /// NOTE: this makes the code a bit harder grasp at first, but it's a straight
    /// way to define everything according to max size of the data and
    /// "not care" about the padding size (almost!)
    nodes: [VectorWire<{ PAD_LEN(NODE_LEN) }>; DEPTH],
    /// in the case of a fixed circuit, the actual tree depth might be smaller.
    /// In this case, we set false on the part of the path we should not process.
    /// NOTE: for node at index i in the path, the boolean indicating if we should
    /// process it is at index i-1
    should_process: [BoolTarget; DEPTH - 1],
}
struct OutputWires<const DEPTH: usize, const NODE_LEN: usize>
where
    [(); PAD_LEN(NODE_LEN)]:,
    [(); DEPTH - 1]:,
{
    /// We need to keep around the hashes wires because keccak needs to assign
    /// some additional wires for each input (see keccak circuit for more info.).
    keccak_wires: [KeccakWires<{ PAD_LEN(NODE_LEN) }>; DEPTH],
    /// The leaf value wires. It is provably extracted from the leaf node.
    leaf: Array<Target, MAX_LEAF_VALUE>,
    /// The root hash value wire.
    root: OutputHash,
}

impl<const DEPTH: usize, const NODE_LEN: usize> Circuit<DEPTH, NODE_LEN>
where
    [(); PAD_LEN(NODE_LEN)]:,
    [(); DEPTH - 1]:,
{
    pub fn new(key: [u8; MAX_KEY_NIBBLE_LEN / 2], proof: Vec<Vec<u8>>) -> Self {
        Self { nodes: proof, key }
    }

    pub fn create_input_wires<F, const D: usize>(
        b: &mut CircuitBuilder<F, D>,
    ) -> InputWires<DEPTH, NODE_LEN>
    where
        F: RichField + Extendable<D>,
    {
        // full key is expected to be given by verifier (done in UserCircuit impl)
        // initial key has the pointer that is set at the maximum length - 1 (it's an index, so 0-based)
        let full_key = MPTKeyWire {
            key: Array::<Target, MAX_KEY_NIBBLE_LEN>::new(b),
            pointer: b.constant(F::from_canonical_usize(MAX_KEY_NIBBLE_LEN) - F::ONE),
        };
        let should_process: [BoolTarget; DEPTH - 1] =
            create_array(|_| b.add_virtual_bool_target_safe());
        // nodes should be ordered from leaf to root and padded at the end
        let nodes: [VectorWire<_>; DEPTH] =
            create_array(|_| VectorWire::<{ PAD_LEN(NODE_LEN) }>::new(b));
        InputWires {
            key: full_key,
            nodes,
            should_process,
        }
    }
    /// Build the sequential hashing of nodes. It returns the wires that contains
    /// the root hash (according to the "should_process" array) and the wires
    /// to assign during proving time, including each of the nodes in the path.
    pub fn verify_mpt_proof<F, const D: usize>(
        b: &mut CircuitBuilder<F, D>,
        inputs: &InputWires<DEPTH, NODE_LEN>,
    ) -> OutputWires<DEPTH, NODE_LEN>
    where
        F: RichField + Extendable<D>,
    {
        let zero = b.zero();
        let t = b._true();
        // ---- LEAF part ---
        // 1. Hash the leaf
        // 2. Extract the value and the portion of the key of this node. Get the "updated partial key".
        // 3. Make sure it's a leaf
        let leaf_hash = KeccakCircuit::<{ PAD_LEN(NODE_LEN) }>::hash_vector(b, &inputs.nodes[0]);
        // small optimization here as we only need to decode two items for a leaf, since we know it's a leaf
        let leaf_headers =
            decode_fixed_list::<_, _, NB_ITEMS_LEAF>(b, &inputs.nodes[0].arr.arr, zero);
        let (mut iterative_key, leaf_value, is_leaf) = Self::advance_key_leaf_or_extension(
            b,
            &inputs.nodes[0].arr,
            &inputs.key,
            &leaf_headers,
        );
        b.connect(t.target, is_leaf.target);
        let mut last_hash_output = leaf_hash.output_array.clone();
        let mut keccak_wires = vec![leaf_hash];
        // ---- Intermediate node part ---
        // 1. Decode the node
        // 2. Update the partial key
        // 3. Compare if extracted hash == child hash
        // 4. Hash the node and iterate
        for i in 1..DEPTH {
            // Make sure we are processing only relevant nodes !
            let is_real = inputs.should_process[i - 1];
            // look if hash is inside the node
            let (new_key, extracted_child_hash, valid_node) =
                Self::advance_key(b, &inputs.nodes[i].arr, &iterative_key);
            // transform hash from bytes to u32 targets (since this is the hash output format)
            let extracted_hash_u32 = convert_u8_targets_to_u32(b, &extracted_child_hash.arr);
            let found_hash_in_parent = last_hash_output.equals(
                b,
                &Array::<U32Target, PACKED_HASH_LEN> {
                    arr: extracted_hash_u32.try_into().unwrap(),
                },
            );
            // condition that must be true if we're processing a real node
            let cond = b.and(valid_node, found_hash_in_parent);
            // if we don't have to process it, then circuit should never fail at that step
            // otherwise, we should always enforce finding the hash in the parent node
            let is_parent = b.select(is_real, cond.target, t.target);
            b.connect(is_parent, t.target);

            // hash the next node first
            let hash_wires =
                KeccakCircuit::<{ PAD_LEN(NODE_LEN) }>::hash_vector(b, &inputs.nodes[i]);
            // and select whether we should update or not
            //last_hash_output = hash_wires.output_array.clone();
            last_hash_output = hash_wires
                .output_array
                .select(b, is_real, &last_hash_output);
            iterative_key = new_key.select(b, is_real, &iterative_key);
            keccak_wires.push(hash_wires);
        }
        let mone = b.constant(F::NEG_ONE);
        b.connect(iterative_key.pointer, mone);

        OutputWires {
            keccak_wires: keccak_wires.try_into().unwrap(),
            leaf: leaf_value,
            root: last_hash_output,
        }
    }

    /// Assign the nodes to the wires. The reason we have the output wires
    /// as well is due to the keccak circuit that requires some special assignement
    /// from the raw vectors.
    pub fn assign_wires<F: RichField + Extendable<D>, const D: usize>(
        &self,
        p: &mut PartialWitness<F>,
        inputs: &InputWires<DEPTH, NODE_LEN>,
        outputs: &OutputWires<DEPTH, NODE_LEN>,
    ) -> Result<()> {
        let pad_len = DEPTH - self.nodes.len();
        // convert nodes to array and pad with empty array if needed
        let padded_nodes = self
            .nodes
            .iter()
            .map(|n| Vector::<{ PAD_LEN(NODE_LEN) }>::from_vec(n.clone()))
            .chain((0..pad_len).map(|_| Vector::<{ PAD_LEN(NODE_LEN) }>::from_vec(vec![])))
            .collect::<Result<Vec<_>>>()?;
        for (i, (wire, node)) in inputs.nodes.iter().zip(padded_nodes.iter()).enumerate() {
            wire.assign(p, node);
            KeccakCircuit::<{ PAD_LEN(NODE_LEN) }>::assign(
                p,
                &outputs.keccak_wires[i],
                // Given we already assign the input data elsewhere, we notify to keccak circuit
                // that it doesn't need to assign it again, just its add. wires.
                // TODO: this might be doable via a generator implementation with Plonky2...?
                &InputData::Assigned(node),
            );
        }
        // find the index of the child hash in the parent nodes for all nodes in the path
        // and set to true the nodes we should process
        for i in 1..DEPTH {
            if i < self.nodes.len() {
                // we always process the leaf so we start at index 0 for parent of leaf
                p.set_bool_target(inputs.should_process[i - 1], true);
                // Safety measure to make sure we're proving a correct MPT proof
                // It helps rather than debugging plonky2 output.
                let child_hash = keccak256(&self.nodes[i - 1]);
                find_index_subvector(&self.nodes[i], &child_hash)
                    .ok_or(anyhow!("can't find hash in parent node!"))?;
            } else {
                println!("[-----] setting is_real[{}] = false", i - 1);
                p.set_bool_target(inputs.should_process[i - 1], false);
            }
        }
        let full_key_nibbles = bytes_to_nibbles(&self.key);
        inputs.key.key.assign(
            p,
            &create_array(|i| F::from_canonical_u8(full_key_nibbles[i])),
        );
        Ok(())
    }

    /// Returns the MPT key advanced, depending on if it's a branch of leaf node, and returns
    /// the designated children value/hash from the node.
    ///
    /// It tries to decode the node as a branch node, and as an extension / leaf node,
    /// and select the right key depending on the number of elements found in the node.
    /// nibble is used to lookup the right item if it's a branch node
    /// Return is the (key,value). Key is in nibble format. Value is in bytes,
    /// and is either the hash of the child node, or the value of the leaf.
    /// ASSUMPTION: value of leaf is always 32 bytes.
    pub fn advance_key<F: RichField + Extendable<D>, const D: usize>(
        b: &mut CircuitBuilder<F, D>,
        node: &Array<Target, { PAD_LEN(NODE_LEN) }>,
        key: &MPTKeyWire,
    ) -> (MPTKeyWire, Array<Target, HASH_LEN>, BoolTarget) {
        let zero = b.zero();
        let tt = b._true();
        // It will try to decode a RLP list of the maximum number of items there can be
        // in a list, which is 16 for a branch node (Excluding value).
        // It returns the actual number of items decoded.
        // If it's 2 ==> node's a leaf or an extension
        //              RLP ( RLP ( enc (key)), RLP (hash / value) )
        // if it's more ==> node's a branch node
        //              RLP ( RLP(hash1), RLP(hash2), ... RLP(hash16), RLP(value))
        //              (can be shorter than that ofc)
        let rlp_headers = decode_fixed_list::<F, D, MAX_ITEMS_IN_LIST>(b, &node.arr, zero);
        let leaf_info = Self::advance_key_leaf_or_extension(b, node, key, &rlp_headers);
        let tuple_condition = leaf_info.2;
        let branch_info = Self::advance_key_branch(b, node, key, &rlp_headers);
        // ensures it's either a branch or leaf/extension
        let tuple_or_branch = b.or(leaf_info.2, branch_info.2);

        // select between the two outputs
        // Note we assume that if it is not a tuple, it is necessarily a branch node.
        // If attacker gives invalid node, hash will not match anyway.
        let child_hash = leaf_info.1.select(b, tuple_condition, &branch_info.1);
        let new_key = leaf_info.0.select(b, tuple_condition, &branch_info.0);

        (new_key, child_hash, tuple_or_branch)
    }

    /// Returns the key with the pointer moved, returns the child hash / value of the node,
    /// and returns booleans that must be true IF the given node is a leaf or an extension.
    pub fn advance_key_branch<F: RichField + Extendable<D>, const D: usize>(
        b: &mut CircuitBuilder<F, D>,
        node: &Array<Target, { PAD_LEN(NODE_LEN) }>,
        key: &MPTKeyWire,
        rlp_headers: &RlpList<MAX_ITEMS_IN_LIST>,
    ) -> (MPTKeyWire, Array<Target, HASH_LEN>, BoolTarget) {
        let one = b.one();
        // assume it's a node and return the boolean condition that must be true if
        // it is a node - decided in advance_key function
        let seventeen = b.constant(F::from_canonical_usize(MAX_ITEMS_IN_LIST));
        let branch_condition = b.is_equal(seventeen, rlp_headers.num_fields);

        // Given we are reading the nibble from the key itself, we don't need to do
        // any more checks on it. The key and pointer will be given by the verifier so
        // attacker can't indicate a different nibble
        let nibble = key.current_nibble(b);

        // we advance the pointer for the next iteration
        let new_key = key.advance_by(b, one);
        let nibble_header = rlp_headers.select(b, nibble);
        let branch_child_hash = node.extract_array::<F, D, HASH_LEN>(b, nibble_header.offset);
        (new_key, branch_child_hash, branch_condition)
    }
    /// Returns the key with the pointer moved, returns the child hash / value of the node,
    /// and returns booleans that must be true IF the given node is a leaf or an extension.
    fn advance_key_leaf_or_extension<
        F: RichField + Extendable<D>,
        const D: usize,
        const LIST_LEN: usize,
    >(
        b: &mut CircuitBuilder<F, D>,
        node: &Array<Target, { PAD_LEN(NODE_LEN) }>,
        key: &MPTKeyWire,
        rlp_headers: &RlpList<LIST_LEN>,
    ) -> (MPTKeyWire, Array<Target, HASH_LEN>, BoolTarget) {
        let two = b.two();
        let condition = b.is_equal(rlp_headers.num_fields, two);
        let key_header = RlpHeader {
            data_type: rlp_headers.data_type[0],
            offset: rlp_headers.offset[0],
            len: rlp_headers.len[0],
        };
        let (extracted_key, should_true) = decode_compact_encoding(b, node, &key_header);
        // it's either the _value_ of the leaf, OR the _hash_ of the child node if node = ext.
        let leaf_child_hash = node.extract_array::<F, D, HASH_LEN>(b, rlp_headers.offset[1]);
        // note we are going _backwards_ on the key, so we need to substract the expected key length
        // we want to check against
        let new_key = key.advance_by(b, extracted_key.real_len);
        // NOTE: there is no need to check if the extracted_key is indeed a subvector of the full key
        // in this case. Indeed, in leaf/ext. there is only one key possible. Since we decoded it
        // from the beginning of the node, and that the hash of the node also starts at the beginning,
        // either the attacker give the right node or it gives an invalid node and hashes will not
        // match.
        let condition = b.and(condition, should_true);
        (new_key, leaf_child_hash, condition)
    }
}

/// A structure that keeps a running pointer to the portion of the key the circuit
/// already has proven.
#[derive(Clone, Debug)]
pub struct MPTKeyWire {
    /// Represents the full key of the value(s) we're looking at in the MPT trie.
    pub key: Array<Target, MAX_KEY_NIBBLE_LEN>,
    /// Represents which portion of the key we already processed. The pointer
    /// goes _backwards_ since circuit starts proving from the leaf up to the root.
    /// i.e. pointer must be equal to F::NEG_ONE when we reach the root.
    pub pointer: Target,
}

impl MPTKeyWire {
    pub fn current_nibble<F: RichField + Extendable<D>, const D: usize>(
        &self,
        b: &mut CircuitBuilder<F, D>,
    ) -> Target {
        self.key.value_at(b, self.pointer)
    }

    /// move the pointer to the next nibble. In this implementation it is the
    /// _previous_ nibble since we are proving from bottom to up in the trie.
    pub fn advance_by<F: RichField + Extendable<D>, const D: usize>(
        &self,
        b: &mut CircuitBuilder<F, D>,
        len: Target,
    ) -> Self {
        Self {
            key: self.key.clone(),
            pointer: b.sub(self.pointer, len),
        }
    }

    /// Returns self if condition is true, otherwise returns other.
    /// NOTE: it is expected the two keys are the same, it always return
    /// the key from `self`. Only the pointer is selected.
    pub fn select<F: RichField + Extendable<D>, const D: usize>(
        &self,
        b: &mut CircuitBuilder<F, D>,
        condition: BoolTarget,
        other: &Self,
    ) -> Self {
        Self {
            key: self.key.clone(),
            pointer: b.select(condition, self.pointer, other.pointer),
        }
    }

    /// Create a new fresh key wire
    pub fn new<F: RichField + Extendable<D>, const D: usize>(b: &mut CircuitBuilder<F, D>) -> Self {
        Self {
            key: Array::<Target, MAX_KEY_NIBBLE_LEN>::new(b),
            pointer: b.add_virtual_target(),
        }
    }
    /// Assign the key wire to the circuit.
    pub fn assign<F: RichField>(
        &self,
        p: &mut PartialWitness<F>,
        key_nibbles: &[u8; MAX_KEY_NIBBLE_LEN],
        ptr: usize,
    ) {
        let f_nibbles = create_array(|i| F::from_canonical_u8(key_nibbles[i]));
        self.key.assign(p, &f_nibbles);
        p.set_target(self.pointer, F::from_canonical_usize(ptr));
    }
}

pub(crate) fn bytes_to_nibbles(bytes: &[u8]) -> Vec<u8> {
    let mut nibbles = Vec::new();
    for b in bytes {
        nibbles.push(b >> 4);
        nibbles.push(b & 0x0F);
    }
    nibbles
}
pub(crate) fn nibbles_to_bytes(nibbles: &[u8]) -> Vec<u8> {
    let mut padded = nibbles.to_vec();
    if padded.len() % 2 == 1 {
        padded.insert(0, 0);
    }
    let mut bytes = Vec::new();
    for i in 0..nibbles.len() / 2 {
        bytes.push((nibbles[i * 2] << 4) | (nibbles[i * 2 + 1] & 0x0F));
    }
    bytes
}

#[cfg(test)]
pub mod test {
    use std::array::from_fn as create_array;
    use std::env;
    use std::str::FromStr;
    use std::sync::Arc;

    use eth_trie::{EthTrie, MemoryDB, Nibbles, Trie};
<<<<<<< HEAD
    use ethers::providers::{Http, Provider};
    use ethers::types::Address;
    use itertools::Itertools;
=======
>>>>>>> ca909458
    use plonky2::field::types::Field;
    use plonky2::iop::witness::WitnessWrite;
    use plonky2::{
        field::extension::Extendable,
        hash::hash_types::RichField,
        iop::{target::Target, witness::PartialWitness},
        plonk::{
            circuit_builder::CircuitBuilder,
            circuit_data::CircuitConfig,
            config::{GenericConfig, PoseidonGoldilocksConfig},
        },
    };
    use plonky2_crypto::u32::arithmetic_u32::U32Target;
    use rand::{thread_rng, Rng};

    use crate::array::Vector;
    use crate::benches::init_logging;
    use crate::eth::ProofQuery;
    use crate::keccak::{InputData, KeccakCircuit, HASH_LEN, PACKED_HASH_LEN};
    use crate::mpt_sequential::{bytes_to_nibbles, nibbles_to_bytes, NB_ITEMS_LEAF};
    use crate::rlp::{
        decode_compact_encoding, decode_fixed_list, decode_header, MAX_ITEMS_IN_LIST,
        MAX_KEY_NIBBLE_LEN,
    };
    use crate::utils::{convert_u8_targets_to_u32, less_than, IntTargetWriter};
    use crate::{
        array::{Array, VectorWire},
        circuit::{test::test_simple_circuit, UserCircuit},
        keccak::OutputHash,
        mpt_sequential::MPTKeyWire,
        utils::{find_index_subvector, keccak256},
    };

    use super::{Circuit, InputWires, OutputWires, PAD_LEN};
    const D: usize = 2;
    type C = PoseidonGoldilocksConfig;
    type F = <C as GenericConfig<D>>::F;

    #[derive(Clone, Debug)]
    struct TestCircuit<const DEPTH: usize, const NODE_LEN: usize> {
        c: Circuit<DEPTH, NODE_LEN>,
        exp_root: [u8; 32],
        exp_value: [u8; 32],
    }
    impl<F, const D: usize, const DEPTH: usize, const NODE_LEN: usize> UserCircuit<F, D>
        for TestCircuit<DEPTH, NODE_LEN>
    where
        F: RichField + Extendable<D>,
        [(); PAD_LEN(NODE_LEN)]:,
        [(); DEPTH - 1]:,
        [(); PAD_LEN(NODE_LEN) / 4]:,
        [(); HASH_LEN / 4]:,
    {
        type Wires = (
            InputWires<DEPTH, NODE_LEN>,
            OutputWires<DEPTH, NODE_LEN>,
            Array<Target, HASH_LEN>, // root
            Array<Target, 32>,       // value
        );

        fn build(c: &mut CircuitBuilder<F, D>) -> Self::Wires {
            let expected_root = Array::<Target, HASH_LEN>::new(c);
            let packed_exp_root = convert_u8_targets_to_u32(c, &expected_root.arr);
            let arr = Array::<U32Target, PACKED_HASH_LEN>::from_array(
                packed_exp_root.try_into().unwrap(),
            );
            let input_wires = Circuit::create_input_wires(c);
            let output_wires = Circuit::verify_mpt_proof(c, &input_wires);
            let is_equal = output_wires.root.equals(c, &arr);
            let tt = c._true();
            c.connect(is_equal.target, tt.target);
            let value_wire = Array::<Target, 32>::new(c);
            let values_equal = value_wire.equals(c, &output_wires.leaf);
            c.connect(tt.target, values_equal.target);
            (input_wires, output_wires, expected_root, value_wire)
        }

        fn prove(&self, pw: &mut PartialWitness<F>, wires: &Self::Wires) {
            self.c.assign_wires(pw, &wires.0, &wires.1).unwrap();
            wires.2.assign(
                pw,
                &create_array(|i| F::from_canonical_u8(self.exp_root[i])),
            );
            wires.3.assign(
                pw,
                &create_array(|i| F::from_canonical_u8(self.exp_value[i])),
            );
        }
    }
    use anyhow::Result;

    #[tokio::test]
    async fn test_kashish_contract_simple_slot() -> Result<()> {
        // https://sepolia.etherscan.io/address/0xd6a2bFb7f76cAa64Dad0d13Ed8A9EFB73398F39E#code
        #[cfg(feature = "ci")]
        let url = env::var("CI_SEPOLIA").expect("CI_SEPOLIA env var not set");
        #[cfg(not(feature = "ci"))]
        let url = "https://sepolia.infura.io/v3/d22da7908d80409b95cee2f3fbfddb3b";
        let provider =
            Provider::<Http>::try_from(url).expect("could not instantiate HTTP Provider");

        // sepolia contract
        let contract = Address::from_str("0xd6a2bFb7f76cAa64Dad0d13Ed8A9EFB73398F39E")?;
        // simple storage test
        let query = ProofQuery::new_simple_slot(contract, 0);
        let res = query.query_mpt_proof(&provider).await?;
        ProofQuery::verify_storage_proof(&res)?;
        let mpt_proof = res.storage_proof[0]
            .proof
            .iter()
            .rev() // we want the leaf first and root last
            .map(|b| b.to_vec())
            .collect::<Vec<Vec<u8>>>();
        let root = keccak256(mpt_proof.last().unwrap());
        let mpt_key = query.slot.mpt_key();
        println!("proof depth : {}", mpt_proof.len());
        println!(
            "proof max len node : {}",
            mpt_proof.iter().map(|node| node.len()).max().unwrap()
        );
        // Written as constant from ^
        const DEPTH: usize = 2;
        const NODE_LEN: usize = 150;
        visit_proof(&mpt_proof);
        for i in 1..mpt_proof.len() {
            let child_hash = keccak256(&mpt_proof[i - 1]);
            let u8idx = find_index_subvector(&mpt_proof[i], &child_hash);
            assert!(u8idx.is_some());
        }
        let circuit = TestCircuit::<DEPTH, NODE_LEN> {
            c: Circuit::<DEPTH, NODE_LEN>::new(mpt_key.try_into().unwrap(), mpt_proof),
            exp_root: root.try_into().unwrap(),
        };
        test_simple_circuit::<F, D, C, _>(circuit);

        Ok(())
    }
    #[test]
    fn test_mpt_proof_verification() {
        init_logging();
        // max depth of the trie
        const DEPTH: usize = 4;
        // leave one for padding
        const ACTUAL_DEPTH: usize = DEPTH - 1;
        // max len of a node
        const NODE_LEN: usize = 500;
        const VALUE_LEN: usize = 32;
        let (proof, key, root, value) = if true {
            let (mut trie, key) = generate_random_storage_mpt::<ACTUAL_DEPTH, VALUE_LEN>();
            let root = trie.root_hash().unwrap();
            // root is first so we reverse the order as in circuit we prove the opposite way
            let mut proof = trie.get_proof(&key).unwrap();
            proof.reverse();
            assert!(proof.len() == ACTUAL_DEPTH);
            assert!(proof.len() <= DEPTH);
            assert!(keccak256(proof.last().unwrap()) == root.to_fixed_bytes());
            let value = trie.get(&key).unwrap().unwrap();
            (proof, key, root.to_fixed_bytes(), value)
        } else {
            // easy switch case for specific proofs that were not validated by the circuits
            // to debug
            let p = vec![
                hex::decode("f842a020ac931c0565bcf8dae7f3c47f474033bc59cfa0779d95915c8be47e54b2a7eaa03e49459d835b45480f665734072c215077c2e47b50b4d00924e12af93a783e64").unwrap(),
                hex::decode("f85180808080808080808080a029767ccc229b9de90f860d127ecd43bcf52bce1a2411325f6a404b62ab88fd9a808080a08abe136d0af8f9c2c0d199ba338b0f5998d8a878842d020a0aba80322159db328080").unwrap(),
                hex::decode("e21ba0ec450eb88a0e3357e72daee1a35e06df534309e73bfbf2d9707db683e1804982").unwrap(),
                ];
            let key =
                hex::decode("baac931c0565bcf8dae7f3c47f474033bc59cfa0779d95915c8be47e54b2a7ea")
                    .unwrap();
            let root = keccak256(p.last().unwrap()).try_into().unwrap();
            let tuple: Vec<Vec<u8>> = rlp::decode_list(p.first().unwrap());
            (p, key, root, tuple[1].clone())
        };
        println!("KEY = {}", hex::encode(&key));
        println!("PROOF LEN = {}", proof.len());
        visit_proof(&proof);
        for i in 1..proof.len() {
            let child_hash = keccak256(&proof[i - 1]);
            let u8idx = find_index_subvector(&proof[i], &child_hash);
            assert!(u8idx.is_some());
        }
        let circuit = TestCircuit::<DEPTH, NODE_LEN> {
            c: Circuit::<DEPTH, NODE_LEN>::new(key.try_into().unwrap(), proof),
            exp_root: root,
            exp_value: value.try_into().unwrap(),
        };
        test_simple_circuit::<F, D, C, _>(circuit);
    }

    fn visit_proof(proof: &[Vec<u8>]) {
        let mut child_hash = vec![];
        let mut partial_key = vec![];
        for node in proof.iter() {
            visit_node(node, &child_hash, &mut partial_key);
            child_hash = keccak256(node);
            println!(
                "\t=> full partial key: hex {:?}",
                hex::encode(nibbles_to_bytes(&partial_key))
            );
        }
    }
    fn visit_node(node: &[u8], child_hash: &[u8], partial_key: &mut Vec<u8>) {
        println!("[+] Node ({} bytes) {}", node.len(), hex::encode(node));
        let node_list: Vec<Vec<u8>> = rlp::decode_list(node);
        match node_list.len() {
            2 => {
                // extension case: verify the hash is present and lookup the key
                if !child_hash.is_empty() {
                    let _ = find_index_subvector(node, child_hash)
                        .expect("extension should contain hash of child");
                }
                // we don't need to decode the RLP header on top of it, since it is
                // already done in the decode_list function.
                let key_nibbles_struct = Nibbles::from_compact(&node_list[0]);
                let key_nibbles = key_nibbles_struct.nibbles();
                println!(
                    "[+] Leaf/Extension node: partial key extracted: {:?}",
                    hex::encode(nibbles_to_bytes(key_nibbles))
                );
                partial_key.splice(0..0, key_nibbles.to_vec());
            }
            16 | 17 => {
                // branch case: search the nibble where the hash is present
                let branch_idx = node_list
                    .iter()
                    .enumerate()
                    .find(|(_, h)| *h == child_hash)
                    .map(|(i, _)| i)
                    .expect("didn't find hash in parent") as u8;
                println!(
                    "[+] Branch node: (len branch = {}) partial key (nibble): {:?}",
                    node_list.len(),
                    hex::encode(vec![branch_idx]).pop().unwrap()
                );
                partial_key.insert(0, branch_idx);
            }
            _ => {
                panic!("invalid node")
            }
        }
    }

    #[test]
    fn mpt_comprehension() {
        const DEPTH: usize = 4;
        const NODE_LEN: usize = 80;
        const VALUE_LEN: usize = 32;
        let (mut trie, mut key) = generate_random_storage_mpt::<DEPTH, VALUE_LEN>();
        let mut proof = trie.get_proof(&key).unwrap();
        proof.reverse();
        let key_nibbles = bytes_to_nibbles(&key);
        assert_eq!(key_nibbles.len(), MAX_KEY_NIBBLE_LEN);
        println!("[+] key original: {:?}", hex::encode(&key));
        let mut child_hash = vec![];
        let mut partial_key = vec![];
        for node in proof.iter() {
            visit_node(node, &child_hash, &mut partial_key);
            child_hash = keccak256(node);
            println!(
                "\t=> full partial key: hex {:?}",
                hex::encode(nibbles_to_bytes(&partial_key))
            );
        }
        assert_eq!(key_nibbles, partial_key);
    }

    #[test]
    fn test_extract_any_node() {
        const DEPTH: usize = 4;
        const NODE_LEN: usize = 500;
        const VALUE_LEN: usize = 32;
        let (proof, key) = if false {
            let (mut trie, key) = generate_random_storage_mpt::<DEPTH, VALUE_LEN>();
            let mut proof = trie.get_proof(&key).unwrap();
            proof.reverse();
            for (i, node) in proof.iter().enumerate() {
                println!("[+] node {}: {} ", i, hex::encode(node));
            }
            println!("[+] key: {}", hex::encode(&key));
            (proof, key)
        } else {
            let p = vec![
                hex::decode("f842a020ac931c0565bcf8dae7f3c47f474033bc59cfa0779d95915c8be47e54b2a7eaa03e49459d835b45480f665734072c215077c2e47b50b4d00924e12af93a783e64").unwrap(),
                hex::decode("f85180808080808080808080a029767ccc229b9de90f860d127ecd43bcf52bce1a2411325f6a404b62ab88fd9a808080a08abe136d0af8f9c2c0d199ba338b0f5998d8a878842d020a0aba80322159db328080").unwrap(),
                hex::decode("e21ba0ec450eb88a0e3357e72daee1a35e06df534309e73bfbf2d9707db683e1804982").unwrap(),
                ];
            let key =
                hex::decode("baac931c0565bcf8dae7f3c47f474033bc59cfa0779d95915c8be47e54b2a7ea")
                    .unwrap();
            (p, key)
        };
        let key_nibbles = bytes_to_nibbles(&key);
        assert_eq!(key_nibbles.len(), MAX_KEY_NIBBLE_LEN);
        // try with the parent of the leaf
        let node_byte: Vec<u8> = proof[1].clone();
        let node_list: Vec<Vec<u8>> = rlp::decode_list(&node_byte);
        // make sure the node is a branch node
        assert_eq!(node_list.len(), 17);
        // first see the leaf to determine the partial key length
        let leaf_node: Vec<u8> = proof[0].clone();
        // RLP ( RLP (compact(partial_key_in_nibble)), RLP(value))
        let leaf_tuple: Vec<Vec<u8>> = rlp::decode_list(&leaf_node);
        assert_eq!(leaf_tuple.len(), 2);
        let leaf_value: Vec<u8> = leaf_tuple[1].clone();
        let leaf_partial_key_struct = Nibbles::from_compact(&leaf_tuple[0]);
        let leaf_partial_key_nibbles = leaf_partial_key_struct.nibbles();
        let leaf_partial_key_ptr = MAX_KEY_NIBBLE_LEN - 1 - leaf_partial_key_nibbles.len();
        // since it's a branch node, we know the pointer is one less
        let node_partial_key_ptr = leaf_partial_key_ptr - 1;
        println!("[+] Node partial key ptr = {}", node_partial_key_ptr);

        let try_with =
            |mut chosen_node: Vec<u8>, exp_byte_value: Vec<u8>, input_ptr: i32, output_ptr: i32| {
                let config = CircuitConfig::standard_recursion_config();
                let mut pw = PartialWitness::new();
                let mut b = CircuitBuilder::<F, D>::new(config);
                let tr = b._true();
                let zero = b.zero();
                let node = Array::<Target, { PAD_LEN(NODE_LEN) }>::new(&mut b);
                let key_wire = MPTKeyWire::new(&mut b);
                let (advanced_key, value, valid_node) =
                    Circuit::<DEPTH, NODE_LEN>::advance_key(&mut b, &node, &key_wire);
                b.connect(tr.target, valid_node.target);
                let exp_key_ptr = b.add_virtual_target();
                b.connect(advanced_key.pointer, exp_key_ptr);
                let exp_value = Array::<Target, VALUE_LEN>::new(&mut b);
                let should_be_true = value.contains_array(&mut b, &exp_value, zero);
                b.connect(tr.target, should_be_true.target);
                if false {
                    // explore why the above didn't work
                    //let rlp_headers =
                    //    decode_fixed_list::<F, D, MAX_ITEMS_IN_LIST>(&mut b, &node.arr, zero);
                    //let branch_info = Circuit::<DEPTH, NODE_LEN>::advance_key_branch(
                    //    &mut b,
                    //    &node,
                    //    &key_wire,
                    //    &rlp_headers,
                    //);

                    //let leaf_info = {
                    //    let two = b.two();
                    //    let condition = b.is_equal(rlp_headers.num_fields, two);
                    //    let key_header = rlp_headers.select(&mut b, zero);
                    //    let (extracted_key, should_true) =
                    //        decode_compact_encoding(&mut b, &node, &key_header);
                    //    let leaf_child_hash =
                    //        node.extract_array::<F, D, HASH_LEN>(&mut b, value_header.offset);
                    //    let new_key = key_wire.advance_by(&mut b, extracted_key.real_len);
                    //    let condition = b.and(condition, should_true);
                    //    (new_key, leaf_child_hash, condition)
                    //};
                    //// ensures it's either a branch or leaf/extension
                    //let tuple_or_branch = b.or(leaf_info.2, branch_info.2);
                    //b.connect(tr.target, tuple_or_branch.target);
                    //b.connect(leaf_info.2.target, tr.target);
                    //let child_hash = leaf_info.1.select(&mut b, leaf_info.2, &branch_info.1);
                    //let new_key = leaf_info.0.select(&mut b, leaf_info.2, &branch_info.0);
                    //b.connect(new_key.pointer, exp_key_ptr);
                    //let should_be_true = leaf_info.1.contains_array(&mut b, &exp_value, zero);
                    //b.connect(tr.target, should_be_true.target);
                }
                let data = b.build::<C>();
                chosen_node.resize(PAD_LEN(NODE_LEN), 0);
                let node_f = chosen_node
                    .iter()
                    .map(|b| F::from_canonical_u8(*b))
                    .collect::<Vec<_>>();
                node.assign(&mut pw, &node_f.try_into().unwrap());
                let mut key_nibbles = bytes_to_nibbles(&key);
                key_nibbles.resize(MAX_KEY_NIBBLE_LEN, 0);
                key_wire.assign(
                    &mut pw,
                    &key_nibbles.try_into().unwrap(),
                    // we start from the pointer that should have been updated by processing the leaf
                    input_ptr as usize,
                );
                if output_ptr < 0 {
                    pw.set_target(exp_key_ptr, F::NEG_ONE);
                } else {
                    pw.set_target(exp_key_ptr, F::from_canonical_usize(output_ptr as usize));
                }
                exp_value.assign(
                    &mut pw,
                    &exp_byte_value
                        .into_iter()
                        .map(F::from_canonical_u8)
                        .collect::<Vec<_>>()
                        .try_into()
                        .unwrap(),
                );
                let proof = data.prove(pw).unwrap();
                data.verify(proof).unwrap();
            };

        println!("[+] Proof Generation with leaf");
        try_with(
            leaf_node.clone(),
            // works because value is 32 byte same as a hash, otherwisewould need to use vector
            leaf_value,
            (MAX_KEY_NIBBLE_LEN - 1) as i32,
            leaf_partial_key_ptr as i32,
        );
        let mut curr_pointer = leaf_partial_key_ptr as i32;
        let mut exp_value = keccak256(&leaf_node);
        for (i, node) in proof[1..].iter().enumerate() {
            let node_list: Vec<Vec<u8>> = rlp::decode_list(node);
            let (output_ptr, must_prove) = if node_list.len() == 17 {
                println!("[+] trying out with branch node {} in proof", i + 1);
                (curr_pointer - 1, true)
            } else if node_list.len() == 2 {
                let nibbles = Nibbles::from_compact(&node_list[0]);
                let nibbles_bytes = nibbles.nibbles();
                println!(
                    "[+] trying out with extension node {} in proof - key portion {}",
                    i + 1,
                    hex::encode(nibbles_to_bytes(nibbles_bytes))
                );
                (curr_pointer - nibbles_bytes.len() as i32, true)
            } else {
                panic!("invalid node");
            };
            if must_prove {
                println!("[+] Launching Proof Generation");
                try_with(node.clone(), exp_value.clone(), curr_pointer, output_ptr);
            }
            curr_pointer = output_ptr;
            exp_value = keccak256(node);
        }
    }
    #[test]
    fn test_extract_hash_intermediate() {
        const DEPTH: usize = 4;
        const NODE_LEN: usize = 80;
        const VALUE_LEN: usize = 32;
        let (mut trie, key) = generate_random_storage_mpt::<DEPTH, VALUE_LEN>();
        let mut proof = trie.get_proof(&key).unwrap();
        proof.reverse();
        let key_nibbles = bytes_to_nibbles(&key);
        assert_eq!(key_nibbles.len(), MAX_KEY_NIBBLE_LEN);
        // try with the parent of the leaf
        let mut node_byte: Vec<u8> = proof[1].clone();
        let node_list: Vec<Vec<u8>> = rlp::decode_list(&node_byte);
        // make sure the node is a branch node
        assert_eq!(node_list.len(), 17);
        // first see the leaf to determine the partial key length
        let mut leaf_node: Vec<u8> = proof[0].clone();
        // RLP ( RLP (compact(partial_key_in_nibble)), RLP(value))
        let leaf_tuple: Vec<Vec<u8>> = rlp::decode_list(&leaf_node);
        assert_eq!(leaf_tuple.len(), 2);
        let leaf_value: Vec<u8> = leaf_tuple[1].clone();
        let leaf_partial_key_struct = Nibbles::from_compact(&leaf_tuple[0]);
        let leaf_partial_key_nibbles = leaf_partial_key_struct.nibbles();
        let leaf_partial_key_ptr = MAX_KEY_NIBBLE_LEN - 1 - leaf_partial_key_nibbles.len();
        // since it's a branch node, we know the pointer is one less
        let node_partial_key_ptr = leaf_partial_key_ptr - 1;
        println!("[+] Node partial key ptr = {}", node_partial_key_ptr);

        let config = CircuitConfig::standard_recursion_config();
        let mut pw = PartialWitness::new();
        let mut builder = CircuitBuilder::<F, D>::new(config);
        let zero = builder.zero();
        let tt = builder._true();
        let node = Array::<Target, { PAD_LEN(NODE_LEN) }>::new(&mut builder);
        let key_wire = MPTKeyWire::new(&mut builder);
        let rlp_headers =
            decode_fixed_list::<F, D, MAX_ITEMS_IN_LIST>(&mut builder, &node.arr, zero);
        let (advanced_key, value, should_true) = Circuit::<DEPTH, NODE_LEN>::advance_key_branch(
            &mut builder,
            &node,
            &key_wire,
            &rlp_headers,
        );
        builder.connect(tt.target, should_true.target);
        let exp_key_ptr = builder.add_virtual_target();
        builder.connect(advanced_key.pointer, exp_key_ptr);
        let exp_value = Array::<Target, VALUE_LEN>::new(&mut builder);
        let should_be_true = exp_value.equals(&mut builder, &value);
        builder.assert_bool(should_be_true);
        let data = builder.build::<C>();

        node_byte.resize(PAD_LEN(NODE_LEN), 0);
        let node_f = node_byte
            .iter()
            .map(|b| F::from_canonical_u8(*b))
            .collect::<Vec<_>>();
        node.assign(&mut pw, &node_f.try_into().unwrap());
        let mut key_nibbles = bytes_to_nibbles(&key);
        key_nibbles.resize(MAX_KEY_NIBBLE_LEN, 0);
        key_wire.assign(
            &mut pw,
            &key_nibbles.try_into().unwrap(),
            // we start from the pointer that should have been updated by processing the leaf
            leaf_partial_key_ptr,
        );
        pw.set_target(exp_key_ptr, F::from_canonical_usize(node_partial_key_ptr));
        exp_value.assign(
            &mut pw,
            &leaf_value
                .into_iter()
                .map(F::from_canonical_u8)
                .collect::<Vec<_>>()
                .try_into()
                .unwrap(),
        );
        let proof = data.prove(pw).unwrap();
        data.verify(proof).unwrap();
    }
    #[test]
    fn test_extract_hash_leaf() {
        const DEPTH: usize = 4;
        const NODE_LEN: usize = 80;
        const VALUE_LEN: usize = 32;
        let (mut trie, mut key) = generate_random_storage_mpt::<DEPTH, VALUE_LEN>();
        let mut proof = trie.get_proof(&key).unwrap();
        proof.reverse();
        // try with a leaf MPT encoded node first
        let mut leaf_node: Vec<u8> = proof.first().unwrap().clone();
        let leaf_tuple: Vec<Vec<u8>> = rlp::decode_list(&leaf_node);
        let leaf_value: Vec<u8> = leaf_tuple[1].clone();
        let partial_key_struct = Nibbles::from_compact(&leaf_tuple[0]);
        let partial_key_nibbles = partial_key_struct.nibbles();
        let partial_key_ptr = MAX_KEY_NIBBLE_LEN - 1 - partial_key_nibbles.len();
        println!(
            "[+] leaf partial key nibbles = {:?}",
            hex::encode(nibbles_to_bytes(partial_key_nibbles))
        );
        println!("[+] key pointer = {}", partial_key_ptr);

        let config = CircuitConfig::standard_recursion_config();
        let mut pw = PartialWitness::new();
        let mut builder = CircuitBuilder::<F, D>::new(config);
        let zero = builder.zero();
        let tt = builder._true();
        let node = Array::<Target, { PAD_LEN(NODE_LEN) }>::new(&mut builder);
        let key_wire = MPTKeyWire::new(&mut builder);
        let rlp_headers = decode_fixed_list::<F, D, NB_ITEMS_LEAF>(&mut builder, &node.arr, zero);
        let (advanced_key, value, should_true) =
            Circuit::<DEPTH, NODE_LEN>::advance_key_leaf_or_extension(
                &mut builder,
                &node,
                &key_wire,
                &rlp_headers,
            );
        let exp_key_ptr = builder.add_virtual_target();
        builder.connect(advanced_key.pointer, exp_key_ptr);
        let exp_value = Array::<Target, VALUE_LEN>::new(&mut builder);
        let should_be_true = exp_value.equals(&mut builder, &value);
        let all_true = builder.and(should_be_true, should_true);
        builder.connect(tt.target, all_true.target);
        let data = builder.build::<C>();

        leaf_node.resize(PAD_LEN(NODE_LEN), 0);
        let leaf_f = leaf_node
            .iter()
            .map(|b| F::from_canonical_u8(*b))
            .collect::<Vec<_>>();
        node.assign(&mut pw, &leaf_f.try_into().unwrap());
        let mut key_nibbles = bytes_to_nibbles(&key);
        key_nibbles.resize(MAX_KEY_NIBBLE_LEN, 0);
        key_wire.assign(
            &mut pw,
            &key_nibbles.try_into().unwrap(),
            MAX_KEY_NIBBLE_LEN - 1,
        );
        pw.set_target(exp_key_ptr, F::from_canonical_usize(partial_key_ptr));
        exp_value.assign(
            &mut pw,
            &leaf_value
                .into_iter()
                .map(F::from_canonical_u8)
                .collect::<Vec<_>>()
                .try_into()
                .unwrap(),
        );
        let proof = data.prove(pw).unwrap();
        data.verify(proof).unwrap();
    }

    // generate a random storage trie and a key. The MPT proof corresponding to
    // that key is guaranteed to be of DEPTH length. Each leaves in the trie
    // is of NODE_LEN length.
    // The returned key is RLP encoded
    pub fn generate_random_storage_mpt<const DEPTH: usize, const VALUE_LEN: usize>(
    ) -> (EthTrie<MemoryDB>, Vec<u8>) {
        let memdb = Arc::new(MemoryDB::new(true));
        let mut trie = EthTrie::new(Arc::clone(&memdb));
        let mut keys = Vec::new();
        let right_key_idx: usize;
        // loop: insert random elements as long as a random selected proof is not of the right length
        loop {
            println!(
                "[+] Random mpt: insertion of {} elements so far...",
                keys.len()
            );
            let key = thread_rng().gen::<[u8; MAX_KEY_NIBBLE_LEN / 2]>().to_vec();
            let random_bytes = (0..VALUE_LEN)
                .map(|_| thread_rng().gen::<u8>())
                .collect::<Vec<_>>();
            trie.insert(&key, &random_bytes).expect("can't insert");
            keys.push(key.clone());
            trie.root_hash().expect("root hash problem");
            if let Some(idx) = (0..keys.len()).find(|k| {
                let ke = &keys[*k];
                let proof = trie.get_proof(ke).unwrap();
                proof.len() == DEPTH
            }) {
                right_key_idx = idx;
                break;
            }
        }
        (trie, keys[right_key_idx].to_vec())
    }
}<|MERGE_RESOLUTION|>--- conflicted
+++ resolved
@@ -440,12 +440,9 @@
     use std::sync::Arc;
 
     use eth_trie::{EthTrie, MemoryDB, Nibbles, Trie};
-<<<<<<< HEAD
     use ethers::providers::{Http, Provider};
     use ethers::types::Address;
     use itertools::Itertools;
-=======
->>>>>>> ca909458
     use plonky2::field::types::Field;
     use plonky2::iop::witness::WitnessWrite;
     use plonky2::{
@@ -552,6 +549,9 @@
         // simple storage test
         let query = ProofQuery::new_simple_slot(contract, 0);
         let res = query.query_mpt_proof(&provider).await?;
+        let value = res.storage_proof[0].value;
+        let mut value_bytes = [0u8; 32];
+        value.to_little_endian(&mut value_bytes);
         ProofQuery::verify_storage_proof(&res)?;
         let mpt_proof = res.storage_proof[0]
             .proof
@@ -578,6 +578,7 @@
         let circuit = TestCircuit::<DEPTH, NODE_LEN> {
             c: Circuit::<DEPTH, NODE_LEN>::new(mpt_key.try_into().unwrap(), mpt_proof),
             exp_root: root.try_into().unwrap(),
+            exp_value: value_bytes,
         };
         test_simple_circuit::<F, D, C, _>(circuit);
 
