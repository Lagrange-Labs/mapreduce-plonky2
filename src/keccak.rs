use anyhow::{ensure, Result};
use plonky2::{
    field::extension::Extendable,
    hash::hash_types::RichField,
    iop::{
        target::Target,
        witness::{PartialWitness, WitnessWrite},
    },
    plonk::circuit_builder::CircuitBuilder,
    util::ceil_div_usize,
};
use plonky2_crypto::{
    biguint::BigUintTarget,
    hash::{
        keccak256::{CircuitBuilderHashKeccak, KECCAK256_R},
        HashInputTarget,
    },
    u32::arithmetic_u32::U32Target,
};

use crate::{
<<<<<<< HEAD
    array::{Array, Vector, VectorWire},
    utils::{convert_u8_targets_to_u32, keccak256, less_than},
=======
    array::{Array, ToField, Vector, VectorWire},
    utils::{convert_u8_targets_to_u32, less_than},
>>>>>>> d4a48bb5
};

/// Length of a hash in bytes.
pub const HASH_LEN: usize = 32;
/// Length of a hash in U32
pub const PACKED_HASH_LEN: usize = HASH_LEN / 4;

/// Keccak pads data before "hashing" it. This method returns the full size
/// of the padded data before hashing. This is useful to know the actual number
/// of allocated wire one needs to reserve inside the circuit.
pub const fn compute_size_with_padding(data_len: usize) -> usize {
    let input_len_bits = data_len * 8; // only pad the data that is inside the fixed buffer
    let num_actual_blocks = 1 + input_len_bits / KECCAK256_R;
    let padded_len_bits = num_actual_blocks * KECCAK256_R;
    // reason why ^: this is annoying to do in circuit.
    ceil_div_usize(padded_len_bits, 8)
}

/// This returns only the amount of padding applied on top of the data.
pub const fn compute_padding_size(data_len: usize) -> usize {
    compute_size_with_padding(data_len) - data_len
}

/// Represents the output of the keccak hash function. This output
/// is in a packed representation where bytes are packed into
/// 32bits.
pub type OutputHash = Array<U32Target, PACKED_HASH_LEN>;

/// Represents the output of the keccak hash function. This output
/// is in a byte representation.
pub type OutputByteHash = Array<Target, HASH_LEN>;

/// Circuit able to hash any arrays of bytes of dynamic sizes as long as its
/// padded version length is less than N. In other words, N is the maximal size
/// of the array + padding to hash.
#[derive(Clone, Debug)]
pub struct KeccakCircuit<const N: usize> {
    data: Vec<u8>,
}
/// Wires containing the output of the hash function as well as the intermediate
/// wires created. It requires assigning during proving time because of a small
/// computation done outside the circuit that requires the original input data.
#[derive(Clone, Debug)]
pub struct KeccakWires<const N: usize> {
    input_array: VectorWire<Target, N>,
    diff: Target,
    // 256/u32 = 8
    pub output_array: OutputHash,
}
pub struct ByteKeccakWires<const N: usize> {
    keccak: KeccakWires<N>,
    pub output: OutputByteHash,
}

impl<const N: usize> KeccakCircuit<N> {
    pub fn new(data: Vec<u8>) -> Result<Self> {
        let total = compute_size_with_padding(data.len());
        ensure!(
            total <= N,
            "{} bytes can't fit in {} bytes with padding (data len {})",
            total,
            N,
            data.len(),
        );
        // NOTE we don't pad anymore because we enforce that the resulting length is already a multiple
        // of 4 so it will fit the conversion to u32 and circuit vk would stay the same for different
        // data length
        ensure!(
            N % 4 == 0,
            "Fixed array size must be 0 mod 4 for conversion with u32"
        );

        Ok(Self { data })
    }

    /// Takes an array which is _already_ at the right padded length.
    /// The circuit fills the padding part and hash it.
    pub fn hash_vector<F: RichField + Extendable<D>, const D: usize>(
        b: &mut CircuitBuilder<F, D>,
        a: &VectorWire<Target, N>,
    ) -> KeccakWires<N> {
        let diff_target = b.add_virtual_target();
        let end_padding = b.add(a.real_len, diff_target);
        let one = b.one();
        let end_padding = b.sub(end_padding, one); // inclusive range
                                                   // little endian so we start padding from the end of the byte
        let single_pad = b.constant(F::from_canonical_usize(0x81)); // 1000 0001
        let begin_pad = b.constant(F::from_canonical_usize(0x01)); // 0000 0001
        let end_pad = b.constant(F::from_canonical_usize(0x80)); // 1000 0000
                                                                 // TODO : make that const generic
        let padded_node = a
            .arr
            .arr
            .iter() // TODO: implement iterable for Vector & Array
            .enumerate()
            .map(|(i, byte)| {
                let i_target = b.constant(F::from_canonical_usize(i));
                // condition if we are within the data range ==> i < length
                let is_data = less_than(b, i_target, a.real_len, 32);
                // condition if we start the padding ==> i == length
                let is_start_padding = b.is_equal(i_target, a.real_len);
                // condition if we are done with the padding ==> i == length + diff - 1
                let is_end_padding = b.is_equal(i_target, end_padding);
                // condition if we only need to add one byte 1000 0001 to pad
                // because we work on u8 data, we know we're at least adding 1 byte and in
                // this case it's 0x81 = 1000 0001
                // i == length == diff - 1
                let is_start_and_end = b.and(is_start_padding, is_end_padding);

                // nikko XXX: Is this sound ? I think so but not 100% sure.
                // I think it's ok to not use `quin_selector` or `b.random_acess` because
                // if the prover gives another byte target, then the resulting hash would be invalid,
                let item_data = b.mul(is_data.target, *byte);
                let item_start_padding = b.mul(is_start_padding.target, begin_pad);
                let item_end_padding = b.mul(is_end_padding.target, end_pad);
                let item_start_and_end = b.mul(is_start_and_end.target, single_pad);
                // if all of these conditions are false, then item will be 0x00,i.e. the padding
                let mut item = item_data;
                item = b.add(item, item_start_padding);
                item = b.add(item, item_end_padding);
                item = b.add(item, item_start_and_end);
                item
            })
            .collect::<Vec<_>>();

        // convert padded node to u32
        let node_u32_target: Vec<U32Target> = convert_u8_targets_to_u32(b, &padded_node);

        // fixed size block delimitation: this is where we tell the hash function gadget
        // to only look at a certain portion of our data, each bool says if the hash function
        // will update its state for this block or not.
        let rate_bytes = b.constant(F::from_canonical_usize(KECCAK256_R / 8));
        let end_padding_offset = b.add(end_padding, one);
        let nb_blocks = b.div(end_padding_offset, rate_bytes);
        // - 1 because keccak always take first block so we don't count it
        let nb_actual_blocks = b.sub(nb_blocks, one);
        let total_num_blocks = N / (KECCAK256_R / 8) - 1;
        let blocks = (0..total_num_blocks)
            .map(|i| {
                let i_target = b.constant(F::from_canonical_usize(i));
                less_than(b, i_target, nb_actual_blocks, 8)
            })
            .collect::<Vec<_>>();

        let hash_target = HashInputTarget {
            input: BigUintTarget {
                limbs: node_u32_target.clone(),
            },
            input_bits: 0,
            blocks,
        };

        let hash_output = b.hash_keccak256(&hash_target);
        KeccakWires {
            input_array: a.clone(),
            diff: diff_target,
            // TODO: this is fixed length should be able to use const generics
            output_array: OutputHash::try_from(hash_output.limbs).unwrap(),
        }
    }

    /// hash_to_bytes hashes the vector as usual but also returns an
    /// output array which is in bytes. This is useful to compare things
    /// with an expected byte location in some nodes or to re-use in a
    /// subsequent hashing operation etc.
    /// WARNING: if the output is used in a subsequent hashing operation,
    /// then no need to range check the node output. If it is needed for
    /// other purposes, like comparing with a given hash, then the output
    /// _needs_ to be range checked to be bytes.
    pub fn hash_to_bytes<F: RichField + Extendable<D>, const D: usize>(
        b: &mut CircuitBuilder<F, D>,
        a: &VectorWire<N>,
    ) -> ByteKeccakWires<N> {
        let tru = b._true();
        let wires = Self::hash_vector(b, a);
        let hash_bytes = Array::<Target, HASH_LEN>::new(b);
        let packed_hash = Array {
            arr: convert_u8_targets_to_u32(b, &hash_bytes.arr)
                .try_into()
                .unwrap(),
        };
        let t = packed_hash.equals(b, &wires.output_array);
        b.connect(tru.target, t.target);
        ByteKeccakWires::<N> {
            keccak: wires,
            output: hash_bytes,
        }
    }

    /// This
    /// Usually the input data is already assigned in other places of our circuits.
    /// This method takes the data and aHowever, we do need the
    /// unpadded length to correctly compute the padding currently.
    /// NOTE: we could remove this requirement but it would mean computing the
    /// padding size in circuit, which is annoying. Computing off circuit is
    /// usually secure in our cases because we use it to check consistency with
    /// a known hash, so if one tweaks the len, it will give invalid output hash.
    pub fn assign<F: RichField>(
        pw: &mut PartialWitness<F>,
        wires: &KeccakWires<N>,
        data: &InputData<F, N>,
    ) {
        if let InputData::NonAssigned(vector) = data {
            wires.input_array.assign(pw, vector);
        }
        let diff = compute_padding_size(data.real_len());
        pw.set_target(wires.diff, F::from_canonical_usize(diff));
    }

    /// TODO: naming not great. Probably worth refactoring on its own gadget
    pub fn assign_byte_keccak<F: RichField>(
        pw: &mut PartialWitness<F>,
        wires: &ByteKeccakWires<N>,
        data: &InputData<N>,
    ) {
        Self::assign(pw, &wires.keccak, data);
        let expected_hash = match data {
            InputData::Assigned(a) => keccak256(&a.arr[0..a.real_len]),
            InputData::NonAssigned(a) => keccak256(&a.arr[0..a.real_len]),
        };
        wires
            .output
            .assign_bytes(pw, &expected_hash.try_into().unwrap());
    }
}

/// InputData holds the information if the input data wire is already assigned or not.
/// Usually in most cases the input data is already assigned in other places of our circuits.
/// For some cases like only hashing or bench or tests, we need to assign the data to the
/// wires still.
pub enum InputData<'a, F, const N: usize> {
    /// During assignement time (proving time), keccak circuit assumes the data
    /// is already assigned to the respective input wires. However, it still needs
    /// to assign the padding size difference, an internal keccak wire.
    Assigned(&'a Vector<F, N>),
    /// In this mode, keccak circuit will assign both the data and the padding difference
    /// size. Useful in case the input data is not created elsewhere.
    NonAssigned(&'a Vector<F, N>),
}

impl<'a, F: RichField, const N: usize> InputData<'a, F, N> {
    pub fn real_len(&self) -> usize {
        match self {
            InputData::Assigned(v) => v.real_len,
            InputData::NonAssigned(v) => v.real_len,
        }
    }
}

#[cfg(test)]
mod test {
    use super::{InputData, KeccakCircuit, KeccakWires};
    use crate::{
<<<<<<< HEAD
        array::{Array, VectorWire},
=======
        array::{Vector, VectorWire},
>>>>>>> d4a48bb5
        circuit::{test::test_simple_circuit, PCDCircuit, ProofOrDummyTarget, UserCircuit},
        keccak::{compute_size_with_padding, ByteKeccakWires, OutputByteHash, HASH_LEN},
        utils::{keccak256, read_le_u32},
    };
    use plonky2::{
        field::extension::Extendable,
        gates::exponentiation,
        hash::hash_types::RichField,
        iop::{target::Target, witness::PartialWitness},
        plonk::{
            circuit_builder::CircuitBuilder,
            config::{GenericConfig, PoseidonGoldilocksConfig},
        },
    };
    use rand::{thread_rng, Rng};

    const D: usize = 2;
    type C = PoseidonGoldilocksConfig;
    type F = <C as GenericConfig<D>>::F;

    impl<F, const D: usize, const N: usize> UserCircuit<F, D> for KeccakCircuit<N>
    where
        F: RichField + Extendable<D>,
        [(); N / 4]:,
    {
        type Wires = KeccakWires<N>;

        fn build(b: &mut CircuitBuilder<F, D>) -> Self::Wires {
            let input_array = VectorWire::<Target, N>::new(b);
            Self::hash_vector(b, &input_array)
        }

        fn prove(&self, pw: &mut PartialWitness<F>, wires: &Self::Wires) {
            let vector = Vector::<F, N>::from_vec(&self.data).unwrap();
            KeccakCircuit::<N>::assign(pw, wires, &InputData::NonAssigned(&vector));
        }
    }
    impl<F, const D: usize, const BYTES: usize, const ARITY: usize> PCDCircuit<F, D, ARITY>
        for KeccakCircuit<BYTES>
    where
        [(); BYTES / 4]:,
        F: RichField + Extendable<D>,
    {
        fn build_recursive(
            b: &mut CircuitBuilder<F, D>,
            _: &[ProofOrDummyTarget<D>; ARITY],
        ) -> Self::Wires {
            let wires = <Self as UserCircuit<F, D>>::build(b);
            wires.output_array.register_as_public_input(b);
            wires
            // TODO: check the proof public input match what is in the hash node for example for MPT
        }
        fn base_inputs(&self) -> Vec<F> {
            // since we don't care about the public inputs of the first
            // proof (since we're not reading them , because we take array
            // to hash as witness)
            // 8 * u32 = 256 bits
            F::rand_vec(8)
        }
        fn num_io() -> usize {
            8
        }
    }

    #[test]
    fn test_keccak_output() {
        const SIZE: usize = 64;
        const PADDED_LEN: usize = compute_size_with_padding(SIZE);

        #[derive(Clone, Debug)]
        struct TestKeccak<const N: usize> {
            c: KeccakCircuit<N>,
            exp: Vec<u8>,
        }

        impl<F, const D: usize, const N: usize> UserCircuit<F, D> for TestKeccak<N>
        where
            F: RichField + Extendable<D>,
            [(); N / 4]:,
        {
            type Wires = KeccakWires<N>;

            fn build(b: &mut CircuitBuilder<F, D>) -> Self::Wires {
                let input_array = VectorWire::<Target, N>::new(b);
                KeccakCircuit::hash_vector(b, &input_array)
            }

            fn prove(&self, pw: &mut PartialWitness<F>, wires: &Self::Wires) {
                let vec = Vector::<F, N>::from_vec(&self.c.data).unwrap();
                KeccakCircuit::<N>::assign(pw, wires, &InputData::NonAssigned(&vec));
                let exp_u32 = self
                    .exp
                    .chunks(4)
                    .map(|c| F::from_canonical_u32(read_le_u32(&mut c.clone())))
                    .collect::<Vec<_>>();

                wires.output_array.assign(pw, &exp_u32.try_into().unwrap());
            }
        }

        let mut rng = thread_rng();
        let mut arr = [0u8; SIZE];
        rng.fill(&mut arr[..SIZE]);
        let exp = keccak256(&arr[..SIZE]);
        const D: usize = 2;
        type C = PoseidonGoldilocksConfig;
        type F = <C as GenericConfig<D>>::F;
        let circuit = TestKeccak::<PADDED_LEN> {
            c: KeccakCircuit::<PADDED_LEN>::new(arr.to_vec()).unwrap(),
            exp,
        };
        test_simple_circuit::<F, D, C, _>(circuit);
    }

    #[test]
    fn test_keccak_bytes_output() {
        const SIZE: usize = 45;
        const PADDED_LEN: usize = compute_size_with_padding(SIZE);

        #[derive(Clone, Debug)]
        struct TestKeccak<const N: usize> {
            c: KeccakCircuit<N>,
            exp: Vec<u8>,
        }

        impl<F, const D: usize, const N: usize> UserCircuit<F, D> for TestKeccak<N>
        where
            F: RichField + Extendable<D>,
            [(); N / 4]:,
        {
            type Wires = (ByteKeccakWires<N>, Array<Target, HASH_LEN>);

            fn build(b: &mut CircuitBuilder<F, D>) -> Self::Wires {
                let input_array = VectorWire::<N>::new(b);
                let wires = KeccakCircuit::hash_to_bytes(b, &input_array);
                let exp_output = OutputByteHash::new(b);
                let t = exp_output.equals(b, &wires.output);
                let tru = b._true();
                b.connect(tru.target, t.target);
                (wires, exp_output)
            }

            fn prove(&self, pw: &mut PartialWitness<F>, wires: &Self::Wires) {
                KeccakCircuit::<N>::assign_byte_keccak(
                    pw,
                    &wires.0,
                    &InputData::NonAssigned(&self.c.data),
                );
                wires
                    .1
                    .assign_bytes(pw, &self.exp.clone().try_into().unwrap());
            }
        }

        let mut rng = thread_rng();
        let mut arr = [0u8; SIZE];
        rng.fill(&mut arr[..SIZE]);
        let exp = keccak256(&arr[..SIZE]);
        const D: usize = 2;
        type C = PoseidonGoldilocksConfig;
        type F = <C as GenericConfig<D>>::F;
        let circuit = TestKeccak::<PADDED_LEN> {
            c: KeccakCircuit::<PADDED_LEN>::new(arr.to_vec()).unwrap(),
            exp,
        };
        test_simple_circuit::<F, D, C, _>(circuit);
    }
}<|MERGE_RESOLUTION|>--- conflicted
+++ resolved
@@ -19,13 +19,8 @@
 };
 
 use crate::{
-<<<<<<< HEAD
     array::{Array, Vector, VectorWire},
     utils::{convert_u8_targets_to_u32, keccak256, less_than},
-=======
-    array::{Array, ToField, Vector, VectorWire},
-    utils::{convert_u8_targets_to_u32, less_than},
->>>>>>> d4a48bb5
 };
 
 /// Length of a hash in bytes.
@@ -197,7 +192,7 @@
     /// _needs_ to be range checked to be bytes.
     pub fn hash_to_bytes<F: RichField + Extendable<D>, const D: usize>(
         b: &mut CircuitBuilder<F, D>,
-        a: &VectorWire<N>,
+        a: &VectorWire<Target, N>,
     ) -> ByteKeccakWires<N> {
         let tru = b._true();
         let wires = Self::hash_vector(b, a);
@@ -226,10 +221,10 @@
     pub fn assign<F: RichField>(
         pw: &mut PartialWitness<F>,
         wires: &KeccakWires<N>,
-        data: &InputData<F, N>,
+        data: &InputData<u8, N>,
     ) {
         if let InputData::NonAssigned(vector) = data {
-            wires.input_array.assign(pw, vector);
+            wires.input_array.assign(pw, &vector);
         }
         let diff = compute_padding_size(data.real_len());
         pw.set_target(wires.diff, F::from_canonical_usize(diff));
@@ -239,7 +234,7 @@
     pub fn assign_byte_keccak<F: RichField>(
         pw: &mut PartialWitness<F>,
         wires: &ByteKeccakWires<N>,
-        data: &InputData<N>,
+        data: &InputData<u8, N>,
     ) {
         Self::assign(pw, &wires.keccak, data);
         let expected_hash = match data {
@@ -266,7 +261,7 @@
     NonAssigned(&'a Vector<F, N>),
 }
 
-impl<'a, F: RichField, const N: usize> InputData<'a, F, N> {
+impl<'a, F, const N: usize> InputData<'a, F, N> {
     pub fn real_len(&self) -> usize {
         match self {
             InputData::Assigned(v) => v.real_len,
@@ -279,11 +274,7 @@
 mod test {
     use super::{InputData, KeccakCircuit, KeccakWires};
     use crate::{
-<<<<<<< HEAD
-        array::{Array, VectorWire},
-=======
-        array::{Vector, VectorWire},
->>>>>>> d4a48bb5
+        array::{Array, Vector, VectorWire},
         circuit::{test::test_simple_circuit, PCDCircuit, ProofOrDummyTarget, UserCircuit},
         keccak::{compute_size_with_padding, ByteKeccakWires, OutputByteHash, HASH_LEN},
         utils::{keccak256, read_le_u32},
@@ -317,7 +308,7 @@
         }
 
         fn prove(&self, pw: &mut PartialWitness<F>, wires: &Self::Wires) {
-            let vector = Vector::<F, N>::from_vec(&self.data).unwrap();
+            let vector = Vector::<u8, N>::from_vec(&self.data).unwrap();
             KeccakCircuit::<N>::assign(pw, wires, &InputData::NonAssigned(&vector));
         }
     }
@@ -372,7 +363,7 @@
             }
 
             fn prove(&self, pw: &mut PartialWitness<F>, wires: &Self::Wires) {
-                let vec = Vector::<F, N>::from_vec(&self.c.data).unwrap();
+                let vec = Vector::<u8, N>::from_vec(&self.c.data).unwrap();
                 KeccakCircuit::<N>::assign(pw, wires, &InputData::NonAssigned(&vec));
                 let exp_u32 = self
                     .exp
@@ -417,7 +408,7 @@
             type Wires = (ByteKeccakWires<N>, Array<Target, HASH_LEN>);
 
             fn build(b: &mut CircuitBuilder<F, D>) -> Self::Wires {
-                let input_array = VectorWire::<N>::new(b);
+                let input_array = VectorWire::<Target, N>::new(b);
                 let wires = KeccakCircuit::hash_to_bytes(b, &input_array);
                 let exp_output = OutputByteHash::new(b);
                 let t = exp_output.equals(b, &wires.output);
@@ -430,7 +421,7 @@
                 KeccakCircuit::<N>::assign_byte_keccak(
                     pw,
                     &wires.0,
-                    &InputData::NonAssigned(&self.c.data),
+                    &InputData::NonAssigned(&Vector::<u8, N>::from_vec(&self.c.data).unwrap()),
                 );
                 wires
                     .1
