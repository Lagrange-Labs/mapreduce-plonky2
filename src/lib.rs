//! Plonky2 documentation
#![warn(missing_docs)]
#![feature(generic_const_exprs)]

use anyhow::Result;
use plonky2::{
    field::extension::Extendable,
    hash::hash_types::RichField,
    plonk::{
        circuit_data::{CommonCircuitData, VerifierOnlyCircuitData},
        config::GenericConfig,
        proof::{CompressedProofWithPublicInputs, ProofWithPublicInputs},
    },
};
use serde::{Deserialize, Serialize};

<<<<<<< HEAD
pub mod eth;
=======
mod benches;
mod eth;
>>>>>>> e8bc6ce9
mod hash;
mod rlp;
pub mod transaction;
mod utils;

/// Bundle containing the raw proof, the verification key, and some common data
/// necessary for prover and verifier.
/// TODO: This is a temporary tuple. We need to save the verification key separately.
pub(crate) type ProofTuple<F, C, const D: usize> = (
    ProofWithPublicInputs<F, C, D>,
    VerifierOnlyCircuitData<C, D>,
    CommonCircuitData<F, D>,
);

#[derive(Clone, Debug, Serialize, Deserialize)]
struct ByteProofTuple {
    proof_bytes: Vec<u8>,
    verification_data: Vec<u8>,
    common_data: Vec<u8>,
}

impl ByteProofTuple {
    fn from_proof_tuple<
        F: RichField + Extendable<D>,
        C: GenericConfig<D, F = F>,
        const D: usize,
    >(
        proof_tuple: ProofTuple<F, C, D>,
    ) -> Result<Vec<u8>> {
        let (proof, vd, cd) = proof_tuple;
        let compressed_proof = proof.compress(&vd.circuit_digest, &cd)?;
        let proof_bytes = compressed_proof.to_bytes();
        let verification_data = vd
            .to_bytes()
            .map_err(|e| anyhow::anyhow!("can't serialize vk: {:?}", e))?;
        //let common_data = bincode::serialize(&cd)?;
        let gate_serializer = plonky2_crypto::u32::gates::HashGateSerializer;
        let common_data = cd
            .to_bytes(&gate_serializer)
            .map_err(|e| anyhow::anyhow!("can't serialize cd: {:?}", e))?; // nikko TODO: this is a hack, we need to serialize the cd properly
        let btp = ByteProofTuple {
            proof_bytes,
            verification_data,
            common_data,
        };
        let buff = bincode::serialize(&btp)?;
        Ok(buff)
    }

    fn into_proof_tuple<
        F: RichField + Extendable<D>,
        C: GenericConfig<D, F = F>,
        const D: usize,
    >(
        proof_bytes: &[u8],
    ) -> Result<ProofTuple<F, C, D>> {
        let btp: ByteProofTuple = bincode::deserialize(proof_bytes)?;
        let vd = VerifierOnlyCircuitData::from_bytes(btp.verification_data)
            .map_err(|e| anyhow::anyhow!(e))?;
        //let cd: CommonCircuitData<F, D> = bincode::deserialize(&btp.common_data)?;
        let gate_serializer = plonky2_crypto::u32::gates::HashGateSerializer;
        let cd = CommonCircuitData::<F, D>::from_bytes(btp.common_data, &gate_serializer)
            .map_err(|e| anyhow::anyhow!("can't deserialize common data {:?}", e))?;
        let compressed_proof = CompressedProofWithPublicInputs::from_bytes(btp.proof_bytes, &cd)?;
        let proof = compressed_proof.decompress(&vd.circuit_digest, &cd)?;
        Ok((proof, vd, cd))
    }
}

#[cfg(test)]
mod test {
    use ethers::utils::keccak256;
    use plonky2::{
        iop::witness::{PartialWitness, WitnessWrite},
        plonk::{
            circuit_builder::CircuitBuilder,
            circuit_data::CircuitConfig,
            config::{GenericConfig, PoseidonGoldilocksConfig},
        },
    };
    use plonky2_crypto::hash::{
        keccak256::{CircuitBuilderHashKeccak, WitnessHashKeccak, KECCAK256_R},
        CircuitBuilderHash,
    };
    use rand::Rng;

    use crate::{utils::verify_proof_tuple, ByteProofTuple};
    use anyhow::Result;
    use plonky2::field::types::Field;
    const D: usize = 2;
    type C = PoseidonGoldilocksConfig;
    type F = <C as GenericConfig<D>>::F;

    #[test]
    fn test_proof_serialization() -> Result<()> {
        let config = CircuitConfig::standard_recursion_config();
        let mut builder = CircuitBuilder::new(config);
        let mut pw = PartialWitness::new();
        let hash_input = builder.add_virtual_hash_input_target(1, KECCAK256_R);
        let hash_output = builder.hash_keccak256(&hash_input);
        let a = builder.add_virtual_target();
        let b = builder.add_virtual_target();
        let c = builder.mul(a, b);
        builder.register_public_input(c);
        pw.set_target(a, F::from_canonical_u8(2));
        pw.set_target(b, F::from_canonical_u8(3));
        let hin = rand::thread_rng().gen::<[u8; 32]>();
        let hout = keccak256(&hin[..]);
        pw.set_keccak256_input_target(&hash_input, &hin);
        pw.set_keccak256_output_target(&hash_output, &hout);
        let data = builder.build();
        let proof = data.prove(pw).unwrap();
        let tuple = (proof, data.verifier_only, data.common);
        verify_proof_tuple(&tuple)?;
        let expected = tuple.clone();
        let serialized = ByteProofTuple::from_proof_tuple::<F, C, D>(tuple).unwrap();
        let deserialized = ByteProofTuple::into_proof_tuple::<F, C, D>(&serialized).unwrap();
        assert_eq!(expected, deserialized);
        Ok(())
    }
}<|MERGE_RESOLUTION|>--- conflicted
+++ resolved
@@ -14,12 +14,9 @@
 };
 use serde::{Deserialize, Serialize};
 
-<<<<<<< HEAD
-pub mod eth;
-=======
 mod benches;
 mod eth;
->>>>>>> e8bc6ce9
+
 mod hash;
 mod rlp;
 pub mod transaction;
