use anyhow::{anyhow, Result};
use plonky2::{
    field::{extension::Extendable, goldilocks_field::GoldilocksField},
    hash::hash_types::RichField,
    iop::{
        target::{BoolTarget, Target},
        witness::{PartialWitness, WitnessWrite},
    },
    plonk::circuit_builder::CircuitBuilder,
};
use plonky2_crypto::u32::arithmetic_u32::U32Target;
use std::{array::from_fn as create_array, fmt::Debug, ops::Index};

use crate::utils::{less_than, less_than_or_equal_to, IntTargetWriter};

/// Utility trait to convert any value into its field representation equivalence
pub(crate) trait ToField<F: RichField> {
    fn to_field(&self) -> F;
}

impl<F: RichField> ToField<F> for u8 {
    fn to_field(&self) -> F {
        F::from_canonical_u8(*self)
    }
}
impl<F: RichField> ToField<F> for u32 {
    fn to_field(&self) -> F {
        F::from_canonical_u32(*self)
    }
}
impl<F: RichField> ToField<F> for usize {
    fn to_field(&self) -> F {
        F::from_canonical_usize(*self)
    }
}
/// VectorWire contains the wires representing an array of dynamic length
/// up to MAX_LEN. This is useful when you don't know the exact size in advance
/// of your data, for example in hashing MPT nodes.
#[derive(Debug, Clone)]
pub struct VectorWire<T: Targetable, const MAX_LEN: usize> {
    pub arr: Array<T, MAX_LEN>,
    pub real_len: Target,
}

/// A fixed buffer array containing dynammic length data. This structs contains
/// the values that are assigned inside a VectorWire.
#[derive(Clone, Debug, Copy)]
pub struct Vector<F, const MAX_LEN: usize> {
    // hardcoding to be bytes srently only use case
    pub arr: [F; MAX_LEN],
    pub real_len: usize,
}

impl<T: Default + Clone + Debug, const MAX_LEN: usize> Vector<T, MAX_LEN> {
    /// Utility wrapper around vector of bytes
    pub fn to_fields<F: RichField>(&self) -> Vector<F, MAX_LEN>
    where
        T: ToField<F>,
    {
        Vector {
            arr: self
                .arr
                .iter()
                .map(|x| x.to_field())
                .collect::<Vec<_>>()
                .try_into()
                .unwrap(),
            real_len: self.real_len,
        }
    }
    pub fn from_vec(d: &[T]) -> Result<Self> {
        let mut fields = d
            .iter()
            .cloned()
            .chain(std::iter::repeat(T::default()))
            .take(MAX_LEN) // pad to MAX_LEN with zeros
            .collect::<Vec<_>>();
        let len = d.len();
        Ok(Self {
            arr: fields.try_into().map_err(|e| anyhow!("{:?}", e))?,
            real_len: len,
        })
    }
    pub fn empty() -> Self {
        Self {
            arr: create_array(|_| T::default()),
            real_len: 0,
        }
    }
}

impl<F: RichField, const MAX_LEN: usize> Vector<F, MAX_LEN> {}

impl<const SIZE: usize, T: Targetable> Index<usize> for VectorWire<T, SIZE> {
    type Output = T;
    fn index(&self, index: usize) -> &Self::Output {
        self.arr.index(index)
    }
}

impl<const MAX_LEN: usize, T: Targetable> VectorWire<T, MAX_LEN> {
    pub fn new<F, const D: usize>(b: &mut CircuitBuilder<F, D>) -> Self
    where
        F: RichField + Extendable<D>,
    {
        let real_len = b.add_virtual_target();
        let arr = Array::<T, MAX_LEN>::new(b);
        Self { arr, real_len }
    }
    pub fn assign<F: RichField, V: ToField<F>>(
        &self,
        pw: &mut PartialWitness<F>,
        value: &Vector<V, MAX_LEN>,
    ) {
        pw.set_target(self.real_len, F::from_canonical_usize(value.real_len));
        self.arr
            .assign(pw, &create_array(|i| value.arr[i].to_field()));
    }
}
impl<const MAX_LEN: usize> VectorWire<Target, MAX_LEN> {
    // Asserts the full vector is composed of bytes. The array must be
    // filled with valid bytes after the `real_len` pointer.
    pub fn assert_bytes<F: RichField + Extendable<D>, const D: usize>(
        &self,
        b: &mut CircuitBuilder<F, D>,
    ) {
        self.arr.assert_bytes(b)
    }
}

/// Fixed size array in circuit of any type (Target or U32Target for example!)
/// of N elements.
#[derive(Clone, Debug)]
pub struct Array<T, const N: usize> {
    pub(crate) arr: [T; N],
}

impl<T, const N: usize> From<[T; N]> for Array<T, N> {
    fn from(value: [T; N]) -> Self {
        Self { arr: value }
    }
}
impl<T: Debug, const N: usize> TryFrom<Vec<T>> for Array<T, N> {
    type Error = anyhow::Error;
    fn try_from(value: Vec<T>) -> Result<Self> {
        Ok(Self {
            arr: value
                .try_into()
                .map_err(|e| anyhow!("can't conver to array: {:?}", e))?,
        })
    }
}

/// Small wrapper trait to handle Target and U32Target in a similar way for arrays
pub trait Targetable {
    fn to_target(&self) -> Target;
    fn from_target(t: Target) -> Self;
}

impl Targetable for Target {
    fn to_target(&self) -> Target {
        *self
    }
    fn from_target(t: Target) -> Self {
        t
    }
}

impl Targetable for U32Target {
    fn to_target(&self) -> Target {
        self.0
    }
    fn from_target(t: Target) -> Self {
        U32Target(t)
    }
}

impl<T, const SIZE: usize> Index<usize> for Array<T, SIZE> {
    type Output = T;
    fn index(&self, index: usize) -> &Self::Output {
        self.arr.index(index)
    }
}

impl<const SIZE: usize> Array<Target, SIZE> {
    pub fn assert_bytes<F: RichField + Extendable<D>, const D: usize>(
        &self,
        b: &mut CircuitBuilder<F, D>,
    ) {
        for byte in self.arr {
            b.range_check(byte, 8)
        }
    }
}

impl<T: Targetable, const SIZE: usize> Array<T, SIZE> {
    /// Creates new wires of the given SIZE.
    pub fn new<F: RichField + Extendable<D>, const D: usize>(b: &mut CircuitBuilder<F, D>) -> Self {
        Self {
            arr: core::array::from_fn(|_| T::from_target(b.add_virtual_target())),
        }
    }

    /// Encapsulate the native array within the Array struct.
    pub fn from_array(arr: [T; SIZE]) -> Self {
        Self { arr }
    }

    /// Assigns each value in the given array to the respective wire in `self`
    pub fn assign<F: RichField>(&self, pw: &mut PartialWitness<F>, array: &[F; SIZE]) {
        #[allow(clippy::needless_range_loop)]
        for i in 0..SIZE {
            pw.set_target(self.arr[i].to_target(), array[i])
        }
    }
    /// Assigns each value in the given array to the respective wire in `self`. Each value is first
    /// converted to a field element.
    pub fn assign_from_data<V: ToField<F>, F: RichField>(
        &self,
        pw: &mut PartialWitness<F>,
        array: &[V; SIZE],
    ) {
        #[allow(clippy::needless_range_loop)]
        for i in 0..SIZE {
            pw.set_target(self.arr[i].to_target(), array[i].to_field())
        }
    }

    /// Assigns a vector of bytes to this array.
    /// NOTE: in circuit, one must call `array.assert_bytes()` to ensure the "byteness" of the input
    /// being assigned to it, if it's expected to be bytes.
    pub fn assign_bytes<F: RichField>(&self, pw: &mut PartialWitness<F>, array: &[u8; SIZE]) {
        self.assign(pw, &create_array(|i| F::from_canonical_u8(array[i])))
    }
    /// Registers every element as a public input consecutively
    pub fn register_as_public_input<F: RichField + Extendable<D>, const D: usize>(
        &self,
        b: &mut CircuitBuilder<F, D>,
    ) {
        b.register_public_inputs(&self.arr.iter().map(|v| v.to_target()).collect::<Vec<_>>());
    }

    /// Conditionally select this array if condition is true or the other array
    /// if condition is false. Cost is O(SIZE) call to select()
    pub fn select<F: RichField + Extendable<D>, const D: usize>(
        &self,
        b: &mut CircuitBuilder<F, D>,
        condition: BoolTarget,
        other: &Self,
    ) -> Self {
        Array {
            arr: core::array::from_fn(|i| {
                T::from_target(b.select(
                    condition,
                    self.arr[i].to_target(),
                    other.arr[i].to_target(),
                ))
            }),
        }
    }

    /// Returns true if self[at..at+SUB] == sub, false otherwise.
    /// Cost is O(SIZE * SIZE + SUB) due to SIZE calls to value_at()
    pub fn contains_array<F: RichField + Extendable<D>, const D: usize, const SUB: usize>(
        &self,
        b: &mut CircuitBuilder<F, D>,
        sub: &Array<T, SUB>,
        at: Target,
    ) -> BoolTarget {
        let extracted = self.extract_array::<F, D, SUB>(b, at);
        sub.equals(b, &extracted)
    }

    /// NOTE: this assumes the data always lives at the beginning of the array,
    /// which is true for MPT nodes since we hash from the start of the array.
    /// A malicious prover could disrupt this assumption and circuits using this
    /// function should be aware of this.
    pub fn contains_vector<F: RichField + Extendable<D>, const D: usize, const SUB: usize>(
        &self,
        b: &mut CircuitBuilder<F, D>,
        sub: &VectorWire<T, SUB>,
        at: Target,
    ) -> BoolTarget {
        let mut t = b._true();
        for i in 0..SUB {
            let it = b.constant(F::from_canonical_usize(i));
            let within_range = less_than(
                b,
                it,
                sub.real_len,
                // it's a constant wrt SUB
                // from https://stackoverflow.com/questions/72251467/computing-ceil-of-log2-in-rust
                (usize::BITS - SUB.leading_zeros()) as usize,
            );
            let not_in_range = b.not(within_range);

            let original_idx = b.add(at, it);
            let original_value = self.value_at(b, original_idx);
            let are_equal = b.is_equal(original_value.to_target(), sub.arr.arr[i].to_target());
            let should_be_true = b.and(are_equal, within_range);
            let f = b.or(should_be_true, not_in_range);
            t = b.and(t, f);
        }
        t
    }

    /// Returns true if self == other, false otherwise.
    pub fn equals<F: RichField + Extendable<D>, const D: usize>(
        &self,
        b: &mut CircuitBuilder<F, D>,
        other: &Self,
    ) -> BoolTarget {
        let mut res = b._true();
        for (our, other) in self.arr.iter().zip(other.arr.iter()) {
            let eq = b.is_equal(our.to_target(), other.to_target());
            res = b.and(res, eq);
        }
        res
    }

    pub fn enforce_slice_equals<F: RichField + Extendable<D>, const D: usize>(
        &self,
        b: &mut CircuitBuilder<F, D>,
        other: &Self,
        end_idx: Target,
    ) {
        let tru = b._true();
        for (i, (our, other)) in self.arr.iter().zip(other.arr.iter()).enumerate() {
            let it = b.constant(F::from_canonical_usize(i));
            // TODO: fixed to 6 becaues max nibble len = 64 - TO CHANGE
            let before_end = less_than(b, it, end_idx, 6);
            let eq = b.is_equal(our.to_target(), other.to_target());
            let res = b.select(before_end, eq.target, tru.target);
            b.connect(res, tru.target);
        }
    }

    /// Returns self[at..at+SUB_SIZE].
    /// Cost is O(SIZE * SIZE) due to SIZE calls to value_at()
    /// WARNING: the index `at` must fulfill the condition `self.len() - at >= SUB_SIZE`
    /// If this condition is not met, this function does not guarantee anything on the result.
    pub fn extract_array<F: RichField + Extendable<D>, const D: usize, const SUB_SIZE: usize>(
        &self,
        b: &mut CircuitBuilder<F, D>,
        at: Target,
    ) -> Array<T, SUB_SIZE> {
        let m = b.constant(F::from_canonical_usize(SUB_SIZE));
        let upper_bound = b.add(at, m);
        Array::<T, SUB_SIZE> {
            arr: core::array::from_fn(|i| {
                let i_target = b.constant(F::from_canonical_usize(i));
                let i_plus_n_target = b.add(at, i_target);
                // ((i + offset) <= n + M)
                let lt = less_than_or_equal_to(b, i_plus_n_target, upper_bound, 63);
                // ((i+n) <= n+M) * (i+n)
                let j = b.mul(lt.target, i_plus_n_target);
                // out_val = arr[((i+n)<=n+M) * (i+n)]
                self.value_at(b, j)
            }),
        }
    }

    /// Extract the value from the array at the index givne by `at`.
    /// Note the cost is O(SIZE) in general, and less for arrays
    /// which are powers of two and <= 64.
    pub fn value_at<F: RichField + Extendable<D>, const D: usize>(
        &self,
        b: &mut CircuitBuilder<F, D>,
        at: Target,
    ) -> T {
        // Only use random_access when SIZE is a power of 2 and smaller than 64
        // see https://stackoverflow.com/a/600306/1202623 for the trick
        if SIZE < RANDOM_ACCESS_SIZE && (SIZE & (SIZE - 1) == 0) {
            // Escape hatch when we can use random_access from plonky2 base
            return T::from_target(b.random_access(
                at,
                self.arr.iter().map(|v| v.to_target()).collect::<Vec<_>>(),
            ));
        }
        // Otherwise, need to make it manually
        let mut acc = b.zero();
        for (i, el) in self.arr.iter().enumerate() {
            let i_target = b.constant(F::from_canonical_usize(i));
            let is_eq = b.is_equal(i_target, at);
            // SUM_i (i == n (idx) ) * element
            // -> sum = element
            acc = b.mul_add(is_eq.target, el.to_target(), acc);
        }
        T::from_target(acc)
    }

    pub fn register_as_input<F: RichField + Extendable<D>, const D: usize>(
        &self,
        b: &mut CircuitBuilder<F, D>,
    ) {
        b.register_public_inputs(&self.arr.iter().map(|t| t.to_target()).collect::<Vec<_>>());
    }
}
impl<const SIZE: usize> Array<Target, SIZE>
where
    [(); SIZE / 4]:,
{
    pub fn convert_u8_to_u32<F: RichField + Extendable<D>, const D: usize>(
        &self,
        b: &mut CircuitBuilder<F, D>,
    ) -> Array<U32Target, { SIZE / 4 }> {
        const TWO_POWER_8: usize = 256;
        const TWO_POWER_16: usize = 65536;
        const TWO_POWER_24: usize = 16777216;

        // constants to convert [u8; 4] to u32
        // u32 = u8[0] + u8[1] * 2^8 + u8[2] * 2^16 + u8[3] * 2^24
        let two_power_8: Target = b.constant(F::from_canonical_usize(TWO_POWER_8));
        let two_power_16: Target = b.constant(F::from_canonical_usize(TWO_POWER_16));
        let two_power_24: Target = b.constant(F::from_canonical_usize(TWO_POWER_24));

        // convert padded node to u32
        Array::<U32Target, { SIZE / 4 }> {
            arr: (0..SIZE)
                .step_by(4)
                .map(|i| {
                    // u8[0]
                    let mut x = self.arr[i];
                    // u8[1]
                    let mut y = self.arr[i + 1];
                    // u8[0] + u8[1] * 2^8
                    x = b.mul_add(y, two_power_8, x);
                    // u8[2]
                    y = self.arr[i + 2];
                    // u8[0] + u8[1] * 2^8 + u8[2] * 2^16
                    x = b.mul_add(y, two_power_16, x);
                    // u8[3]
                    y = self.arr[i + 3];
                    // u8[0] + u8[1] * 2^8 + u8[2] * 2^16 + u8[3] * 2^24
                    x = b.mul_add(y, two_power_24, x);
<<<<<<< HEAD
=======

>>>>>>> c71ab2e0
                    U32Target(x)
                })
                .collect::<Vec<_>>()
                .try_into()
                .unwrap(),
        }
    }
}

//impl<const SIZE:usize> Array<Target,SIZE> {
//    /// extracts a variable length array from this array. The MAX_SUB_SIZE is
//     /// the maximum number of target elements will be extracted into the vector.
//    /// The real_len is used for the VectorWire returned to operate correcctly.
//    /// The difference with extract_array is that extract_array always assume the
//    /// returned array contains data up to the end of the array, which is useful
//    /// when one knows the exact length of data one needs to extract.
//    pub fn extract_vector<
//        F: RichField + Extendable<D>,
//        const D: usize,
//        const MAX_SUB_SIZE: usize,
//    >(
//        &self,
//        b: &mut CircuitBuilder<F, D>,
//        at: Target,
//        real_len: Target,
//    ) -> VectorWire<MAX_SUB_SIZE> {
//        VectorWire {
//            arr: self.extract_array::<F, D, MAX_SUB_SIZE>(b, at),
//            real_len,
//        }
//    }
//}

/// Maximum size of the array where we can call b.random_access() from native
/// Plonky2 API
const RANDOM_ACCESS_SIZE: usize = 64;

#[cfg(test)]
mod test {
    use core::array::from_fn as create_array;
    use plonky2::{
        field::extension::Extendable,
        hash::hash_types::RichField,
        iop::{
            target::{BoolTarget, Target},
            witness::{PartialWitness, WitnessWrite},
        },
        plonk::{
            circuit_builder::CircuitBuilder,
            config::{GenericConfig, PoseidonGoldilocksConfig},
        },
    };
    use plonky2_crypto::u32::arithmetic_u32::U32Target;
    use rand::{thread_rng, Rng};
    use std::panic;

    use crate::{
        array::{Array, ToField, Vector, VectorWire},
        circuit::{test::run_circuit, UserCircuit},
<<<<<<< HEAD
        utils::{convert_u8_to_u32_slice, find_index_subvector, test::random_vector},
=======
        utils::{convert_u8_to_u32_slice, find_index_subvector},
>>>>>>> c71ab2e0
    };
    const D: usize = 2;
    type C = PoseidonGoldilocksConfig;
    type F = <C as GenericConfig<D>>::F;

    #[test]
    fn test_array_select() {
        const SIZE: usize = 40;
        #[derive(Clone, Debug)]
        struct SelectCircuit<const S: usize> {
            arr: [u8; S],
            arr2: [u8; S],
            cond: bool, // true = arr, false = arr2
        }
        impl<F, const D: usize, const S: usize> UserCircuit<F, D> for SelectCircuit<S>
        where
            F: RichField + Extendable<D>,
        {
            type Wires = (
                Array<Target, S>,
                Array<Target, S>,
                Array<Target, S>,
                BoolTarget,
            );
            fn build(c: &mut CircuitBuilder<F, D>) -> Self::Wires {
                let array = Array::<Target, S>::new(c);
                let array2 = Array::<Target, S>::new(c);
                let exp = Array::<Target, S>::new(c);
                let cond = c.add_virtual_bool_target_safe();
                let selected = array.select(c, cond, &array2);
                let e = exp.equals(c, &selected);
                let t = c._true();
                c.connect(e.target, t.target);
                (array, array2, exp, cond)
            }
            fn prove(&self, pw: &mut PartialWitness<F>, wires: &Self::Wires) {
                wires
                    .0
                    .assign(pw, &create_array(|i| F::from_canonical_u8(self.arr[i])));
                wires
                    .1
                    .assign(pw, &create_array(|i| F::from_canonical_u8(self.arr2[i])));
                let selected_array = if self.cond { &self.arr } else { &self.arr2 };
                wires.2.assign(
                    pw,
                    &create_array(|i| F::from_canonical_u8(selected_array[i])),
                );
                pw.set_bool_target(wires.3, self.cond);
            }
        }
        let mut rng = thread_rng();
        let mut arr = [0u8; SIZE];
        rng.fill(&mut arr[..]);
        let mut arr2 = [0u8; SIZE];
        rng.fill(&mut arr2[..]);
        run_circuit::<F, D, C, _>(SelectCircuit {
            arr,
            arr2,
            cond: true,
        });
        run_circuit::<F, D, C, _>(SelectCircuit {
            arr,
            arr2,
            cond: false,
        });
    }
    #[test]
    fn test_convert_u8u32() {
        const SIZE: usize = 80;
        #[derive(Clone, Debug)]
        struct ConvertCircuit<const S: usize>
        where
            [(); S / 4]:,
        {
            arr: [u8; S],
        }
        impl<F, const D: usize, const S: usize> UserCircuit<F, D> for ConvertCircuit<S>
        where
            F: RichField + Extendable<D>,
            [(); S / 4]:,
        {
            type Wires = (Array<Target, S>, Array<U32Target, { S / 4 }>);
            fn build(c: &mut CircuitBuilder<F, D>) -> Self::Wires {
                let array = Array::<Target, S>::new(c);
                let tou32 = array.convert_u8_to_u32(c);
                let exp_u32 = Array::<U32Target, { S / 4 }>::new(c);
                let tr = c._true();
                let f = tou32.equals(c, &exp_u32);
                c.connect(f.target, tr.target);
                (array, exp_u32)
            }
            fn prove(&self, pw: &mut PartialWitness<F>, wires: &Self::Wires) {
                wires
                    .0
                    .assign(pw, &create_array(|i| F::from_canonical_u8(self.arr[i])));
                let u32arr: [F; S / 4] = convert_u8_to_u32_slice(&self.arr)
                    .iter()
                    .map(|x| F::from_canonical_u32(*x))
                    .collect::<Vec<_>>()
                    .try_into()
                    .unwrap();
                wires.1.assign(pw, &u32arr);
            }
        }
        let mut rng = thread_rng();
        let mut arr = [0u8; SIZE];
        rng.fill(&mut arr[..]);
        run_circuit::<F, D, C, _>(ConvertCircuit { arr });
    }
    #[test]
    fn test_value_at() {
        const SIZE: usize = 80;
        #[derive(Clone, Debug)]
        struct ValueAtCircuit {
            arr: [u8; SIZE],
            idx: usize,
            exp: u8,
        }
        impl<F, const D: usize> UserCircuit<F, D> for ValueAtCircuit
        where
            F: RichField + Extendable<D>,
        {
            type Wires = (Array<Target, SIZE>, Target, Target);
            fn build(c: &mut CircuitBuilder<F, D>) -> Self::Wires {
                let array = Array::<Target, SIZE>::new(c);
                let exp_value = c.add_virtual_target();
                let index = c.add_virtual_target();
                let extracted = array.value_at(c, index);
                c.connect(exp_value, extracted);
                (array, index, exp_value)
            }
            fn prove(&self, pw: &mut PartialWitness<F>, wires: &Self::Wires) {
                wires
                    .0
                    .assign(pw, &create_array(|i| F::from_canonical_u8(self.arr[i])));
                pw.set_target(wires.1, F::from_canonical_usize(self.idx));
                pw.set_target(wires.2, F::from_canonical_u8(self.exp));
            }
        }
        let mut rng = thread_rng();
        let mut arr = [0u8; SIZE];
        rng.fill(&mut arr[..]);
        let idx: usize = rng.gen_range(0..SIZE);
        let exp = arr[idx];
        run_circuit::<F, D, C, _>(ValueAtCircuit { arr, idx, exp });
    }

    #[test]
    fn test_extract_array() {
        const SIZE: usize = 80;
        const SUBSIZE: usize = 40;
        #[derive(Clone, Debug)]
        struct ExtractArrayCircuit {
            arr: [u8; SIZE],
            idx: usize,
            exp: [u8; SUBSIZE],
        }
        impl<F, const D: usize> UserCircuit<F, D> for ExtractArrayCircuit
        where
            F: RichField + Extendable<D>,
        {
            type Wires = (Array<Target, SIZE>, Target, Array<Target, SUBSIZE>);
            fn build(c: &mut CircuitBuilder<F, D>) -> Self::Wires {
                let array = Array::<Target, SIZE>::new(c);
                let index = c.add_virtual_target();
                let expected = Array::<Target, SUBSIZE>::new(c);
                let extracted = array.extract_array::<_, _, SUBSIZE>(c, index);
                let are_equal = expected.equals(c, &extracted);
                let tru = c._true();
                c.connect(are_equal.target, tru.target);
                (array, index, expected)
            }
            fn prove(&self, pw: &mut PartialWitness<F>, wires: &Self::Wires) {
                wires
                    .0
                    .assign(pw, &create_array(|i| F::from_canonical_u8(self.arr[i])));
                pw.set_target(wires.1, F::from_canonical_usize(self.idx));
                wires
                    .2
                    .assign(pw, &create_array(|i| F::from_canonical_u8(self.exp[i])));
            }
        }
        let mut rng = thread_rng();
        let mut arr = [0u8; SIZE];
        rng.fill(&mut arr[..]);
        let idx: usize = rng.gen_range(0..(SIZE - SUBSIZE));
        let exp = create_array(|i| arr[idx + i]);
        run_circuit::<F, D, C, _>(ExtractArrayCircuit { arr, idx, exp });
    }

    #[test]
    fn test_contains_subarray() {
        #[derive(Clone, Debug)]
        struct ContainsSubarrayCircuit<const S: usize, const SUB: usize> {
            arr: [u8; S],
            idx: usize,
            exp: [u8; SUB],
        }
        impl<F, const D: usize, const S: usize, const SUB: usize> UserCircuit<F, D>
            for ContainsSubarrayCircuit<S, SUB>
        where
            F: RichField + Extendable<D>,
        {
            type Wires = (Array<Target, S>, Target, Array<Target, SUB>);
            fn build(c: &mut CircuitBuilder<F, D>) -> Self::Wires {
                let array = Array::<Target, S>::new(c);
                let index = c.add_virtual_target();
                let sub = Array::<Target, SUB>::new(c);
                let contains = array.contains_array::<_, _, SUB>(c, &sub, index);
                let tru = c._true();
                c.connect(contains.target, tru.target);
                (array, index, sub)
            }
            fn prove(&self, pw: &mut PartialWitness<F>, wires: &Self::Wires) {
                wires
                    .0
                    .assign(pw, &create_array(|i| F::from_canonical_u8(self.arr[i])));
                pw.set_target(wires.1, F::from_canonical_usize(self.idx));
                wires
                    .2
                    .assign(pw, &create_array(|i| F::from_canonical_u8(self.exp[i])));
            }
        }
        let mut rng = thread_rng();
        {
            const SIZE: usize = 81;
            const SUBSIZE: usize = 41;
            let mut arr = [0u8; SIZE];
            rng.fill(&mut arr[..]);
            let idx: usize = rng.gen_range(0..(SIZE - SUBSIZE));
            let exp = create_array(|i| arr[idx + i]);
            run_circuit::<F, D, C, _>(ContainsSubarrayCircuit::<SIZE, SUBSIZE> { arr, idx, exp });
        }
        {
            // trying where the subarray is at the end
            const SIZE: usize = 37;
            const SUBSIZE: usize = 32;
            let node = hex::decode(
                "e48200a0a06b4a71765e17649ab73c5e176281619faf173519718e6e95a40a8768685a26c6",
            )
            .unwrap();
            let child_hash =
                hex::decode("6b4a71765e17649ab73c5e176281619faf173519718e6e95a40a8768685a26c6")
                    .unwrap();
            let idx = find_index_subvector(&node, &child_hash).unwrap();
            run_circuit::<F, D, C, _>(ContainsSubarrayCircuit::<SIZE, SUBSIZE> {
                arr: node.try_into().unwrap(),
                idx,
                exp: child_hash.try_into().unwrap(),
            });
        }
        {
            // test when the array is not found
            const SIZE: usize = 81;
            const SUBSIZE: usize = 41;
            let mut arr = [0u8; SIZE];
            rng.fill(&mut arr[..]);
            let idx: usize = rng.gen_range(0..(SIZE - SUBSIZE));
            let exp = create_array(|_| rng.gen::<u8>());
            use std::panic;
            // a bit hardcore method to test for failure but it works for now
            let r = panic::catch_unwind(|| {
                run_circuit::<F, D, C, _>(ContainsSubarrayCircuit::<SIZE, SUBSIZE> {
<<<<<<< HEAD
                    arr,
=======
>>>>>>> c71ab2e0
                    idx,
                    exp,
                    arr,
                })
            });

            assert!(r.is_err());
        }
    }

    #[test]
    fn test_contains_vector() {
        const SIZE: usize = 80;
        #[derive(Clone, Debug)]
        struct ContainsVectorCircuit {
            arr: [u8; SIZE],
            sub: Vec<u8>,
            idx: usize,
            exp: bool,
        }
        impl<F, const D: usize> UserCircuit<F, D> for ContainsVectorCircuit
        where
            F: RichField + Extendable<D>,
        {
            type Wires = (
                Array<Target, SIZE>,
                Target,
                VectorWire<Target, SIZE>,
                BoolTarget,
            );
            fn build(c: &mut CircuitBuilder<F, D>) -> Self::Wires {
                let array = Array::<Target, SIZE>::new(c);
                let index = c.add_virtual_target();
                let expected = c.add_virtual_bool_target_safe();
                let subvector = VectorWire::<Target, SIZE>::new(c);
                let contains = array.contains_vector::<_, _, SIZE>(c, &subvector, index);
                c.connect(contains.target, expected.target);
                (array, index, subvector, expected)
            }
            fn prove(&self, pw: &mut PartialWitness<F>, wires: &Self::Wires) {
                wires
                    .0
                    .assign(pw, &create_array(|i| F::from_canonical_u8(self.arr[i])));
                pw.set_target(wires.1, F::from_canonical_usize(self.idx));
                wires
                    .2
                    .assign(pw, &Vector::<u8, SIZE>::from_vec(&self.sub).unwrap());
                pw.set_bool_target(wires.3, self.exp);
            }
        }
        let mut rng = thread_rng();
        let mut arr = [0u8; SIZE];
        rng.fill(&mut arr[..]);
        let random_size: usize = rng.gen_range(1..SIZE);
        let idx: usize = rng.gen_range(0..(SIZE - random_size));
        let sub = arr[idx..idx + random_size].to_vec();

        run_circuit::<F, D, C, _>(ContainsVectorCircuit {
<<<<<<< HEAD
            arr,
            idx: 0,
            sub: arr.to_vec(),
            exp: true,
        });
        run_circuit::<F, D, C, _>(ContainsVectorCircuit {
=======
>>>>>>> c71ab2e0
            arr,
            idx,
            sub,
            exp: true,
        });
        run_circuit::<F, D, C, _>(ContainsVectorCircuit {
            arr,
            idx,
            sub: (0..random_size).map(|_| rng.gen()).collect::<Vec<_>>(),
            exp: false,
        });
    }

    #[test]
    fn test_assert_bytes() {
        #[derive(Clone, Debug)]
        struct TestAssertBytes<T, const N: usize> {
            vector: Vec<T>,
        }
        impl<T, F, const D: usize, const N: usize> UserCircuit<F, D> for TestAssertBytes<T, N>
        where
            F: RichField + Extendable<D>,
            T: Clone + ToField<F>,
        {
            type Wires = Array<Target, N>;

            fn build(b: &mut CircuitBuilder<F, D>) -> Self::Wires {
                let arr = Array::<Target, N>::new(b);
                arr.assert_bytes(b);
                arr
            }

            fn prove(&self, pw: &mut PartialWitness<F>, wires: &Self::Wires) {
                let fields = self.vector.iter().map(|x| x.to_field()).collect::<Vec<_>>();
                wires.assign(pw, &fields.try_into().unwrap());
            }
        }

        const N: usize = 47;
        let vector = (0..N).map(|_| thread_rng().gen::<u8>()).collect::<Vec<_>>();
        let circuit = TestAssertBytes::<u8, N> { vector };
        run_circuit::<F, D, C, _>(circuit);

        // circuit should fail with non bytes entries
        let vector = (0..N)
            .map(|_| thread_rng().gen::<u32>() + u8::MAX as u32)
            .collect::<Vec<_>>();
        let res = panic::catch_unwind(|| {
            let circuit = TestAssertBytes::<u32, N> { vector };
            run_circuit::<F, D, C, _>(circuit);
<<<<<<< HEAD
        });
        assert!(res.is_err());
    }

    #[test]
    fn test_enforce_slice_equals() {
        #[derive(Clone, Debug)]
        struct TestSliceEqual<const N: usize> {
            arr: [u8; N],
            arr2: [u8; N],
            ptr: usize,
        }

        impl<F, const D: usize, const N: usize> UserCircuit<F, D> for TestSliceEqual<N>
        where
            F: RichField + Extendable<D>,
        {
            type Wires = (Array<Target, N>, Target, Array<Target, N>);

            fn build(c: &mut CircuitBuilder<F, D>) -> Self::Wires {
                let arr = Array::<Target, N>::new(c);
                let ptr = c.add_virtual_target();
                let prefix = Array::<Target, N>::new(c);
                arr.enforce_slice_equals(c, &prefix, ptr);
                (arr, ptr, prefix)
            }

            fn prove(&self, pw: &mut PartialWitness<F>, wires: &Self::Wires) {
                wires
                    .0
                    .assign(pw, &create_array(|i| F::from_canonical_u8(self.arr[i])));
                wires
                    .2
                    .assign(pw, &create_array(|i| F::from_canonical_u8(self.arr2[i])));
                pw.set_target(wires.1, F::from_canonical_usize(self.ptr));
            }
        }
        const N: usize = 45;
        let arr: [u8; N] = random_vector(N).try_into().unwrap();
        let mut arr2: [u8; N] = random_vector(N).try_into().unwrap();
        let pointer = thread_rng().gen_range(0..N);
        arr2[0..pointer].copy_from_slice(&arr[0..pointer]);
        let circuit = TestSliceEqual {
            arr,
            arr2,
            ptr: pointer,
        };
        run_circuit::<F, D, C, _>(circuit);

        let res = panic::catch_unwind(|| {
            let circuit = TestSliceEqual {
                arr,
                arr2: random_vector(N).try_into().unwrap(),
                ptr: pointer,
            };
            run_circuit::<F, D, C, _>(circuit);
=======
>>>>>>> c71ab2e0
        });
        assert!(res.is_err());
    }
}<|MERGE_RESOLUTION|>--- conflicted
+++ resolved
@@ -433,10 +433,6 @@
                     y = self.arr[i + 3];
                     // u8[0] + u8[1] * 2^8 + u8[2] * 2^16 + u8[3] * 2^24
                     x = b.mul_add(y, two_power_24, x);
-<<<<<<< HEAD
-=======
-
->>>>>>> c71ab2e0
                     U32Target(x)
                 })
                 .collect::<Vec<_>>()
@@ -496,11 +492,7 @@
     use crate::{
         array::{Array, ToField, Vector, VectorWire},
         circuit::{test::run_circuit, UserCircuit},
-<<<<<<< HEAD
         utils::{convert_u8_to_u32_slice, find_index_subvector, test::random_vector},
-=======
-        utils::{convert_u8_to_u32_slice, find_index_subvector},
->>>>>>> c71ab2e0
     };
     const D: usize = 2;
     type C = PoseidonGoldilocksConfig;
@@ -764,10 +756,6 @@
             // a bit hardcore method to test for failure but it works for now
             let r = panic::catch_unwind(|| {
                 run_circuit::<F, D, C, _>(ContainsSubarrayCircuit::<SIZE, SUBSIZE> {
-<<<<<<< HEAD
-                    arr,
-=======
->>>>>>> c71ab2e0
                     idx,
                     exp,
                     arr,
@@ -826,15 +814,6 @@
         let sub = arr[idx..idx + random_size].to_vec();
 
         run_circuit::<F, D, C, _>(ContainsVectorCircuit {
-<<<<<<< HEAD
-            arr,
-            idx: 0,
-            sub: arr.to_vec(),
-            exp: true,
-        });
-        run_circuit::<F, D, C, _>(ContainsVectorCircuit {
-=======
->>>>>>> c71ab2e0
             arr,
             idx,
             sub,
@@ -885,7 +864,6 @@
         let res = panic::catch_unwind(|| {
             let circuit = TestAssertBytes::<u32, N> { vector };
             run_circuit::<F, D, C, _>(circuit);
-<<<<<<< HEAD
         });
         assert!(res.is_err());
     }
@@ -942,8 +920,6 @@
                 ptr: pointer,
             };
             run_circuit::<F, D, C, _>(circuit);
-=======
->>>>>>> c71ab2e0
         });
         assert!(res.is_err());
     }
