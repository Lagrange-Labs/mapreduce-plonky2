{
  "nodes": {
    "devenv": {
      "locked": {
        "dir": "src/modules",
        "lastModified": 1724144412,
        "owner": "cachix",
        "repo": "devenv",
        "rev": "bd79132088803517ac158fcfe2c103fe71e1206a",
        "treeHash": "95a0cd92da337cf1735d7b2feea95b0570d8b3ff",
        "type": "github"
      },
      "original": {
        "dir": "src/modules",
        "owner": "cachix",
        "repo": "devenv",
        "type": "github"
      }
    },
    "fenix": {
      "inputs": {
        "nixpkgs": [
          "nixpkgs"
        ],
        "rust-analyzer-src": "rust-analyzer-src"
      },
      "locked": {
<<<<<<< HEAD
        "lastModified": 1724135364,
        "owner": "nix-community",
        "repo": "fenix",
        "rev": "b6a1c29a8f460af63f66cad2b5acf3b78867603e",
        "treeHash": "782a953e825f13f71ea4daaa974e6ad6073181c7",
=======
        "lastModified": 1724221791,
        "owner": "nix-community",
        "repo": "fenix",
        "rev": "e88b38a5a3834e039d413a88f8150a75ef6453ef",
        "treeHash": "4cda0e2d7fbb5e9391207dd5d2e0e4147b28069b",
>>>>>>> 842af6f7
        "type": "github"
      },
      "original": {
        "owner": "nix-community",
        "repo": "fenix",
        "type": "github"
      }
    },
    "flake-compat": {
      "flake": false,
      "locked": {
        "lastModified": 1696426674,
        "owner": "edolstra",
        "repo": "flake-compat",
        "rev": "0f9255e01c2351cc7d116c072cb317785dd33b33",
        "treeHash": "2addb7b71a20a25ea74feeaf5c2f6a6b30898ecb",
        "type": "github"
      },
      "original": {
        "owner": "edolstra",
        "repo": "flake-compat",
        "type": "github"
      }
    },
    "gitignore": {
      "inputs": {
        "nixpkgs": [
          "pre-commit-hooks",
          "nixpkgs"
        ]
      },
      "locked": {
        "lastModified": 1709087332,
        "owner": "hercules-ci",
        "repo": "gitignore.nix",
        "rev": "637db329424fd7e46cf4185293b9cc8c88c95394",
        "treeHash": "ca14199cabdfe1a06a7b1654c76ed49100a689f9",
        "type": "github"
      },
      "original": {
        "owner": "hercules-ci",
        "repo": "gitignore.nix",
        "type": "github"
      }
    },
    "nixpkgs": {
      "locked": {
        "lastModified": 1716977621,
        "owner": "cachix",
        "repo": "devenv-nixpkgs",
        "rev": "4267e705586473d3e5c8d50299e71503f16a6fb6",
        "treeHash": "6d9f1f7ca0faf1bc2eeb397c78a49623260d3412",
        "type": "github"
      },
      "original": {
        "owner": "cachix",
        "ref": "rolling",
        "repo": "devenv-nixpkgs",
        "type": "github"
      }
    },
    "nixpkgs-stable": {
      "locked": {
<<<<<<< HEAD
        "lastModified": 1723938990,
        "owner": "NixOS",
        "repo": "nixpkgs",
        "rev": "c42fcfbdfeae23e68fc520f9182dde9f38ad1890",
        "treeHash": "8d5129b4b2a4d78ad82570906c0a9d08228ae033",
=======
        "lastModified": 1724098845,
        "owner": "NixOS",
        "repo": "nixpkgs",
        "rev": "f1bad50880bae73ff2d82fafc22010b4fc097a9c",
        "treeHash": "c217afffc0b4aa4caf4533a68d4b8a2f9eff6e07",
>>>>>>> 842af6f7
        "type": "github"
      },
      "original": {
        "owner": "NixOS",
        "ref": "nixos-24.05",
        "repo": "nixpkgs",
        "type": "github"
      }
    },
    "pre-commit-hooks": {
      "inputs": {
        "flake-compat": "flake-compat",
        "gitignore": "gitignore",
        "nixpkgs": [
          "nixpkgs"
        ],
        "nixpkgs-stable": "nixpkgs-stable"
      },
      "locked": {
<<<<<<< HEAD
        "lastModified": 1724159077,
        "owner": "cachix",
        "repo": "pre-commit-hooks.nix",
        "rev": "1064a45e81a4e19cda98741b71219d9f4f136900",
        "treeHash": "b71225bda66e519f4173212ce7ab83596e676ffc",
=======
        "lastModified": 1724227338,
        "owner": "cachix",
        "repo": "pre-commit-hooks.nix",
        "rev": "6cedaa7c1b4f82a266e5d30f212273e60d62cb0d",
        "treeHash": "698918d3a04360f1dfd19164903511a167368ec1",
>>>>>>> 842af6f7
        "type": "github"
      },
      "original": {
        "owner": "cachix",
        "repo": "pre-commit-hooks.nix",
        "type": "github"
      }
    },
    "root": {
      "inputs": {
        "devenv": "devenv",
        "fenix": "fenix",
        "nixpkgs": "nixpkgs",
        "pre-commit-hooks": "pre-commit-hooks"
      }
    },
    "rust-analyzer-src": {
      "flake": false,
      "locked": {
<<<<<<< HEAD
        "lastModified": 1724088625,
        "owner": "rust-lang",
        "repo": "rust-analyzer",
        "rev": "979e3b54f70f6f231c117a5d628b98106e5c7d31",
        "treeHash": "3b74d22414f3714ead004b7aba9bb6489348eac4",
=======
        "lastModified": 1724153119,
        "owner": "rust-lang",
        "repo": "rust-analyzer",
        "rev": "3723e5910c14f0ffbd13de474b8a8fcc74db04ce",
        "treeHash": "518b23d63d6577dbed2c2e683a4380fdb91bf2aa",
>>>>>>> 842af6f7
        "type": "github"
      },
      "original": {
        "owner": "rust-lang",
        "ref": "nightly",
        "repo": "rust-analyzer",
        "type": "github"
      }
    }
  },
  "root": "root",
  "version": 7
}<|MERGE_RESOLUTION|>--- conflicted
+++ resolved
@@ -25,19 +25,11 @@
         "rust-analyzer-src": "rust-analyzer-src"
       },
       "locked": {
-<<<<<<< HEAD
-        "lastModified": 1724135364,
-        "owner": "nix-community",
-        "repo": "fenix",
-        "rev": "b6a1c29a8f460af63f66cad2b5acf3b78867603e",
-        "treeHash": "782a953e825f13f71ea4daaa974e6ad6073181c7",
-=======
         "lastModified": 1724221791,
         "owner": "nix-community",
         "repo": "fenix",
         "rev": "e88b38a5a3834e039d413a88f8150a75ef6453ef",
         "treeHash": "4cda0e2d7fbb5e9391207dd5d2e0e4147b28069b",
->>>>>>> 842af6f7
         "type": "github"
       },
       "original": {
@@ -101,19 +93,11 @@
     },
     "nixpkgs-stable": {
       "locked": {
-<<<<<<< HEAD
-        "lastModified": 1723938990,
-        "owner": "NixOS",
-        "repo": "nixpkgs",
-        "rev": "c42fcfbdfeae23e68fc520f9182dde9f38ad1890",
-        "treeHash": "8d5129b4b2a4d78ad82570906c0a9d08228ae033",
-=======
         "lastModified": 1724098845,
         "owner": "NixOS",
         "repo": "nixpkgs",
         "rev": "f1bad50880bae73ff2d82fafc22010b4fc097a9c",
         "treeHash": "c217afffc0b4aa4caf4533a68d4b8a2f9eff6e07",
->>>>>>> 842af6f7
         "type": "github"
       },
       "original": {
@@ -133,19 +117,11 @@
         "nixpkgs-stable": "nixpkgs-stable"
       },
       "locked": {
-<<<<<<< HEAD
-        "lastModified": 1724159077,
-        "owner": "cachix",
-        "repo": "pre-commit-hooks.nix",
-        "rev": "1064a45e81a4e19cda98741b71219d9f4f136900",
-        "treeHash": "b71225bda66e519f4173212ce7ab83596e676ffc",
-=======
         "lastModified": 1724227338,
         "owner": "cachix",
         "repo": "pre-commit-hooks.nix",
         "rev": "6cedaa7c1b4f82a266e5d30f212273e60d62cb0d",
         "treeHash": "698918d3a04360f1dfd19164903511a167368ec1",
->>>>>>> 842af6f7
         "type": "github"
       },
       "original": {
@@ -165,19 +141,11 @@
     "rust-analyzer-src": {
       "flake": false,
       "locked": {
-<<<<<<< HEAD
-        "lastModified": 1724088625,
-        "owner": "rust-lang",
-        "repo": "rust-analyzer",
-        "rev": "979e3b54f70f6f231c117a5d628b98106e5c7d31",
-        "treeHash": "3b74d22414f3714ead004b7aba9bb6489348eac4",
-=======
         "lastModified": 1724153119,
         "owner": "rust-lang",
         "repo": "rust-analyzer",
         "rev": "3723e5910c14f0ffbd13de474b8a8fcc74db04ce",
         "treeHash": "518b23d63d6577dbed2c2e683a4380fdb91bf2aa",
->>>>>>> 842af6f7
         "type": "github"
       },
       "original": {
