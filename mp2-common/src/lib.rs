//! Utility functions and gadgets

#![feature(generic_const_exprs)]
#![feature(generic_arg_infer)]
#![feature(const_for)]
#![feature(generic_const_items)]
use anyhow::Result;
use plonky2::{
    field::extension::Extendable,
    hash::hash_types::RichField,
    plonk::{
        circuit_data::{CircuitConfig, CommonCircuitData, VerifierOnlyCircuitData},
        config::{GenericConfig, PoseidonGoldilocksConfig},
        proof::{CompressedProofWithPublicInputs, ProofWithPublicInputs},
    },
};
use serde::{Deserialize, Serialize};

#[cfg(test)]
mod benches;

pub mod array;
pub mod eth;
pub mod group_hashing;
pub mod hash;
pub mod keccak;
pub mod merkle_tree;
pub mod mpt_sequential;
pub mod poseidon;
pub mod proof;
pub mod public_inputs;
pub mod rlp;
/// This module contains data strcutures and traits employed to serialize the data strcutures found in the
/// crate
pub mod serialization;
pub mod storage_key;
pub mod types;
pub mod u256;
pub mod utils;

pub const D: usize = 2;
pub type C = PoseidonGoldilocksConfig;
pub type F = <C as GenericConfig<D>>::F;
<<<<<<< HEAD
pub type H = <C as GenericConfig<D>>::Hasher;
=======
pub type CHasher = <C as GenericConfig<D>>::Hasher;

/// Retrieve a common `CircuitConfig` to be employed to generate the parameters for the circuits
pub fn default_config() -> CircuitConfig {
    CircuitConfig::standard_recursion_config()
}
>>>>>>> 702026ae

/// Bundle containing the raw proof, the verification key, and some common data
/// necessary for prover and verifier.
/// TODO: This is a temporary tuple. We need to save the verification key separately.
pub(crate) type ProofTuple<F, C, const D: usize> = (
    ProofWithPublicInputs<F, C, D>,
    VerifierOnlyCircuitData<C, D>,
    CommonCircuitData<F, D>,
);

#[derive(Clone, Debug, Serialize, Deserialize)]
struct ByteProofTuple {
    proof_bytes: Vec<u8>,
    verification_data: Vec<u8>,
    common_data: Vec<u8>,
}

impl ByteProofTuple {
    fn from_proof_tuple<
        F: RichField + Extendable<D>,
        C: GenericConfig<D, F = F>,
        const D: usize,
    >(
        proof_tuple: ProofTuple<F, C, D>,
    ) -> Result<Vec<u8>> {
        let (proof, vd, cd) = proof_tuple;
        let compressed_proof = proof.compress(&vd.circuit_digest, &cd)?;
        let proof_bytes = compressed_proof.to_bytes();
        let verification_data = vd
            .to_bytes()
            .map_err(|e| anyhow::anyhow!("can't serialize vk: {:?}", e))?;
        //let common_data = bincode::serialize(&cd)?;
        let gate_serializer = plonky2_crypto::u32::gates::HashGateSerializer;
        let common_data = cd
            .to_bytes(&gate_serializer)
            .map_err(|e| anyhow::anyhow!("can't serialize cd: {:?}", e))?; // nikko TODO: this is a hack, we need to serialize the cd properly
        let btp = ByteProofTuple {
            proof_bytes,
            verification_data,
            common_data,
        };
        let buff = bincode::serialize(&btp)?;
        Ok(buff)
    }

    fn into_proof_tuple<
        F: RichField + Extendable<D>,
        C: GenericConfig<D, F = F>,
        const D: usize,
    >(
        proof_bytes: &[u8],
    ) -> Result<ProofTuple<F, C, D>> {
        let btp: ByteProofTuple = bincode::deserialize(proof_bytes)?;
        let vd = VerifierOnlyCircuitData::from_bytes(btp.verification_data)
            .map_err(|e| anyhow::anyhow!(e))?;
        //let cd: CommonCircuitData<F, D> = bincode::deserialize(&btp.common_data)?;
        let gate_serializer = plonky2_crypto::u32::gates::HashGateSerializer;
        let cd = CommonCircuitData::<F, D>::from_bytes(btp.common_data, &gate_serializer)
            .map_err(|e| anyhow::anyhow!("can't deserialize common data {:?}", e))?;
        let compressed_proof = CompressedProofWithPublicInputs::from_bytes(btp.proof_bytes, &cd)?;
        let proof = compressed_proof.decompress(&vd.circuit_digest, &cd)?;
        Ok((proof, vd, cd))
    }
}

#[cfg(test)]
mod test {
    use ethers::utils::keccak256;
    use plonky2::{
        iop::witness::{PartialWitness, WitnessWrite},
        plonk::{
            circuit_builder::CircuitBuilder,
            circuit_data::CircuitConfig,
            config::{GenericConfig, PoseidonGoldilocksConfig},
        },
    };
    use plonky2_crypto::hash::{
        keccak256::{CircuitBuilderHashKeccak, WitnessHashKeccak, KECCAK256_R},
        CircuitBuilderHash,
    };
    use rand::Rng;

    use crate::{utils::verify_proof_tuple, ByteProofTuple};
    use anyhow::Result;
    use plonky2::field::types::Field;
    const D: usize = 2;
    type C = PoseidonGoldilocksConfig;
    type F = <C as GenericConfig<D>>::F;

    #[test]
    fn test_proof_serialization() -> Result<()> {
        let config = CircuitConfig::standard_recursion_config();
        let mut builder = CircuitBuilder::new(config);
        let mut pw = PartialWitness::new();
        let hash_input = builder.add_virtual_hash_input_target(1, KECCAK256_R);
        let hash_output = builder.hash_keccak256(&hash_input);
        let a = builder.add_virtual_target();
        let b = builder.add_virtual_target();
        let c = builder.mul(a, b);
        builder.register_public_input(c);
        pw.set_target(a, F::from_canonical_u8(2));
        pw.set_target(b, F::from_canonical_u8(3));
        let hin = rand::thread_rng().gen::<[u8; 32]>();
        let hout = keccak256(&hin[..]);
        pw.set_keccak256_input_target(&hash_input, &hin);
        pw.set_keccak256_output_target(&hash_output, &hout);
        let data = builder.build();
        let proof = data.prove(pw).unwrap();
        let tuple = (proof, data.verifier_only, data.common);
        verify_proof_tuple(&tuple)?;
        let expected = tuple.clone();
        let serialized = ByteProofTuple::from_proof_tuple::<F, C, D>(tuple).unwrap();
        let deserialized = ByteProofTuple::into_proof_tuple::<F, C, D>(&serialized).unwrap();
        assert_eq!(expected, deserialized);
        Ok(())
    }
}<|MERGE_RESOLUTION|>--- conflicted
+++ resolved
@@ -41,16 +41,12 @@
 pub const D: usize = 2;
 pub type C = PoseidonGoldilocksConfig;
 pub type F = <C as GenericConfig<D>>::F;
-<<<<<<< HEAD
-pub type H = <C as GenericConfig<D>>::Hasher;
-=======
 pub type CHasher = <C as GenericConfig<D>>::Hasher;
 
 /// Retrieve a common `CircuitConfig` to be employed to generate the parameters for the circuits
 pub fn default_config() -> CircuitConfig {
     CircuitConfig::standard_recursion_config()
 }
->>>>>>> 702026ae
 
 /// Bundle containing the raw proof, the verification key, and some common data
 /// necessary for prover and verifier.
