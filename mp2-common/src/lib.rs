--- conflicted
+++ resolved
@@ -11,11 +11,6 @@
     config::GenericConfig,
     proof::ProofWithPublicInputs,
 };
-<<<<<<< HEAD
-=======
-#[cfg(not(feature = "original_poseidon"))]
-use poseidon2_plonky2::poseidon2_goldilock::Poseidon2GoldilocksConfig;
->>>>>>> c87856fe
 use serde::{Deserialize, Serialize};
 
 pub mod array;
