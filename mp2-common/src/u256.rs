--- conflicted
+++ resolved
@@ -725,17 +725,11 @@
         let divisor = witness.get_u256_target(&self.divisor);
         let is_div = witness.get_bool_target(self.is_div);
 
-<<<<<<< HEAD
-        let (quotient, remainder) = if divisor.is_zero() {
-            (U256::ZERO, dividend)
-        } else {
-            dividend.div_rem(divisor)
-=======
         let (quotient, remainder) = if is_div {
             if divisor.is_zero() {
-                (U256::zero(), dividend)
+                (U256::ZERO, dividend)
             } else {
-                dividend.div_mod(divisor)
+                dividend.div_rem(divisor)
             }
         } else {
             // if is_div == false, then we assign input values to satisfy the
@@ -753,8 +747,7 @@
                     .0,
                 dividend
             );
-            (U256::one(), remainder)
->>>>>>> 8329430a
+            (U256::from(1), remainder)
         };
 
         out_buffer.set_u256_target(&self.quotient, quotient);
