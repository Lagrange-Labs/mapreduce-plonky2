--- conflicted
+++ resolved
@@ -19,11 +19,6 @@
 use anyhow::{ensure, Result};
 use itertools::Itertools;
 use plonky2::{
-<<<<<<< HEAD
-    field::{extension::Extendable, packed::PackedField},
-=======
-    field::extension::Extendable,
->>>>>>> 64b916df
     gates::gate::Gate,
     hash::hash_types::RichField,
     iop::{
@@ -412,13 +407,10 @@
         access_index: Target,
         inputs: &[UInt256Target],
     ) -> UInt256Target {
-<<<<<<< HEAD
-=======
         assert!(
             inputs.len() <= 64,
             "random access gadget works only for arrays with at most 64 elements"
         );
->>>>>>> 64b916df
         // compute padded length of inputs to safely use the
         // `random_access` gadget (must be a power of 2)
         let pad_len = 1 << log2_ceil(inputs.len());
@@ -432,7 +424,6 @@
             U32Target(self.random_access(access_index, ith_limbs))
         }))
     }
-<<<<<<< HEAD
     
     fn constant_u256(&mut self, value: U256) -> UInt256Target {
         let value_be_targets = value.to_fields().into_iter().map(|limb| 
@@ -440,8 +431,6 @@
         ).collect_vec();
         UInt256Target::from_targets(value_be_targets.as_slice())
     }
-=======
->>>>>>> 64b916df
 }
 
 impl<T: WitnessWrite<F>, F: RichField> WitnessWriteU256<F> for T {
@@ -520,15 +509,12 @@
             .collect_vec();
         Self::new_from_be_limbs(&limbs).unwrap()
     }
-<<<<<<< HEAD
-=======
     /// Take a `UInt256Target` which is assumed to represent a single bit and convert it to
     /// a `BoolTarget`. Note that this method assumes that the input `UInt256Target` is either
     /// 0 or 1, it is not enforced in the circuit
     pub fn to_bool_target(&self) -> BoolTarget {
         BoolTarget::new_unsafe(*self.to_targets().last().unwrap())
     }
->>>>>>> 64b916df
 
     /// Utility function employed to implement multiplication, division and remainder of
     /// `Self` values with a single u256 multiplier. The function returns 3 results,
@@ -723,18 +709,13 @@
         let dividend = witness.get_u256_target(&self.dividend);
         let divisor = witness.get_u256_target(&self.divisor);
         let is_div = witness.get_bool_target(self.is_div);
+        let is_div = witness.get_bool_target(self.is_div);
 
         let (quotient, remainder) = if is_div {
             if divisor.is_zero() {
-<<<<<<< HEAD
-                (U256::zero(), dividend)
-            } else {
-                dividend.div_mod(divisor)
-=======
                 (U256::ZERO, dividend)
             } else {
                 dividend.div_rem(divisor)
->>>>>>> 64b916df
             }
         } else {
             // if is_div == false, then we assign input values to satisfy the
@@ -752,11 +733,7 @@
                     .0,
                 dividend
             );
-<<<<<<< HEAD
-            (U256::one(), remainder)
-=======
             (U256::from(1), remainder)
->>>>>>> 64b916df
         };
 
         out_buffer.set_u256_target(&self.quotient, quotient);
