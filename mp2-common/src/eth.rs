--- conflicted
+++ resolved
@@ -286,7 +286,7 @@
         types::MAX_BLOCK_LEN,
         utils::{Endianness, Packer},
     };
-    use mp2_test::eth::get_sepolia_url;
+    use mp2_test::eth::{get_mainnet_url, get_sepolia_url};
 
     #[tokio::test]
     #[ignore]
@@ -427,13 +427,12 @@
     }
 
     #[tokio::test]
-<<<<<<< HEAD
     async fn test_pidgy_pinguin_mapping_slot() -> Result<()> {
         // first pinguin holder https://dune.com/queries/2450476/4027653
         // holder: 0x188b264aa1456b869c3a92eeed32117ebb835f47
         // NFT id https://opensea.io/assets/ethereum/0xbd3531da5cf5857e7cfaa92426877b022e612cf8/1116
         let mapping_value =
-            Address::from_str("0x29469395eAf6f95920E59F858042f0e28D98a20B").unwrap();
+            Address::from_str("0xee5ac9c6db07c26e71207a41e64df42e1a2b05cf").unwrap();
         let nft_id: u32 = 1116;
         let mapping_key = left_pad32(&nft_id.to_be_bytes());
         let url = get_mainnet_url();
@@ -461,8 +460,6 @@
     }
 
     #[tokio::test]
-=======
->>>>>>> fb78d854
     async fn test_kashish_contract_proof_query() -> Result<()> {
         // https://sepolia.etherscan.io/address/0xd6a2bFb7f76cAa64Dad0d13Ed8A9EFB73398F39E#code
         // uint256 public n_registered; // storage slot 0
