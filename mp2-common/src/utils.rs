use std::array::from_fn as create_array;

use alloy::primitives::{B256, U256};
use anyhow::{anyhow, Result};
use itertools::Itertools;
use plonky2::field::extension::Extendable;
use plonky2::field::goldilocks_field::GoldilocksField;
use plonky2::hash::hash_types::{HashOut, HashOutTarget, RichField};
use plonky2::iop::target::{BoolTarget, Target};
use plonky2::iop::witness::{PartialWitness, WitnessWrite};
use plonky2::plonk::circuit_builder::CircuitBuilder;
use plonky2::plonk::circuit_data::VerifierCircuitData;
use plonky2::plonk::config::{GenericConfig, GenericHashOut, Hasher};
use plonky2_crypto::u32::arithmetic_u32::U32Target;

use plonky2_ecgfp5::gadgets::{base_field::QuinticExtensionTarget, curve::CurveTarget};
use sha3::Digest;
use sha3::Keccak256;

use crate::array::Targetable;
use crate::poseidon::{HashableField, H};
use crate::{group_hashing::EXTENSION_DEGREE, types::HashOutput, ProofTuple};
use crate::{D, F};

const TWO_POWER_8: usize = 256;
const TWO_POWER_16: usize = 65536;
const TWO_POWER_24: usize = 16777216;

<<<<<<< HEAD
=======
#[allow(dead_code)]
>>>>>>> 83a12f69
trait ConnectSlice {
    fn connect_slice(&mut self, a: &[Target], b: &[Target]);
}

impl ConnectSlice for CircuitBuilder<F, D> {
    fn connect_slice(&mut self, a: &[Target], b: &[Target]) {
        assert_eq!(a.len(), b.len());
        for (ai, bi) in a.iter().zip(b) {
            self.connect(*ai, *bi);
        }
    }
}

pub fn verify_proof_tuple<
    F: RichField + Extendable<D>,
    C: GenericConfig<D, F = F>,
    const D: usize,
>(
    proof: &ProofTuple<F, C, D>,
) -> Result<()> {
    let vcd = VerifierCircuitData {
        verifier_only: proof.1.clone(),
        common: proof.2.clone(),
    };
    vcd.verify(proof.0.clone())
}

/// Allows to write directly a vector of integers into a partial witness
pub trait IntTargetWriter {
    fn set_int_targets<T: Into<u32> + Clone>(&mut self, t: &[Target], v: &[T]);
}
impl<F: RichField> IntTargetWriter for PartialWitness<F> {
    fn set_int_targets<T: Into<u32> + Clone>(&mut self, t: &[Target], v: &[T]) {
        assert_eq!(t.len(), v.len());
        for i in 0..t.len() {
            self.set_target(t[i], F::from_canonical_u32(v[i].clone().into()));
        }
    }
}

// Returns the index where the subvector starts in v, if any.
pub fn find_index_subvector(v: &[u8], sub: &[u8]) -> Option<usize> {
    v.windows(sub.len()).position(|s| s == sub)
}

/// Compute the keccak256 hash of the given data.
/// NOTE: probably should have two modules for circuit related stuff and non-circuit related stuff
pub fn keccak256(data: &[u8]) -> Vec<u8> {
    let mut hasher = Keccak256::new();
    hasher.update(data);
    hasher.finalize().to_vec()
}

/// Transform the bits to a number target.
pub fn bits_to_num<F: RichField + Extendable<D>, const D: usize>(
    builder: &mut CircuitBuilder<F, D>,
    bits: &[BoolTarget],
) -> Target {
    let mut res = builder.zero();
    let mut e2 = builder.one();
    for bit in bits {
        res = builder.mul_add(e2, bit.target, res);
        e2 = builder.add(e2, e2);
    }
    res
}

/// Returns the bits of the given number. Will panic if `n >= F::BITS`
pub fn num_to_bits<F: RichField + Extendable<D>, const D: usize>(
    builder: &mut CircuitBuilder<F, D>,
    n: usize,
    x: Target,
) -> Vec<BoolTarget> {
    if n < F::BITS {
        // safe to use `split_le`
        return builder.split_le(x, n);
    }
    // ToDo: handle the conversion if `n == F::BITS` and `F` is Goldilocks field

    panic!("cannot call this method with n > F::BITS");
}

/// Enforce that the given input target is less than 2^n; it is an optimized version
/// of Plonky2 range-check, as it does not enforce any constraint if the target is
/// a constant in the circuit
pub fn range_check_optimized<F: RichField + Extendable<D>, const D: usize>(
    builder: &mut CircuitBuilder<F, D>,
    target: Target,
    n: usize,
) {
    if let Some(value) = builder.target_as_constant(target) {
        assert!(F::to_canonical_u64(&value) < (1u64 << n))
    } else {
        builder.range_check(target, n)
    }
}

/// Returns true if a < b in the first n bits, False otherwise.
/// Will panic if `n >= F::BITS-1`
pub fn less_than<F: RichField + Extendable<D>, const D: usize>(
    builder: &mut CircuitBuilder<F, D>,
    a: Target,
    b: Target,
    n: usize,
) -> BoolTarget {
    // enforce that a < 2^n and b < 2^n
    range_check_optimized(builder, a, n);
    range_check_optimized(builder, b, n);
    less_than_unsafe(builder, a, b, n)
}

/// Returns true if a < b in the first n bits, False otherwise.
///
/// Will panic if `n >= F::BITS-1`.
/// This variant is unsafe since it assumes that `a < 2^n` and `b < 2^n`;
/// undefined behavior may occur if this assumption is not ensured by the
/// caller
pub fn less_than_unsafe<F: RichField + Extendable<D>, const D: usize>(
    builder: &mut CircuitBuilder<F, D>,
    a: Target,
    b: Target,
    n: usize,
) -> BoolTarget {
    assert!(n < F::BITS - 1);

    let power_of_two = builder.constant(F::from_canonical_u64(1 << n));

    let mut lin_pol = builder.add(a, power_of_two);
    // 2^n + a - b
    lin_pol = builder.sub(lin_pol, b);

    let binary = num_to_bits(builder, n + 1, lin_pol);
    // bin(2^n + a - b)[n] == false is correct only when a < b otherwise
    // 2^n + a - b > 2^n so binary[n] will be set
    builder.not(binary[n])
}
/// Returns true if a > b in the first n bits. False otherwise.
/// Will panic if `n >= F::BITS-1`
pub fn greater_than<F: RichField + Extendable<D>, const D: usize>(
    builder: &mut CircuitBuilder<F, D>,
    a: Target,
    b: Target,
    n: usize,
) -> BoolTarget {
    less_than(builder, b, a, n)
}

/// Returns true if a > b in the first n bits, False otherwise.
///
/// Will panic if `n >= F::BITS-1`.
/// This variant is unsafe since it assumes that `a < 2^n` and `b < 2^n`;
/// undefined behavior may occur if this assumption is not ensured by the
/// caller
pub fn greater_than_unsafe<F: RichField + Extendable<D>, const D: usize>(
    builder: &mut CircuitBuilder<F, D>,
    a: Target,
    b: Target,
    n: usize,
) -> BoolTarget {
    less_than_unsafe(builder, b, a, n)
}

/// Returns true if a <= b in the first n bits. False otherwise.
/// Will panic if `n >= F::BITS-1`
pub fn less_than_or_equal_to<F: RichField + Extendable<D>, const D: usize>(
    builder: &mut CircuitBuilder<F, D>,
    a: Target,
    b: Target,
    n: usize,
) -> BoolTarget {
    // enforce that a < 2^n and b < 2^n
    range_check_optimized(builder, a, n);
    range_check_optimized(builder, b, n);
    let one = builder.one();
    let b_plus_1 = builder.add(b, one);
    less_than_unsafe(builder, a, b_plus_1, n)
}

/// Returns true if a <= b in the first n bits, False otherwise.
///
/// Will panic if `n >= F::BITS-1`.
/// This variant is unsafe since it assumes that `a < 2^n` and `b < 2^n`;
/// undefined behavior may occur if this assumption is not ensured by the
/// caller
pub fn less_than_or_equal_to_unsafe<F: RichField + Extendable<D>, const D: usize>(
    builder: &mut CircuitBuilder<F, D>,
    a: Target,
    b: Target,
    n: usize,
) -> BoolTarget {
    let one = builder.one();
    let b_plus_1 = builder.add(b, one);
    less_than_unsafe(builder, a, b_plus_1, n)
}
/// Returns true if a >= b in the first n bits. False otherwise.
/// Will panic if `n >= F::BITS-1`
pub fn greater_than_or_equal_to<F: RichField + Extendable<D>, const D: usize>(
    builder: &mut CircuitBuilder<F, D>,
    a: Target,
    b: Target,
    n: usize,
) -> BoolTarget {
    // enforce that a < 2^n and b < 2^n
    range_check_optimized(builder, a, n);
    range_check_optimized(builder, b, n);
    let one = builder.one();
    let a_plus_1 = builder.add(a, one);
    less_than(builder, b, a_plus_1, n)
}

/// Returns true if a >= b in the first n bits, False otherwise.
///
/// Will panic if `n >= F::BITS-1`.
/// This variant is unsafe since it assumes that `a < 2^n` and `b < 2^n`;
/// undefined behavior may occur if this assumption is not ensured by the
/// caller
pub fn greater_than_or_equal_to_unsafe<F: RichField + Extendable<D>, const D: usize>(
    builder: &mut CircuitBuilder<F, D>,
    a: Target,
    b: Target,
    n: usize,
) -> BoolTarget {
    let one = builder.one();
    let a_plus_1 = builder.add(a, one);
    less_than_unsafe(builder, b, a_plus_1, n)
}

// taken from rust doc https://doc.rust-lang.org/std/primitive.u32.html#method.from_be_bytes
pub fn read_le_u32(input: &mut &[u8]) -> u32 {
    let (int_bytes, rest) = input.split_at(std::mem::size_of::<u32>());
    *input = rest;
    u32::from_le_bytes(int_bytes.try_into().unwrap())
}

/// Convert a list of elements to a curve point.
pub fn convert_slice_to_curve_point<T: Copy>(s: &[T]) -> ([T; 5], [T; 5], T) {
    // 5 F for each coordinates + 1 bool flag
    assert!(s.len() > 2 * EXTENSION_DEGREE);

    let x = s[..EXTENSION_DEGREE].try_into().unwrap();
    let y = s[EXTENSION_DEGREE..2 * EXTENSION_DEGREE]
        .try_into()
        .unwrap();
    let flag = s[2 * EXTENSION_DEGREE];

    (x, y, flag)
}

/// Convert a tuple of point to a curve target.
pub fn convert_point_to_curve_target(point: ([Target; 5], [Target; 5], Target)) -> CurveTarget {
    let (x, y, is_inf) = point;

    let x = QuinticExtensionTarget(x);
    let y = QuinticExtensionTarget(y);
    let flag = BoolTarget::new_unsafe(is_inf);

    CurveTarget(([x, y], flag))
}

/// Hash left and right children to one value.
pub fn hash_two_to_one<F: RichField, H: Hasher<F>>(
    left: HashOutput,
    right: HashOutput,
) -> HashOutput {
    let [left, right] = [left, right].map(|bytes| H::Hash::from_bytes((&bytes).into()));
    HashOutput::try_from(H::two_to_one(left, right).to_bytes()).unwrap()
}

/// Pack the inputs (according to endianness) then compute the Poseidon hash value.
pub fn pack_and_compute_poseidon_value<F: HashableField>(
    inputs: &[u8],
    endianness: Endianness,
) -> HashOut<F> {
    assert!(
        inputs.len() % 4 == 0,
        "Inputs must be a multiple of 4 bytes"
    );

    let packed: Vec<_> = inputs.pack(endianness).to_fields();

    H::hash_no_pad(&packed)
}

/// Pack the inputs (according to endianness) then compute the Poseidon hash target.
pub fn pack_and_compute_poseidon_target<F: HashableField + Extendable<D>, const D: usize>(
    b: &mut CircuitBuilder<F, D>,
    inputs: &[Target],
    endianness: Endianness,
) -> HashOutTarget {
    assert!(
        inputs.len() % 4 == 0,
        "Inputs must be a multiple of 4 bytes"
    );

    let packed = inputs.pack(b, endianness);

    b.hash_n_to_hash_no_pad::<H>(packed)
}

pub trait SelectHashBuilder {
    /// Select `first_hash` or `second_hash` as output depending on the Boolean `cond`
    fn select_hash(
        &mut self,
        cond: BoolTarget,
        first_hash: &HashOutTarget,
        second_hash: &HashOutTarget,
    ) -> HashOutTarget;
}

impl<F: RichField + Extendable<D>, const D: usize> SelectHashBuilder for CircuitBuilder<F, D> {
    fn select_hash(
        &mut self,
        cond: BoolTarget,
        first_hash: &HashOutTarget,
        second_hash: &HashOutTarget,
    ) -> HashOutTarget {
        HashOutTarget::from_vec(
            first_hash
                .elements
                .into_iter()
                .zip(second_hash.elements)
                .map(|(first, second)| self.select(cond, first, second))
                .collect_vec(),
        )
    }
}

pub trait ToFields<F: RichField> {
    fn to_fields(&self) -> Vec<F>;
}

impl<F: RichField> ToFields<F> for &[u8] {
    fn to_fields(&self) -> Vec<F> {
        self.iter().map(|x| F::from_canonical_u8(*x)).collect()
    }
}
impl<F: RichField> ToFields<F> for &[u32] {
    fn to_fields(&self) -> Vec<F> {
        self.iter().map(|x| F::from_canonical_u32(*x)).collect()
    }
}

impl<F: RichField> ToFields<F> for HashOut<F> {
    fn to_fields(&self) -> Vec<F> {
        self.elements.to_vec()
    }
}
pub trait Fieldable<F: RichField> {
    fn to_field(&self) -> F;
}

impl<F: RichField> Fieldable<F> for u8 {
    fn to_field(&self) -> F {
        F::from_canonical_u8(*self)
    }
}
impl<F: RichField, T: Fieldable<F>> ToFields<F> for Vec<T> {
    fn to_fields(&self) -> Vec<F> {
        self.iter().map(|x| x.to_field()).collect()
    }
}

impl<F: RichField, const N: usize, T: Fieldable<F>> ToFields<F> for [T; N] {
    fn to_fields(&self) -> Vec<F> {
        self.iter().map(|x| x.to_field()).collect()
    }
}

impl<F: RichField> ToFields<F> for HashOutput {
    fn to_fields(&self) -> Vec<F> {
        Vec::<u8>::from(self).pack(Endianness::Little).to_fields()
    }
}

impl<F: RichField> Fieldable<F> for u32 {
    fn to_field(&self) -> F {
        F::from_canonical_u32(*self)
    }
}

impl<F: RichField> Fieldable<F> for u64 {
    fn to_field(&self) -> F {
        F::from_canonical_u64(*self)
    }
}

pub trait FromTargets {
    fn from_targets(t: &[Target]) -> Self;
}

impl FromTargets for HashOutTarget {
    fn from_targets(t: &[Target]) -> Self {
        HashOutTarget {
            elements: create_array(|i| t[i]),
        }
    }
}

pub trait ToTargets {
    fn to_targets(&self) -> Vec<Target>;
}

impl ToTargets for Vec<Target> {
    fn to_targets(&self) -> Vec<Target> {
        self.clone()
    }
}

impl ToTargets for &[Target] {
    fn to_targets(&self) -> Vec<Target> {
        self.to_vec()
    }
}

pub trait TargetsConnector {
    fn connect_targets<T: ToTargets>(&mut self, e1: T, e2: T);
    fn is_equal_targets<T: ToTargets>(&mut self, e1: T, e2: T) -> BoolTarget;
}

impl<F: RichField + Extendable<D>, const D: usize> TargetsConnector for CircuitBuilder<F, D> {
    fn connect_targets<T: ToTargets>(&mut self, e1: T, e2: T) {
        for (l1, l2) in e1.to_targets().into_iter().zip(e2.to_targets()) {
            self.connect(l1, l2);
        }
    }
    fn is_equal_targets<T: ToTargets>(&mut self, e1: T, e2: T) -> BoolTarget {
        let mut cond = self._true();
        for (l1, l2) in e1.to_targets().into_iter().zip(e2.to_targets()) {
            let eq = self.is_equal(l1, l2);
            cond = self.and(cond, eq);
        }
        cond
    }
}

impl<T: Targetable> ToTargets for T {
    fn to_targets(&self) -> Vec<Target> {
        vec![self.to_target()]
    }
}

impl ToTargets for HashOutTarget {
    fn to_targets(&self) -> Vec<Target> {
        self.elements.to_vec()
    }
}

impl ToTargets for &HashOutTarget {
    fn to_targets(&self) -> Vec<Target> {
        self.elements.to_vec()
    }
}

pub trait FromFields<F> {
    fn from_fields(t: &[F]) -> Self;
}

pub trait TryIntoBool {
    /// Convert `self` to `bool`, if `self` can be represented as a bool
    fn try_into_bool(&self) -> Result<bool>;
}

impl<F: PackableRichField> TryIntoBool for F {
    fn try_into_bool(&self) -> Result<bool> {
        if *self == F::ZERO {
            Ok(false)
        } else if *self == F::ONE {
            Ok(true)
        } else {
            Err(anyhow!("input field element is not a Boolean value"))
        }
    }
}

impl TryIntoBool for U256 {
    fn try_into_bool(&self) -> Result<bool> {
        if *self == U256::ZERO {
            Ok(false)
        } else if *self == U256::from(1) {
            Ok(true)
        } else {
            Err(anyhow!("input U256 value is not a Boolean value"))
        }
    }
}

/// Implement `Packer` and `ToBool` for `RichField`.
///
/// Fields that want to be packed with `Packer` have to implement
/// this trait (trivial implementation). Currently implemented only
/// for Goldilocks
pub trait PackableRichField: RichField {}

impl PackableRichField for GoldilocksField {}

pub enum Endianness {
    Big,
    Little,
}

pub trait Packer {
    type T;
    fn pack(&self, endianness: Endianness) -> Vec<Self::T>;
}

impl Packer for B256 {
    type T = u32;
    fn pack(&self, endianness: Endianness) -> Vec<u32> {
        self.0.pack(endianness)
    }
}

impl Packer for &[u8] {
    type T = u32;
    fn pack(&self, endianness: Endianness) -> Vec<u32> {
        match endianness {
            Endianness::Big => {
                let pad_len = if self.len() % 4 == 0 {
                    0
                } else {
                    4 - (self.len() % 4)
                };
                let mut d = vec![0u8; pad_len];
                d.extend_from_slice(self);
                let mut converted = Vec::new();
                let chunks_iter = d.chunks_exact(4);
                // check that there are no chunks left to be converted
                assert_eq!(chunks_iter.remainder().len(), 0);
                for chunk in chunks_iter {
                    converted.push(u32::from_be_bytes(chunk.try_into().unwrap()));
                }
                converted
            }
            Endianness::Little => {
                let mut d = self.to_vec();
                if self.len() % 4 != 0 {
                    d.resize(self.len() + (4 - (self.len() % 4)), 0);
                }
                let mut converted = Vec::new();
                for chunk in d.chunks_exact(4) {
                    converted.push(u32::from_le_bytes(chunk.try_into().unwrap()));
                }
                converted
            }
        }
    }
}

impl<F: PackableRichField> Packer for &[F] {
    type T = F;

    fn pack(&self, endianness: Endianness) -> Vec<Self::T> {
        // convert field elements to u8
        self.iter()
            .map(|f| f.to_canonical_u64() as u8)
            .collect_vec()
            .pack(endianness)
            .into_iter()
            .map(|el| F::from_canonical_u32(el))
            .collect_vec()
    }
}

impl Packer for Vec<u8> {
    type T = u32;
    fn pack(&self, endianness: Endianness) -> Vec<u32> {
        self.as_slice().pack(endianness)
    }
}

impl<F: PackableRichField> Packer for Vec<F> {
    type T = F;

    fn pack(&self, endianness: Endianness) -> Vec<F> {
        self.as_slice().pack(endianness)
    }
}

impl<const N: usize> Packer for &[u8; N] {
    type T = u32;
    fn pack(&self, endianness: Endianness) -> Vec<u32> {
        self.as_slice().pack(endianness)
    }
}

impl<F: PackableRichField, const N: usize> Packer for &[F; N] {
    type T = F;

    fn pack(&self, endianness: Endianness) -> Vec<F> {
        self.as_slice().pack(endianness)
    }
}

impl<const N: usize> Packer for [u8; N] {
    type T = u32;
    fn pack(&self, endianness: Endianness) -> Vec<u32> {
        self.as_slice().pack(endianness)
    }
}

impl<F: PackableRichField, const N: usize> Packer for [F; N] {
    type T = F;

    fn pack(&self, endianness: Endianness) -> Vec<F> {
        self.as_slice().pack(endianness)
    }
}

pub trait PackerTarget<F: RichField + Extendable<D>, const D: usize, OutT> {
    fn pack(&self, b: &mut CircuitBuilder<F, D>, endianness: Endianness) -> Vec<OutT>;
}

impl<F: RichField + Extendable<D>, const D: usize> PackerTarget<F, D, U32Target> for Vec<Target> {
    /// Pack a slice of targets assumed to represent byte values into a vector of `U32Target`,
    /// each representing the `u32` value given by packing 4 input byte targets, employing
    /// the endianness encoding specified as input.
    fn pack(&self, b: &mut CircuitBuilder<F, D>, endianness: Endianness) -> Vec<U32Target> {
        let zero = b.zero();
        match endianness {
            Endianness::Big => {
                let pad_len = if self.len() % 4 == 0 {
                    0
                } else {
                    4 - (self.len() % 4)
                };
                let mut d = vec![zero; pad_len + self.len()];
                d[pad_len..].copy_from_slice(self);
                let chunks = d.chunks_exact(4);
                // check that `d` has no additional data to be packed
                assert_eq!(chunks.remainder().len(), 0);
                chunks
                    .map(|chunk| {
                        // big-endian packing in each chunk: we multiply the previously accumulated
                        // targets in the chunk by 256 at each step. Thus, after 4 steps, the first
                        // target has been multiplied by TWO_POWER_24, the second one by TWO_POWER_16,
                        // the third one by TWO_POWER_8 while the last one is never multiplied to a
                        // constant
                        U32Target(chunk.iter().fold(zero, |res, el| {
                            b.mul_const_add(F::from_canonical_usize(TWO_POWER_8), res, *el)
                        }))
                    })
                    .collect_vec()
            }
            Endianness::Little => {
                let mut padded = self.to_vec();
                if self.len() % 4 != 0 {
                    padded.resize(self.len() + (4 - (self.len() % 4)), zero);
                }

                // constants to convert [u8; 4] to u32
                // u32 = u8[0] + u8[1] * 2^8 + u8[2] * 2^16 + u8[3] * 2^24
                let two_power_8: Target = b.constant(F::from_canonical_usize(TWO_POWER_8));
                let two_power_16: Target = b.constant(F::from_canonical_usize(TWO_POWER_16));
                let two_power_24: Target = b.constant(F::from_canonical_usize(TWO_POWER_24));

                // convert padded node to u32
                (0..padded.len())
                    .step_by(4)
                    .map(|i| {
                        // u8[0]
                        let mut x = padded[i];
                        // u8[1]
                        let mut y = padded[i + 1];
                        // u8[0] + u8[1] * 2^8
                        x = b.mul_add(y, two_power_8, x);
                        // u8[2]
                        y = padded[i + 2];
                        // u8[0] + u8[1] * 2^8 + u8[2] * 2^16
                        x = b.mul_add(y, two_power_16, x);
                        // u8[3]
                        y = padded[i + 3];
                        // u8[0] + u8[1] * 2^8 + u8[2] * 2^16 + u8[3] * 2^24
                        x = b.mul_add(y, two_power_24, x);

                        U32Target(x)
                    })
                    .collect_vec()
            }
        }
    }
}

impl<F: RichField + Extendable<D>, const D: usize, OutT, PackerT: Clone> PackerTarget<F, D, OutT>
    for &[PackerT]
where
    Vec<PackerT>: PackerTarget<F, D, OutT>,
{
    fn pack(&self, b: &mut CircuitBuilder<F, D>, endianness: Endianness) -> Vec<OutT> {
        self.to_vec().pack(b, endianness)
    }
}

impl<F: RichField + Extendable<D>, const D: usize, OutT, PackerT: Clone, const N: usize>
    PackerTarget<F, D, OutT> for &[PackerT; N]
where
    Vec<PackerT>: PackerTarget<F, D, OutT>,
{
    fn pack(&self, b: &mut CircuitBuilder<F, D>, endianness: Endianness) -> Vec<OutT> {
        self.as_slice().pack(b, endianness)
    }
}

impl<F: RichField + Extendable<D>, const D: usize, OutT, PackerT: Clone, const N: usize>
    PackerTarget<F, D, OutT> for [PackerT; N]
where
    Vec<PackerT>: PackerTarget<F, D, OutT>,
{
    fn pack(&self, b: &mut CircuitBuilder<F, D>, endianness: Endianness) -> Vec<OutT> {
        self.as_slice().pack(b, endianness)
    }
}

impl<F: RichField + Extendable<D>, const D: usize> PackerTarget<F, D, Target> for Vec<Target> {
    fn pack(&self, b: &mut CircuitBuilder<F, D>, endianness: Endianness) -> Vec<Target> {
        let packed_targets: Vec<U32Target> = self.pack(b, endianness);
        packed_targets.into_iter().map(|t| t.0).collect_vec()
    }
}

pub trait SliceConnector {
    fn connect_slice(&mut self, x: &[Target], y: &[Target]);
}

impl<F: RichField + Extendable<D>, const D: usize> SliceConnector for CircuitBuilder<F, D> {
    fn connect_slice(&mut self, x: &[Target], y: &[Target]) {
        if x.len() != y.len() {
            panic!("only call connect_slice with equal length");
        }
        for (xx, yy) in x.iter().zip(y.iter()) {
            self.connect(*xx, *yy)
        }
    }
}

#[cfg(test)]
mod test {

    use super::{bits_to_num, Packer, ToFields};
    use crate::utils::{
        greater_than, greater_than_or_equal_to, less_than, less_than_or_equal_to, num_to_bits,
        Endianness, PackerTarget,
    };
    use crate::{C, D, F};
    use alloy::primitives::Address;
    use anyhow::Result;
    use plonky2::field::goldilocks_field::GoldilocksField;
    use plonky2::field::types::Field;
    use plonky2::iop::target::Target;
    use plonky2::iop::witness::{PartialWitness, WitnessWrite};
    use plonky2::plonk::circuit_builder::CircuitBuilder;
    use plonky2::plonk::circuit_data::CircuitConfig;

    use rand::{thread_rng, Rng, RngCore};

    #[test]
    fn test_pack() {
        // XXX TODO Address::random() fails
        let addr = Address::from_slice(&thread_rng().gen::<[u8; 20]>());
        let _: Vec<GoldilocksField> = addr.0.as_slice().pack(Endianness::Big).to_fields();
    }

    fn test_convert_u8_to_u32_with_size<const SIZE: usize>() {
        let mut rng = rand::thread_rng();

        // Generate a random array of bytes
        let mut data = vec![0u8; SIZE];
        rng.fill_bytes(&mut data);

        // instantiate a circuit which packs u8 into u32 with both endianness orders
        let config = CircuitConfig::standard_recursion_config();
        let mut builder = CircuitBuilder::<F, D>::new(config);

        let inputs = builder.add_virtual_target_arr::<SIZE>();
        let le_u32_targets = inputs.pack(&mut builder, Endianness::Little);
        let be_u32_targets = inputs.pack(&mut builder, Endianness::Big);
        le_u32_targets
            .into_iter()
            .for_each(|t| builder.register_public_input(t));
        be_u32_targets
            .into_iter()
            .for_each(|t| builder.register_public_input(t));

        let cd = builder.build::<C>();

        let mut pw = PartialWitness::new();
        pw.set_target_arr(inputs.as_slice(), data.to_fields().as_slice());
        let proof = cd.prove(pw).unwrap();

        let expected_output_len = if SIZE % 4 != 0 {
            (SIZE + (4 - (SIZE % 4))) / 4
        } else {
            SIZE / 4
        };
        let u32_slice = data.pack(Endianness::Little);

        // Check if the length of the u32 slice is correct
        assert_eq!(u32_slice.len(), expected_output_len);

        assert_eq!(
            proof.public_inputs[..u32_slice.len()],
            u32_slice.to_fields()
        );

        let u32_slice = data.pack(Endianness::Big);

        // Check if the length of the u32 slice is correct
        assert_eq!(u32_slice.len(), expected_output_len);

        assert_eq!(
            proof.public_inputs[u32_slice.len()..],
            u32_slice.to_fields()
        );
    }

    #[test]
    fn test_convert_u8_to_u32() {
        test_convert_u8_to_u32_with_size::<42>();
        test_convert_u8_to_u32_with_size::<60>();
    }

    #[test]
    fn test_bits_to_num() -> Result<()> {
        let config = CircuitConfig::standard_recursion_config();
        let pw = PartialWitness::new();
        let mut builder = CircuitBuilder::<F, D>::new(config);
        let number = builder.constant(F::from_canonical_usize(1986));
        let t = builder._true();
        let f = builder._false();

        let bits_array = [f, t, f, f, f, f, t, t, t, t, t];
        let one = builder.one();
        let zero = builder.zero();

        let public_input_array = [zero, one, zero, zero, zero, zero, one, one, one, one, one];

        let nums = bits_to_num(&mut builder, &bits_array);

        builder.connect(number, nums);
        builder.register_public_input(number);
        builder.register_public_inputs(&public_input_array);

        let data = builder.build::<C>();
        let proof = data.prove(pw)?;
        data.verify(proof)
    }

    #[test]
    fn test_num_to_bits_valid() -> Result<()> {
        let config = CircuitConfig::standard_recursion_config();
        let pw = PartialWitness::new();
        let mut builder = CircuitBuilder::<F, D>::new(config);
        let x = F::from_canonical_usize(0b110100000); // 416 = 1532 in base 6.
        let xt = builder.constant(x);

        let mut bits = [1, 1, 0, 1, 0, 0, 0, 0, 0];
        bits.reverse();
        let mut bits_target_input: Vec<Target> = vec![];

        let bits_target = num_to_bits(&mut builder, 9, xt);

        for i in 0..bits_target.len() {
            bits_target_input.push(builder.constant(F::from_canonical_u64(bits[i])));
            builder.connect(bits_target_input[i], bits_target[i].target);
        }

        builder.register_public_input(xt);
        builder.register_public_inputs(&bits_target_input);

        let data = builder.build::<C>();
        let proof = data.prove(pw)?;
        data.verify(proof)
    }

    #[test]
    fn test_less_than() -> Result<()> {
        let config = CircuitConfig::standard_recursion_config();
        let pw = PartialWitness::new();
        let mut builder = CircuitBuilder::<F, D>::new(config);

        let a_val = 5u64;
        let b_val = 10u64;
        let a = builder.constant(F::from_canonical_u64(a_val));
        let b = builder.constant(F::from_canonical_u64(b_val));
        let n = 4;

        let result = less_than(&mut builder, a, b, n);

        builder.register_public_input(a);
        builder.register_public_input(b);
        builder.register_public_input(result.target);

        let data = builder.build::<C>();
        let proof = data.prove(pw)?;
        let expected_res = if a_val % (1 << n) < b_val % (1 << n) {
            F::ONE
        } else {
            F::ZERO
        };
        assert_eq!(proof.public_inputs[2], expected_res);
        data.verify(proof)
    }

    #[test]
    fn test_greater_than() -> Result<()> {
        let config = CircuitConfig::standard_recursion_config();
        let pw = PartialWitness::new();
        let mut builder = CircuitBuilder::<F, D>::new(config);

        let a = builder.constant(F::from_canonical_u64(10u64));
        let b = builder.constant(F::from_canonical_u64(5u64));
        let n = 4;

        let result = greater_than(&mut builder, a, b, n);
        let one = builder.one();
        builder.connect(result.target, one);

        builder.register_public_input(a);
        builder.register_public_input(b);
        builder.register_public_input(result.target);

        let data = builder.build::<C>();
        let proof = data.prove(pw)?;
        data.verify(proof)
    }

    #[test]
    fn test_less_than_or_equal_to() -> Result<()> {
        let config = CircuitConfig::standard_recursion_config();
        let pw = PartialWitness::new();
        let mut builder = CircuitBuilder::<F, D>::new(config);

        let a = builder.constant(F::from_canonical_u64(10u64));
        let b = builder.constant(F::from_canonical_u64(10u64));
        let n = 4;

        let result = less_than_or_equal_to(&mut builder, a, b, n);
        let one = builder.one();
        builder.connect(result.target, one);

        builder.register_public_input(a);
        builder.register_public_input(b);
        builder.register_public_input(result.target);

        let data = builder.build::<C>();
        let proof = data.prove(pw)?;
        data.verify(proof)
    }

    #[test]
    fn test_greater_than_or_equal_to() -> Result<()> {
        let config = CircuitConfig::standard_recursion_config();
        let pw = PartialWitness::new();
        let mut builder = CircuitBuilder::<F, D>::new(config);

        let a = builder.constant(F::from_canonical_u64(10u64));
        let b = builder.constant(F::from_canonical_u64(10u64));
        let n = 4;

        let result = greater_than_or_equal_to(&mut builder, a, b, n);
        let one = builder.one();
        builder.connect(result.target, one);

        builder.register_public_input(a);
        builder.register_public_input(b);
        builder.register_public_input(result.target);

        let data = builder.build::<C>();
        let proof = data.prove(pw)?;
        data.verify(proof)
    }
}<|MERGE_RESOLUTION|>--- conflicted
+++ resolved
@@ -26,10 +26,7 @@
 const TWO_POWER_16: usize = 65536;
 const TWO_POWER_24: usize = 16777216;
 
-<<<<<<< HEAD
-=======
 #[allow(dead_code)]
->>>>>>> 83a12f69
 trait ConnectSlice {
     fn connect_slice(&mut self, a: &[Target], b: &[Target]);
 }
