--- conflicted
+++ resolved
@@ -17,20 +17,14 @@
 use sha3::Digest;
 use sha3::Keccak256;
 
-<<<<<<< HEAD
+use crate::serialization::circuit_data_serialization::SerializableRichField;
 use crate::{
     array::Targetable,
     group_hashing::EXTENSION_DEGREE,
     poseidon::{HashableField, H},
     types::HashOutput,
-    ProofTuple, D, F,
+    ProofTuple,
 };
-=======
-use crate::array::Targetable;
-use crate::poseidon::{HashableField, H};
-use crate::serialization::circuit_data_serialization::SerializableRichField;
-use crate::{group_hashing::EXTENSION_DEGREE, types::HashOutput, ProofTuple};
->>>>>>> 936738c4
 
 const TWO_POWER_8: usize = 256;
 const TWO_POWER_16: usize = 65536;
@@ -802,39 +796,14 @@
     }
 }
 
-/// Convert an Uint32 target to Uint8 targets.
-pub(crate) fn unpack_u32_to_u8_targets<F: RichField + Extendable<D>, const D: usize>(
-    b: &mut CircuitBuilder<F, D>,
-    u: Target,
-    endianness: Endianness,
-) -> Vec<Target> {
-    let zero = b.zero();
-    let mut bits = b.split_le(u, u32::BITS as usize);
-    match endianness {
-        Endianness::Big => bits.reverse(),
-        Endianness::Little => (),
-    };
-    bits.chunks(8)
-        .map(|chunk| {
-            // let bits: Box<dyn Iterator<Item = &BoolTarget>> = match endianness {
-            let bits: Box<dyn Iterator<Item = _>> = match endianness {
-                Endianness::Big => Box::new(chunk.iter()),
-                Endianness::Little => Box::new(chunk.iter().rev()),
-            };
-            bits.fold(zero, |acc, bit| b.mul_const_add(F::TWO, acc, bit.target))
-        })
-        .collect()
-}
-
 #[cfg(test)]
 mod test {
-    use super::{bits_to_num, unpack_u32_to_u8_targets, Packer, TargetsConnector, ToFields};
-    use crate::types::CBuilder;
+    use super::{bits_to_num, Packer, ToFields};
     use crate::utils::{
         greater_than, greater_than_or_equal_to, less_than, less_than_or_equal_to, num_to_bits,
         Endianness, PackerTarget,
     };
-    use crate::{default_config, C, D, F};
+    use crate::{C, D, F};
     use alloy::primitives::Address;
     use anyhow::Result;
     use plonky2::field::goldilocks_field::GoldilocksField;
@@ -844,7 +813,6 @@
     use plonky2::plonk::circuit_builder::CircuitBuilder;
     use plonky2::plonk::circuit_data::CircuitConfig;
     use rand::{thread_rng, Rng, RngCore};
-    use std::array;
 
     #[test]
     fn test_pack() {
@@ -1062,45 +1030,4 @@
         let proof = data.prove(pw)?;
         data.verify(proof)
     }
-
-    #[test]
-    fn test_unpack_u32_to_u8_targets() -> Result<()> {
-        let rng = &mut thread_rng();
-        let u32_value: u32 = rng.gen();
-        let big_endian_u8_values = u32_value.to_be_bytes().to_fields();
-        let little_endian_u8_values = u32_value.to_le_bytes().to_fields();
-
-        let config = default_config();
-        let mut builder = CBuilder::new(config);
-        let b = &mut builder;
-
-        let [exp_big_endian_u8_targets, exp_little_endian_u8_targets] =
-            array::from_fn(|_| b.add_virtual_target_arr::<4>());
-
-        let u32_target = b.constant(F::from_canonical_u32(u32_value));
-        let real_big_endian_u8_targets = unpack_u32_to_u8_targets(b, u32_target, Endianness::Big);
-        let real_little_endian_u8_targets =
-            unpack_u32_to_u8_targets(b, u32_target, Endianness::Little);
-
-        b.connect_targets(
-            real_big_endian_u8_targets,
-            exp_big_endian_u8_targets.to_vec(),
-        );
-        b.connect_targets(
-            real_little_endian_u8_targets,
-            exp_little_endian_u8_targets.to_vec(),
-        );
-
-        let data = builder.build::<C>();
-        let mut pw = PartialWitness::new();
-        [
-            (big_endian_u8_values, exp_big_endian_u8_targets),
-            (little_endian_u8_values, exp_little_endian_u8_targets),
-        ]
-        .into_iter()
-        .for_each(|(values, targets)| pw.set_target_arr(&targets, &values));
-
-        let proof = data.prove(pw)?;
-        data.verify(proof)
-    }
 }