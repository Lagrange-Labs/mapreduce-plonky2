use std::array::from_fn as create_array;

use anyhow::Result;
use ethers::types::U256;
use itertools::Itertools;
use plonky2::field::goldilocks_field::GoldilocksField;
use plonky2::field::types::Field64;
use plonky2::field::{extension::Extendable, types::Field};
use plonky2::hash::hash_types::{HashOut, HashOutTarget, RichField};
use plonky2::hash::poseidon::PoseidonHash;
use plonky2::iop::target::{BoolTarget, Target};
use plonky2::iop::witness::{PartialWitness, WitnessWrite};
use plonky2::plonk::circuit_builder::CircuitBuilder;
use plonky2::plonk::circuit_data::VerifierCircuitData;
use plonky2::plonk::config::{GenericConfig, GenericHashOut, Hasher};
use plonky2_crypto::u32::arithmetic_u32::U32Target;

use plonky2_ecgfp5::{
    curve::curve::Point,
    gadgets::{base_field::QuinticExtensionTarget, curve::CurveTarget},
};
use rand::{thread_rng, Rng};
use sha3::Digest;
use sha3::Keccak256;

use crate::array::Targetable;
use crate::mpt_sequential::Circuit;
use crate::u256::NUM_LIMBS;
use crate::{
    group_hashing::{map_to_curve_point, CircuitBuilderGroupHashing, EXTENSION_DEGREE},
    types::{GFp, HashOutput},
    ProofTuple,
};

const TWO_POWER_8: usize = 256;
const TWO_POWER_16: usize = 65536;
const TWO_POWER_24: usize = 16777216;

pub fn verify_proof_tuple<
    F: RichField + Extendable<D>,
    C: GenericConfig<D, F = F>,
    const D: usize,
>(
    proof: &ProofTuple<F, C, D>,
) -> Result<()> {
    let vcd = VerifierCircuitData {
        verifier_only: proof.1.clone(),
        common: proof.2.clone(),
    };
    vcd.verify(proof.0.clone())
}

/// Allows to write directly a vector of integers into a partial witness
pub trait IntTargetWriter {
    fn set_int_targets<T: Into<u32> + Clone>(&mut self, t: &[Target], v: &[T]);
}
impl<F: RichField> IntTargetWriter for PartialWitness<F> {
    fn set_int_targets<T: Into<u32> + Clone>(&mut self, t: &[Target], v: &[T]) {
        assert_eq!(t.len(), v.len());
        for i in 0..t.len() {
            self.set_target(t[i], F::from_canonical_u32(v[i].clone().into()));
        }
    }
}

// Returns the index where the subvector starts in v, if any.
pub fn find_index_subvector(v: &[u8], sub: &[u8]) -> Option<usize> {
    v.windows(sub.len()).position(|s| s == sub)
}

/// Compute the keccak256 hash of the given data.
/// NOTE: probably should have two modules for circuit related stuff and non-circuit related stuff
pub fn keccak256(data: &[u8]) -> Vec<u8> {
    let mut hasher = Keccak256::new();
    hasher.update(data);
    hasher.finalize().to_vec()
}

/// Transform the bits to a number target.
pub fn bits_to_num<F: RichField + Extendable<D>, const D: usize>(
    builder: &mut CircuitBuilder<F, D>,
    bits: &[BoolTarget],
) -> Target {
    let mut res = builder.zero();
    let mut e2 = builder.one();
    for bit in bits {
        res = builder.mul_add(e2, bit.target, res);
        e2 = builder.add(e2, e2);
    }
    res
}

/// Returns the bits of the given number. Will panic if `n >= F::BITS`
pub fn num_to_bits<F: RichField + Extendable<D>, const D: usize>(
    builder: &mut CircuitBuilder<F, D>,
    n: usize,
    x: Target,
) -> Vec<BoolTarget> {
    if n < F::BITS {
        // safe to use `split_le`
        return builder.split_le(x, n);
    }
    // ToDo: handle the conversion if `n == F::BITS` and `F` is Goldilocks field

    panic!("cannot call this method with n > F::BITS");
}

/// Enforce that the given input target is less than 2^n; it is an optimized version
/// of Plonky2 range-check, as it does not enforce any constraint if the target is
/// a constant in the circuit
pub fn range_check_optimized<F: RichField + Extendable<D>, const D: usize>(
    builder: &mut CircuitBuilder<F, D>,
    target: Target,
    n: usize,
) {
    if let Some(value) = builder.target_as_constant(target) {
        assert!(F::to_canonical_u64(&value) < (1u64 << n))
    } else {
        builder.range_check(target, n)
    }
}

/// Returns true if a < b in the first n bits, False otherwise.
/// Will panic if `n >= F::BITS-1`
pub fn less_than<F: RichField + Extendable<D>, const D: usize>(
    builder: &mut CircuitBuilder<F, D>,
    a: Target,
    b: Target,
    n: usize,
) -> BoolTarget {
    // enforce that a < 2^n and b < 2^n
    range_check_optimized(builder, a, n);
    range_check_optimized(builder, b, n);
    less_than_unsafe(builder, a, b, n)
}

/// Returns true if a < b in the first n bits, False otherwise.
/// Will panic if `n >= F::BITS-1`.
/// This variant is unsafe since it assumes that `a < 2^n` and `b < 2^n`;
/// undefined behavior may occur if this assumption is not ensured by the
/// caller
pub fn less_than_unsafe<F: RichField + Extendable<D>, const D: usize>(
    builder: &mut CircuitBuilder<F, D>,
    a: Target,
    b: Target,
    n: usize,
) -> BoolTarget {
    assert!(n < F::BITS - 1);

    let power_of_two = builder.constant(F::from_canonical_u64(1 << n));

    let mut lin_pol = builder.add(a, power_of_two);
    // 2^n + a - b
    lin_pol = builder.sub(lin_pol, b);

    let binary = num_to_bits(builder, n + 1, lin_pol);
    // bin(2^n + a - b)[n] == false is correct only when a < b otherwise
    // 2^n + a - b > 2^n so binary[n] will be set
    builder.not(binary[n])
}
/// Returns true if a > b in the first n bits. False otherwise.
/// Will panic if `n >= F::BITS-1`
pub fn greater_than<F: RichField + Extendable<D>, const D: usize>(
    builder: &mut CircuitBuilder<F, D>,
    a: Target,
    b: Target,
    n: usize,
) -> BoolTarget {
    less_than(builder, b, a, n)
}

/// Returns true if a > b in the first n bits, False otherwise.
/// Will panic if `n >= F::BITS-1`.
/// This variant is unsafe since it assumes that `a < 2^n` and `b < 2^n`;
/// undefined behavior may occur if this assumption is not ensured by the
/// caller
pub fn greater_than_unsafe<F: RichField + Extendable<D>, const D: usize>(
    builder: &mut CircuitBuilder<F, D>,
    a: Target,
    b: Target,
    n: usize,
) -> BoolTarget {
    less_than_unsafe(builder, b, a, n)
}

/// Returns true if a <= b in the first n bits. False otherwise.
/// Will panic if `n >= F::BITS-1`
pub fn less_than_or_equal_to<F: RichField + Extendable<D>, const D: usize>(
    builder: &mut CircuitBuilder<F, D>,
    a: Target,
    b: Target,
    n: usize,
) -> BoolTarget {
    // enforce that a < 2^n and b < 2^n
    range_check_optimized(builder, a, n);
    range_check_optimized(builder, b, n);
    let one = builder.one();
    let b_plus_1 = builder.add(b, one);
    less_than_unsafe(builder, a, b_plus_1, n)
}

/// Returns true if a <= b in the first n bits, False otherwise.
/// Will panic if `n >= F::BITS-1`.
/// This variant is unsafe since it assumes that `a < 2^n` and `b < 2^n`;
/// undefined behavior may occur if this assumption is not ensured by the
/// caller
pub fn less_than_or_equal_to_unsafe<F: RichField + Extendable<D>, const D: usize>(
    builder: &mut CircuitBuilder<F, D>,
    a: Target,
    b: Target,
    n: usize,
) -> BoolTarget {
    let one = builder.one();
    let b_plus_1 = builder.add(b, one);
    less_than_unsafe(builder, a, b_plus_1, n)
}
/// Returns true if a >= b in the first n bits. False otherwise.
/// Will panic if `n >= F::BITS-1`
pub fn greater_than_or_equal_to<F: RichField + Extendable<D>, const D: usize>(
    builder: &mut CircuitBuilder<F, D>,
    a: Target,
    b: Target,
    n: usize,
) -> BoolTarget {
    // enforce that a < 2^n and b < 2^n
    range_check_optimized(builder, a, n);
    range_check_optimized(builder, b, n);
    let one = builder.one();
    let a_plus_1 = builder.add(a, one);
    less_than(builder, b, a_plus_1, n)
}

/// Returns true if a >= b in the first n bits, False otherwise.
/// Will panic if `n >= F::BITS-1`.
/// This variant is unsafe since it assumes that `a < 2^n` and `b < 2^n`;
/// undefined behavior may occur if this assumption is not ensured by the
/// caller
pub fn greater_than_or_equal_to_unsafe<F: RichField + Extendable<D>, const D: usize>(
    builder: &mut CircuitBuilder<F, D>,
    a: Target,
    b: Target,
    n: usize,
) -> BoolTarget {
    let one = builder.one();
    let a_plus_1 = builder.add(a, one);
    less_than_unsafe(builder, b, a_plus_1, n)
}

// taken from rust doc https://doc.rust-lang.org/std/primitive.u32.html#method.from_be_bytes
pub fn read_le_u32(input: &mut &[u8]) -> u32 {
    let (int_bytes, rest) = input.split_at(std::mem::size_of::<u32>());
    *input = rest;
    u32::from_le_bytes(int_bytes.try_into().unwrap())
}

/// Convert a list of elements to a curve point.
pub fn convert_slice_to_curve_point<T: Copy>(s: &[T]) -> ([T; 5], [T; 5], T) {
    // 5 F for each coordinates + 1 bool flag
    assert!(s.len() >= 2 * EXTENSION_DEGREE + 1);

    let x = s[..EXTENSION_DEGREE].try_into().unwrap();
    let y = s[EXTENSION_DEGREE..2 * EXTENSION_DEGREE]
        .try_into()
        .unwrap();
    let flag = s[2 * EXTENSION_DEGREE];

    (x, y, flag)
}

/// Convert a tuple of point to a curve target.
pub fn convert_point_to_curve_target(point: ([Target; 5], [Target; 5], Target)) -> CurveTarget {
    let (x, y, is_inf) = point;

    let x = QuinticExtensionTarget(x);
    let y = QuinticExtensionTarget(y);
    let flag = BoolTarget::new_unsafe(is_inf);

    CurveTarget(([x, y], flag))
}

/// Hash left and right children to one value.
pub fn hash_two_to_one<F: RichField, H: Hasher<F>>(
    left: HashOutput,
    right: HashOutput,
) -> HashOutput {
    let [left, right] = [left, right].map(|bytes| H::Hash::from_bytes((&bytes).into()));
    HashOutput::try_from(H::two_to_one(left, right).to_bytes()).unwrap()
}

/// Pack the inputs (according to endianness) then compute the Poseidon hash value.
pub fn pack_and_compute_poseidon_value<F: RichField>(
    inputs: &[u8],
    endianness: Endianness,
) -> HashOut<F> {
    assert!(
        inputs.len() % 4 == 0,
        "Inputs must be a multiple of 4 bytes"
    );

    let packed: Vec<_> = inputs.pack(endianness).to_fields();

    PoseidonHash::hash_no_pad(&packed)
}

/// Pack the inputs (according to endianness) then compute the Poseidon hash target.
pub fn pack_and_compute_poseidon_target<F: RichField + Extendable<D>, const D: usize>(
    b: &mut CircuitBuilder<F, D>,
    inputs: &[Target],
    endianness: Endianness,
) -> HashOutTarget {
    assert!(
        inputs.len() % 4 == 0,
        "Inputs must be a multiple of 4 bytes"
    );

    let packed = inputs.pack(b, endianness);

    b.hash_n_to_hash_no_pad::<PoseidonHash>(packed)
}

pub trait ToFields<F: RichField> {
    fn to_fields(&self) -> Vec<F>;
}

impl<F: RichField> ToFields<F> for &[u8] {
    fn to_fields(&self) -> Vec<F> {
        self.iter().map(|x| F::from_canonical_u8(*x)).collect()
    }
}
impl<F: RichField> ToFields<F> for &[u32] {
    fn to_fields(&self) -> Vec<F> {
        self.iter().map(|x| F::from_canonical_u32(*x)).collect()
    }
}

impl<F: RichField> ToFields<F> for HashOut<F> {
    fn to_fields(&self) -> Vec<F> {
        self.elements.to_vec()
    }
}
pub trait Fieldable<F: RichField> {
    fn to_field(&self) -> F;
}

impl<F: RichField> Fieldable<F> for u8 {
    fn to_field(&self) -> F {
        F::from_canonical_u8(*self)
    }
}
impl<F: RichField, T: Fieldable<F>> ToFields<F> for Vec<T> {
    fn to_fields(&self) -> Vec<F> {
        self.iter().map(|x| x.to_field()).collect()
    }
}

impl<F: RichField, const N: usize, T: Fieldable<F>> ToFields<F> for [T; N] {
    fn to_fields(&self) -> Vec<F> {
        self.iter().map(|x| x.to_field()).collect()
    }
}

impl<F: RichField> ToFields<F> for HashOutput {
    fn to_fields(&self) -> Vec<F> {
        Vec::<u8>::from(self).pack(Endianness::Little).to_fields()
    }
}

impl<F: RichField> Fieldable<F> for u32 {
    fn to_field(&self) -> F {
        F::from_canonical_u32(*self)
    }
}
pub trait FromTargets {
    fn from_targets(t: &[Target]) -> Self;
}

impl FromTargets for HashOutTarget {
    fn from_targets(t: &[Target]) -> Self {
        HashOutTarget {
            elements: create_array(|i| t[i]),
        }
    }
}

pub trait ToTargets {
    fn to_targets(&self) -> Vec<Target>;
}

<<<<<<< HEAD
impl ToTargets for Vec<Target> {
    fn to_targets(&self) -> Vec<Target> {
        self.clone()
    }
}

impl ToTargets for &[Target] {
    fn to_targets(&self) -> Vec<Target> {
        self.to_vec()
    }
}

pub trait TargetsConnector {
    fn connect_targets<T: ToTargets>(&mut self, e1: T, e2: T);
    fn is_equal_targets<T: ToTargets>(&mut self, e1: T, e2: T) -> BoolTarget;
}

impl<F: RichField + Extendable<D>, const D: usize> TargetsConnector for CircuitBuilder<F, D> {
    fn connect_targets<T: ToTargets>(&mut self, e1: T, e2: T) {
        for (l1, l2) in e1.to_targets().into_iter().zip(e2.to_targets()) {
            self.connect(l1, l2);
        }
    }
    fn is_equal_targets<T: ToTargets>(&mut self, e1: T, e2: T) -> BoolTarget {
        let mut cond = self._true();
        for (l1, l2) in e1.to_targets().into_iter().zip(e2.to_targets()) {
            let eq = self.is_equal(l1, l2);
            cond = self.and(cond, eq);
        }
        cond
    }
}

=======
>>>>>>> cacab3ff
impl<T: Targetable> ToTargets for T {
    fn to_targets(&self) -> Vec<Target> {
        vec![self.to_target()]
    }
}

impl ToTargets for HashOutTarget {
    fn to_targets(&self) -> Vec<Target> {
        self.elements.to_vec()
    }
}

impl<'a> ToTargets for &'a HashOutTarget {
    fn to_targets(&self) -> Vec<Target> {
        self.elements.to_vec()
    }
}

pub trait FromFields<F> {
    fn from_fields(t: &[F]) -> Self;
}
/// Trait alias defined to implement `Packer` trait for `RichField`
/// Fields that want to be packed with `Packer` have to implement
/// this trait (trivial implementation). Currently implemented only
/// for Goldilocks
pub trait PackableRichField: RichField {}

impl PackableRichField for GoldilocksField {}

pub enum Endianness {
    Big,
    Little,
}

pub trait Packer {
    type T;
    fn pack(&self, endianness: Endianness) -> Vec<Self::T>;
}

impl Packer for &[u8] {
    type T = u32;
    fn pack(&self, endianness: Endianness) -> Vec<u32> {
        match endianness {
            Endianness::Big => {
                let pad_len = if self.len() % 4 == 0 {
                    0
                } else {
                    4 - (self.len() % 4)
                };
                let mut d = vec![0u8; pad_len];
                d.extend_from_slice(self);
                let mut converted = Vec::new();
                let chunks_iter = d.chunks_exact(4);
                // check that there are no chunks left to be converted
                assert_eq!(chunks_iter.remainder().len(), 0);
                for chunk in chunks_iter {
                    converted.push(u32::from_be_bytes(chunk.try_into().unwrap()));
                }
                converted
            }
            Endianness::Little => {
                let mut d = self.to_vec();
                if self.len() % 4 != 0 {
                    d.resize(self.len() + (4 - (self.len() % 4)), 0);
                }
                let mut converted = Vec::new();
                for chunk in d.chunks_exact(4) {
                    converted.push(u32::from_le_bytes(chunk.try_into().unwrap()));
                }
                converted
            }
        }
    }
}

impl<F: PackableRichField> Packer for &[F] {
    type T = F;

    fn pack(&self, endianness: Endianness) -> Vec<Self::T> {
        // convert field elements to u8
        self.into_iter()
            .map(|f| f.to_canonical_u64() as u8)
            .collect_vec()
            .pack(endianness)
            .into_iter()
            .map(|el| F::from_canonical_u32(el))
            .collect_vec()
    }
}

impl Packer for Vec<u8> {
    type T = u32;
    fn pack(&self, endianness: Endianness) -> Vec<u32> {
        self.as_slice().pack(endianness)
    }
}

impl<F: PackableRichField> Packer for Vec<F> {
    type T = F;

    fn pack(&self, endianness: Endianness) -> Vec<F> {
        self.as_slice().pack(endianness)
    }
}

impl<const N: usize> Packer for &[u8; N] {
    type T = u32;
    fn pack(&self, endianness: Endianness) -> Vec<u32> {
        self.as_slice().pack(endianness)
    }
}

impl<F: PackableRichField, const N: usize> Packer for &[F; N] {
    type T = F;

    fn pack(&self, endianness: Endianness) -> Vec<F> {
        self.as_slice().pack(endianness)
    }
}

impl<const N: usize> Packer for [u8; N] {
    type T = u32;
    fn pack(&self, endianness: Endianness) -> Vec<u32> {
        self.as_slice().pack(endianness)
    }
}

impl<F: PackableRichField, const N: usize> Packer for [F; N] {
    type T = F;

    fn pack(&self, endianness: Endianness) -> Vec<F> {
        self.as_slice().pack(endianness)
    }
}

pub trait PackerTarget<F: RichField + Extendable<D>, const D: usize, OutT> {
    fn pack(&self, b: &mut CircuitBuilder<F, D>, endianness: Endianness) -> Vec<OutT>;
}

impl<F: RichField + Extendable<D>, const D: usize> PackerTarget<F, D, U32Target> for Vec<Target> {
    /// Pack a slice of targets assumed to represent byte values into a vector of `U32Target`,
    /// each representing the `u32` value given by packing 4 input byte targets, employing
    /// the endianness encoding specified as input.
    fn pack(&self, b: &mut CircuitBuilder<F, D>, endianness: Endianness) -> Vec<U32Target> {
        let zero = b.zero();
        match endianness {
            Endianness::Big => {
                let pad_len = if self.len() % 4 == 0 {
                    0
                } else {
                    4 - (self.len() % 4)
                };
                let mut d = vec![zero; pad_len + self.len()];
                d[pad_len..].copy_from_slice(self);
                let chunks = d.chunks_exact(4);
                // check that `d` has no additional data to be packed
                assert_eq!(chunks.remainder().len(), 0);
                chunks
                    .map(|chunk| {
                        // big-endian packing in each chunk: we multiply the previously accumulated
                        // targets in the chunk by 256 at each step. Thus, after 4 steps, the first
                        // target has been multiplied by TWO_POWER_24, the second one by TWO_POWER_16,
                        // the third one by TWO_POWER_8 while the last one is never multiplied to a
                        // constant
                        U32Target(chunk.into_iter().fold(zero, |res, el| {
                            b.mul_const_add(F::from_canonical_usize(TWO_POWER_8), res, *el)
                        }))
                    })
                    .collect_vec()
            }
            Endianness::Little => {
                let mut padded = self.to_vec();
                if self.len() % 4 != 0 {
                    padded.resize(self.len() + (4 - (self.len() % 4)), zero);
                }

                // constants to convert [u8; 4] to u32
                // u32 = u8[0] + u8[1] * 2^8 + u8[2] * 2^16 + u8[3] * 2^24
                let two_power_8: Target = b.constant(F::from_canonical_usize(TWO_POWER_8));
                let two_power_16: Target = b.constant(F::from_canonical_usize(TWO_POWER_16));
                let two_power_24: Target = b.constant(F::from_canonical_usize(TWO_POWER_24));

                // convert padded node to u32
                (0..padded.len())
                    .step_by(4)
                    .map(|i| {
                        // u8[0]
                        let mut x = padded[i];
                        // u8[1]
                        let mut y = padded[i + 1];
                        // u8[0] + u8[1] * 2^8
                        x = b.mul_add(y, two_power_8, x);
                        // u8[2]
                        y = padded[i + 2];
                        // u8[0] + u8[1] * 2^8 + u8[2] * 2^16
                        x = b.mul_add(y, two_power_16, x);
                        // u8[3]
                        y = padded[i + 3];
                        // u8[0] + u8[1] * 2^8 + u8[2] * 2^16 + u8[3] * 2^24
                        x = b.mul_add(y, two_power_24, x);

                        U32Target(x)
                    })
                    .collect_vec()
            }
        }
    }
}

impl<F: RichField + Extendable<D>, const D: usize, OutT, PackerT: Clone> PackerTarget<F, D, OutT>
    for &[PackerT]
where
    Vec<PackerT>: PackerTarget<F, D, OutT>,
{
    fn pack(&self, b: &mut CircuitBuilder<F, D>, endianness: Endianness) -> Vec<OutT> {
        self.to_vec().pack(b, endianness)
    }
}

impl<F: RichField + Extendable<D>, const D: usize, OutT, PackerT: Clone, const N: usize>
    PackerTarget<F, D, OutT> for &[PackerT; N]
where
    Vec<PackerT>: PackerTarget<F, D, OutT>,
{
    fn pack(&self, b: &mut CircuitBuilder<F, D>, endianness: Endianness) -> Vec<OutT> {
        self.as_slice().pack(b, endianness)
    }
}

impl<F: RichField + Extendable<D>, const D: usize, OutT, PackerT: Clone, const N: usize>
    PackerTarget<F, D, OutT> for [PackerT; N]
where
    Vec<PackerT>: PackerTarget<F, D, OutT>,
{
    fn pack(&self, b: &mut CircuitBuilder<F, D>, endianness: Endianness) -> Vec<OutT> {
        self.as_slice().pack(b, endianness)
    }
}

impl<F: RichField + Extendable<D>, const D: usize> PackerTarget<F, D, Target> for Vec<Target> {
    fn pack(&self, b: &mut CircuitBuilder<F, D>, endianness: Endianness) -> Vec<Target> {
        let packed_targets: Vec<U32Target> = self.pack(b, endianness);
        packed_targets.into_iter().map(|t| t.0).collect_vec()
    }
}

pub trait SliceConnector {
    fn connect_slice(&mut self, x: &[Target], y: &[Target]);
}

impl<F: RichField + Extendable<D>, const D: usize> SliceConnector for CircuitBuilder<F, D> {
    fn connect_slice(&mut self, x: &[Target], y: &[Target]) {
        if x.len() != y.len() {
            panic!("only call connect_slice with equal length");
        }
        for (xx, yy) in x.iter().zip(y.iter()) {
            self.connect(*xx, *yy)
        }
    }
}

#[cfg(test)]
mod test {

    use super::{bits_to_num, Packer, ToFields};
    use crate::utils::{
        greater_than, greater_than_or_equal_to, less_than, less_than_or_equal_to, num_to_bits,
        Endianness, PackerTarget,
    };
    use anyhow::Result;
    use ethers::types::Address;
    use plonky2::field::goldilocks_field::GoldilocksField;
    use plonky2::field::types::Field;
    use plonky2::iop::target::{BoolTarget, Target};
    use plonky2::iop::witness::{PartialWitness, WitnessWrite};
    use plonky2::plonk::circuit_builder::CircuitBuilder;
    use plonky2::plonk::circuit_data::CircuitConfig;
    use plonky2::plonk::config::{GenericConfig, PoseidonGoldilocksConfig};
    use rand::{thread_rng, Rng, RngCore};

    #[test]
    fn test_pack() {
        let addr = Address::random();
        let _: Vec<GoldilocksField> = addr.as_fixed_bytes().pack(Endianness::Big).to_fields();
    }

    fn test_convert_u8_to_u32_with_size<const SIZE: usize>() {
        let mut rng = rand::thread_rng();

        // Generate a random array of bytes
        let mut data = vec![0u8; SIZE];
        rng.fill_bytes(&mut data);

        // instantiate a circuit which packs u8 into u32 with both endianness orders
        const D: usize = 2;
        type C = PoseidonGoldilocksConfig;
        type F = <C as GenericConfig<D>>::F;
        let config = CircuitConfig::standard_recursion_config();
        let mut builder = CircuitBuilder::<F, D>::new(config);

        let inputs = builder.add_virtual_target_arr::<SIZE>();
        let le_u32_targets = inputs.pack(&mut builder, Endianness::Little);
        let be_u32_targets = inputs.pack(&mut builder, Endianness::Big);
        le_u32_targets
            .into_iter()
            .for_each(|t| builder.register_public_input(t));
        be_u32_targets
            .into_iter()
            .for_each(|t| builder.register_public_input(t));

        let cd = builder.build::<C>();

        let mut pw = PartialWitness::new();
        pw.set_target_arr(inputs.as_slice(), data.to_fields().as_slice());
        let proof = cd.prove(pw).unwrap();

        let expected_output_len = if SIZE % 4 != 0 {
            (SIZE + (4 - (SIZE % 4))) / 4
        } else {
            SIZE / 4
        };
        let u32_slice = data.pack(Endianness::Little);

        // Check if the length of the u32 slice is correct
        assert_eq!(u32_slice.len(), expected_output_len);

        assert_eq!(
            proof.public_inputs[..u32_slice.len()],
            u32_slice.to_fields()
        );

        let u32_slice = data.pack(Endianness::Big);

        // Check if the length of the u32 slice is correct
        assert_eq!(u32_slice.len(), expected_output_len);

        assert_eq!(
            proof.public_inputs[u32_slice.len()..],
            u32_slice.to_fields()
        );
    }

    #[test]
    fn test_convert_u8_to_u32() {
        test_convert_u8_to_u32_with_size::<42>();
        test_convert_u8_to_u32_with_size::<60>();
    }

    #[test]
    fn test_bits_to_num() -> Result<()> {
        const D: usize = 2;
        type C = PoseidonGoldilocksConfig;
        type F = <C as GenericConfig<D>>::F;
        let config = CircuitConfig::standard_recursion_config();
        let pw = PartialWitness::new();
        let mut builder = CircuitBuilder::<F, D>::new(config);
        let number = builder.constant(F::from_canonical_usize(1986));
        let t = builder._true();
        let f = builder._false();

        let bits_array = [f, t, f, f, f, f, t, t, t, t, t];
        let one = builder.one();
        let zero = builder.zero();

        let public_input_array = [zero, one, zero, zero, zero, zero, one, one, one, one, one];

        let nums = bits_to_num(&mut builder, &bits_array);

        builder.connect(number, nums);
        builder.register_public_input(number);
        builder.register_public_inputs(&public_input_array);

        let data = builder.build::<C>();
        let proof = data.prove(pw)?;
        data.verify(proof)
    }

    #[test]
    fn test_num_to_bits_valid() -> Result<()> {
        const D: usize = 2;
        type C = PoseidonGoldilocksConfig;
        type F = <C as GenericConfig<D>>::F;
        let config = CircuitConfig::standard_recursion_config();
        let pw = PartialWitness::new();
        let mut builder = CircuitBuilder::<F, D>::new(config);
        let x = F::from_canonical_usize(0b110100000); // 416 = 1532 in base 6.
        let xt = builder.constant(x);

        let mut bits = [1, 1, 0, 1, 0, 0, 0, 0, 0];
        bits.reverse();
        let mut bits_target_input: Vec<Target> = vec![];

        let bits_target = num_to_bits(&mut builder, 9, xt);

        for i in 0..bits_target.len() {
            bits_target_input.push(builder.constant(F::from_canonical_u64(bits[i])));
            builder.connect(bits_target_input[i], bits_target[i].target);
        }

        builder.register_public_input(xt);
        builder.register_public_inputs(&bits_target_input);

        let data = builder.build::<C>();
        let proof = data.prove(pw)?;
        data.verify(proof)
    }

    #[test]
    fn test_less_than() -> Result<()> {
        const D: usize = 2;
        type C = PoseidonGoldilocksConfig;
        type F = <C as GenericConfig<D>>::F;
        let config = CircuitConfig::standard_recursion_config();
        let pw = PartialWitness::new();
        let mut builder = CircuitBuilder::<F, D>::new(config);

        let a_val = 5u64;
        let b_val = 10u64;
        let a = builder.constant(F::from_canonical_u64(a_val));
        let b = builder.constant(F::from_canonical_u64(b_val));
        let n = 4;

        let result = less_than(&mut builder, a, b, n);

        builder.register_public_input(a);
        builder.register_public_input(b);
        builder.register_public_input(result.target);

        let data = builder.build::<C>();
        let proof = data.prove(pw)?;
        let expected_res = if a_val % (1 << n) < b_val % (1 << n) {
            F::ONE
        } else {
            F::ZERO
        };
        assert_eq!(proof.public_inputs[2], expected_res);
        data.verify(proof)
    }

    #[test]
    fn test_greater_than() -> Result<()> {
        const D: usize = 2;
        type C = PoseidonGoldilocksConfig;
        type F = <C as GenericConfig<D>>::F;
        let config = CircuitConfig::standard_recursion_config();
        let pw = PartialWitness::new();
        let mut builder = CircuitBuilder::<F, D>::new(config);

        let a = builder.constant(F::from_canonical_u64(10u64));
        let b = builder.constant(F::from_canonical_u64(5u64));
        let n = 4;

        let result = greater_than(&mut builder, a, b, n);
        let one = builder.one();
        builder.connect(result.target, one);

        builder.register_public_input(a);
        builder.register_public_input(b);
        builder.register_public_input(result.target);

        let data = builder.build::<C>();
        let proof = data.prove(pw)?;
        data.verify(proof)
    }

    #[test]
    fn test_less_than_or_equal_to() -> Result<()> {
        const D: usize = 2;
        type C = PoseidonGoldilocksConfig;
        type F = <C as GenericConfig<D>>::F;
        let config = CircuitConfig::standard_recursion_config();
        let pw = PartialWitness::new();
        let mut builder = CircuitBuilder::<F, D>::new(config);

        let a = builder.constant(F::from_canonical_u64(10u64));
        let b = builder.constant(F::from_canonical_u64(10u64));
        let n = 4;

        let result = less_than_or_equal_to(&mut builder, a, b, n);
        let one = builder.one();
        builder.connect(result.target, one);

        builder.register_public_input(a);
        builder.register_public_input(b);
        builder.register_public_input(result.target);

        let data = builder.build::<C>();
        let proof = data.prove(pw)?;
        data.verify(proof)
    }

    #[test]
    fn test_greater_than_or_equal_to() -> Result<()> {
        const D: usize = 2;
        type C = PoseidonGoldilocksConfig;
        type F = <C as GenericConfig<D>>::F;
        let config = CircuitConfig::standard_recursion_config();
        let pw = PartialWitness::new();
        let mut builder = CircuitBuilder::<F, D>::new(config);

        let a = builder.constant(F::from_canonical_u64(10u64));
        let b = builder.constant(F::from_canonical_u64(10u64));
        let n = 4;

        let result = greater_than_or_equal_to(&mut builder, a, b, n);
        let one = builder.one();
        builder.connect(result.target, one);

        builder.register_public_input(a);
        builder.register_public_input(b);
        builder.register_public_input(result.target);

        let data = builder.build::<C>();
        let proof = data.prove(pw)?;
        data.verify(proof)
    }
}<|MERGE_RESOLUTION|>--- conflicted
+++ resolved
@@ -386,7 +386,6 @@
     fn to_targets(&self) -> Vec<Target>;
 }
 
-<<<<<<< HEAD
 impl ToTargets for Vec<Target> {
     fn to_targets(&self) -> Vec<Target> {
         self.clone()
@@ -420,8 +419,6 @@
     }
 }
 
-=======
->>>>>>> cacab3ff
 impl<T: Targetable> ToTargets for T {
     fn to_targets(&self) -> Vec<Target> {
         vec![self.to_target()]
