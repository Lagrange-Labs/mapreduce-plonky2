--- conflicted
+++ resolved
@@ -27,7 +27,6 @@
 const TWO_POWER_16: usize = 65536;
 const TWO_POWER_24: usize = 16777216;
 
-<<<<<<< HEAD
 // check that the closure $f actually panics, printing $msg as error message if the function
 // did not panic; this macro is employed in tests in place of #[should_panic] to ensure that a
 // panic occurred in the expected function rather than in other parts of the test
@@ -40,21 +39,6 @@
 }
 
 pub use check_panic;
-=======
-#[allow(dead_code)]
-trait ConnectSlice {
-    fn connect_slice(&mut self, a: &[Target], b: &[Target]);
-}
-
-impl ConnectSlice for CircuitBuilder<F, D> {
-    fn connect_slice(&mut self, a: &[Target], b: &[Target]) {
-        assert_eq!(a.len(), b.len());
-        for (ai, bi) in a.iter().zip(b) {
-            self.connect(*ai, *bi);
-        }
-    }
-}
->>>>>>> c8f4bff9
 
 pub fn verify_proof_tuple<
     F: RichField + Extendable<D>,
