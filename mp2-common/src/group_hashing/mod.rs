//! Group hashing arithmetic and circuit functions

use plonky2::field::extension::FieldExtension;
use plonky2::field::goldilocks_field::GoldilocksField;
use plonky2::field::types::Field;
use plonky2::iop::target::BoolTarget;
use plonky2::plonk::config::Hasher;
use plonky2::{
    field::extension::Extendable, iop::target::Target, plonk::circuit_builder::CircuitBuilder,
};
use plonky2_ecdsa::gadgets::nonnative::CircuitBuilderNonNative;

use plonky2_ecgfp5::curve::curve::Point;
use plonky2_ecgfp5::curve::scalar_field::Scalar;
use plonky2_ecgfp5::gadgets::base_field::QuinticExtensionTarget;
use plonky2_ecgfp5::{
    curve::curve::WeierstrassPoint,
    gadgets::{
        base_field::CircuitBuilderGFp5,
        curve::{CircuitBuilderEcGFp5, CurveTarget},
    },
};

mod curve_add;
pub mod field_to_curve;
mod sswu_gadget;
mod sswu_value;
mod utils;

/// Extension degree of EcGFp5 curve
pub const EXTENSION_DEGREE: usize = 5;

pub use curve_add::{add_curve_point, add_weierstrass_point};
/// Field-to-curve and curve point addition functions
pub use field_to_curve::map_to_curve_point;

use crate::poseidon::{hash_to_int_target, hash_to_int_value, HashableField, H};
use crate::types::CURVE_TARGET_LEN;
use crate::utils::ToTargets;
use crate::{
    types::{GFp, GFp5},
    utils::{FromFields, FromTargets, ToFields},
};
use crate::{CHasher, D, F};

/// Trait for adding field-to-curve and curve point addition functions to
/// circuit builder
pub trait CircuitBuilderGroupHashing {
    /// Calculate the curve target addition.
    fn add_curve_point(&mut self, targets: &[CurveTarget]) -> CurveTarget;

    /// Convert the field target to a curve target.
    fn map_one_to_curve_point(&mut self, target: Target) -> CurveTarget;

    /// Convert the field targets to a curve target.
    fn map_to_curve_point(&mut self, targets: &[Target]) -> CurveTarget;

    /// Require that two points must be strictly equal. It contrains the
    /// coodinates and infinity flag must be equal, and could also be used to
    /// check for the zero point which infinity flag is true as
    /// [NEUTRAL](https://github.com/Lagrange-Labs/plonky2-ecgfp5/blob/d5a6a0b7dfee4ab69d8c1c315f9f4407502f07eb/src/curve/curve.rs#L70).
    fn connect_curve_points(&mut self, a: CurveTarget, b: CurveTarget);
    /// Selects a curve target depending on the condition a.
    fn select_curve_point(
        &mut self,
        condition: BoolTarget,
        a: CurveTarget,
        b: CurveTarget,
    ) -> CurveTarget;
}

impl<F, const D: usize> CircuitBuilderGroupHashing for CircuitBuilder<F, D>
where
    F: HashableField + Extendable<D> + Extendable<EXTENSION_DEGREE>,
    Self: CircuitBuilderGFp5<F> + CircuitBuilderEcGFp5,
{
    fn add_curve_point(&mut self, targets: &[CurveTarget]) -> CurveTarget {
        curve_add::add_curve_target(self, targets)
    }

    fn map_one_to_curve_point(&mut self, target: Target) -> CurveTarget {
        self.map_to_curve_point(&[target])
    }

    fn map_to_curve_point(&mut self, targets: &[Target]) -> CurveTarget {
        field_to_curve::map_to_curve_target(self, targets)
    }

    fn connect_curve_points(&mut self, a: CurveTarget, b: CurveTarget) {
        let CurveTarget(([ax, ay], a_is_inf)) = a;
        let CurveTarget(([bx, by], b_is_inf)) = b;

        // Constrain two points are equal.
        self.connect_quintic_ext(ax, bx);
        self.connect_quintic_ext(ay, by);

        // Constrain the infinity flags are equal.
        self.connect(a_is_inf.target, b_is_inf.target);
    }
    fn select_curve_point(
        &mut self,
        condition: BoolTarget,
        a: CurveTarget,
        b: CurveTarget,
    ) -> CurveTarget {
        let ts = a
            .to_targets()
            .into_iter()
            .zip(b.to_targets())
            .map(|(a, b)| self.select(condition, a, b))
            .collect::<Vec<_>>();
        CurveTarget::from_targets(&ts)
    }
}

impl ToTargets for QuinticExtensionTarget {
    fn to_targets(&self) -> Vec<Target> {
        self.0.to_vec()
    }
}

impl FromTargets for CurveTarget {
    fn from_targets(t: &[Target]) -> Self {
        assert!(t.len() >= CURVE_TARGET_LEN);
        let x = QuinticExtensionTarget(t[0..EXTENSION_DEGREE].try_into().unwrap());
        let y = QuinticExtensionTarget(
            t[EXTENSION_DEGREE..EXTENSION_DEGREE * 2]
                .try_into()
                .unwrap(),
        );
        let is_inf = t[EXTENSION_DEGREE * 2];
        Self(([x, y], BoolTarget::new_unsafe(is_inf)))
    }
}

impl ToTargets for CurveTarget {
    fn to_targets(&self) -> Vec<Target> {
        let mut x = self.0 .0[0].to_targets();
        let mut y = self.0 .0[1].to_targets();
        let is_inf = self.0 .1.target;
        x.append(&mut y);
        x.push(is_inf);
        x
    }
}

impl FromFields<GoldilocksField> for WeierstrassPoint {
    fn from_fields(t: &[GFp]) -> Self {
        let x = std::array::from_fn::<_, EXTENSION_DEGREE, _>(|i| t[i]);
        let y = std::array::from_fn::<_, EXTENSION_DEGREE, _>(|i| t[i + EXTENSION_DEGREE]);
        let is_inf = t[EXTENSION_DEGREE * 2] == GFp::ONE;

        WeierstrassPoint {
            x: GFp5::from_basefield_array(x),
            y: GFp5::from_basefield_array(y),
            is_inf,
        }
    }
}

impl ToFields<GoldilocksField> for WeierstrassPoint {
    fn to_fields(&self) -> Vec<GoldilocksField> {
        let mut v = vec![];
        v.extend_from_slice(&self.x.0);
        v.extend_from_slice(&self.y.0);
        v.push(match self.is_inf {
            true => GoldilocksField::ONE,
            false => GoldilocksField::ZERO,
        });
        v
    }
}

impl ToFields<GoldilocksField> for Point {
    fn to_fields(&self) -> Vec<GoldilocksField> {
        self.to_weierstrass().to_fields()
    }
}

impl FromFields<GoldilocksField> for Point {
    fn from_fields(t: &[GoldilocksField]) -> Self {
        let w = &WeierstrassPoint::from_fields(t);
        weierstrass_to_point(w)
    }
}
/// This function CAN PANIC.
pub fn weierstrass_to_point(w: &WeierstrassPoint) -> Point {
    let p = Point::decode(w.encode()).expect("input weierstrass point invalid");
    assert_eq!(&p.to_weierstrass(), w);
    p
}

/// Common function to compute the digest of the block tree which uses a special format using
/// scalar multiplication
pub fn circuit_hashed_scalar_mul(
    b: &mut CircuitBuilder<F, D>,
    multiplier: CurveTarget,
    base: CurveTarget,
) -> CurveTarget {
    let hash = b.hash_n_to_hash_no_pad::<CHasher>(multiplier.to_targets());
    let int = hash_to_int_target(b, hash);
    let scalar = b.biguint_to_nonnative(&int);
    b.curve_scalar_mul(base, &scalar)
}

/// Common function to compute the digest of the block tree which uses a special format using
/// scalar multiplication. The output of that scalar mul is returned only if cond is true.
pub fn cond_circuit_hashed_scalar_mul(
    b: &mut CircuitBuilder<F, D>,
    cond: BoolTarget,
    multiplier: CurveTarget,
    base: CurveTarget,
) -> CurveTarget {
    let res_mul = circuit_hashed_scalar_mul(b, multiplier, base);
    b.curve_select(cond, res_mul, base)
}

pub fn field_hashed_scalar_mul(inputs: Vec<F>, base: Point) -> Point {
    let hash = H::hash_no_pad(&inputs);
    let int = hash_to_int_value(hash);
    let scalar = Scalar::from_noncanonical_biguint(int);
    scalar * base
}
/// Common function to compute a scalar multiplication in the format of HashToInt(inputs) * base
/// The output of scalar multiplication is returned if `cond` is true, `base` point is
/// returned otherwise
pub fn cond_field_hashed_scalar_mul(cond: bool, mul: Point, base: Point) -> Point {
    match cond {
        false => base,
        true => field_hashed_scalar_mul(mul.to_fields(), base),
    }
}

#[cfg(test)]
mod test {

    use plonky2::{
        field::types::Sample,
<<<<<<< HEAD
        iop::{target::Target, witness::PartialWitness},
    };
    use plonky2_ecdsa::curve::curve_types::base_to_scalar;
=======
        iop::witness::PartialWitness,
    };
    
>>>>>>> 83a12f69
    use plonky2_ecgfp5::{
        curve::curve::{Point, WeierstrassPoint},
        gadgets::curve::{CircuitBuilderEcGFp5, CurveTarget, PartialWitnessCurve},
    };

    use crate::{
<<<<<<< HEAD
        digest::DigestTarget,
        types::CBuilder,
        utils::{FromFields, FromTargets, ToFields, ToTargets},
=======
        types::CBuilder,
        utils::{FromFields, ToFields},
>>>>>>> 83a12f69
        C, D, F,
    };
    use mp2_test::circuit::{run_circuit, UserCircuit};

    use super::{
        circuit_hashed_scalar_mul, field_hashed_scalar_mul, weierstrass_to_point,
<<<<<<< HEAD
        CircuitBuilderGroupHashing,
=======
>>>>>>> 83a12f69
    };

    #[derive(Clone, Debug)]
    struct TestScalarMul {
        // point that we hash and move to biguint to scalar
        scalar: Point,
        base: Point,
    }

    struct TestScalarMulWires {
        scalar: CurveTarget,
        base: CurveTarget,
    }

    impl UserCircuit<F, D> for TestScalarMul {
        type Wires = TestScalarMulWires;

        fn build(b: &mut CBuilder) -> Self::Wires {
            let p = b.add_virtual_curve_target();
            let base = b.add_virtual_curve_target();
            let result = circuit_hashed_scalar_mul(b, p, base);
            b.register_curve_public_input(result);
            TestScalarMulWires { scalar: p, base }
        }

        fn prove(&self, pw: &mut PartialWitness<F>, wires: &Self::Wires) {
            pw.set_curve_target(wires.base, self.base.to_weierstrass());
            pw.set_curve_target(wires.scalar, self.scalar.to_weierstrass());
        }
    }

    #[test]
    fn test_scalar_mul() {
        let base = Point::rand();
        let scalar = Point::rand();
        let circuit = TestScalarMul { base, scalar };

        let proof = run_circuit::<F, D, C, _>(circuit);
        let exp = field_hashed_scalar_mul(scalar.to_fields(), base);
        let f = WeierstrassPoint::from_fields(&proof.public_inputs);
        let point = weierstrass_to_point(&f);
        assert_eq!(exp, point);
    }
}<|MERGE_RESOLUTION|>--- conflicted
+++ resolved
@@ -236,39 +236,23 @@
 
     use plonky2::{
         field::types::Sample,
-<<<<<<< HEAD
-        iop::{target::Target, witness::PartialWitness},
-    };
-    use plonky2_ecdsa::curve::curve_types::base_to_scalar;
-=======
         iop::witness::PartialWitness,
     };
     
->>>>>>> 83a12f69
     use plonky2_ecgfp5::{
         curve::curve::{Point, WeierstrassPoint},
         gadgets::curve::{CircuitBuilderEcGFp5, CurveTarget, PartialWitnessCurve},
     };
 
     use crate::{
-<<<<<<< HEAD
-        digest::DigestTarget,
-        types::CBuilder,
-        utils::{FromFields, FromTargets, ToFields, ToTargets},
-=======
         types::CBuilder,
         utils::{FromFields, ToFields},
->>>>>>> 83a12f69
         C, D, F,
     };
     use mp2_test::circuit::{run_circuit, UserCircuit};
 
     use super::{
         circuit_hashed_scalar_mul, field_hashed_scalar_mul, weierstrass_to_point,
-<<<<<<< HEAD
-        CircuitBuilderGroupHashing,
-=======
->>>>>>> 83a12f69
     };
 
     #[derive(Clone, Debug)]
