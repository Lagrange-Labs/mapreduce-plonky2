--- conflicted
+++ resolved
@@ -251,20 +251,11 @@
 
 // TODO: refactor to extract common functions with MappingSlot.
 impl SimpleSlot {
-<<<<<<< HEAD
     /// Derive the MPT key in circuit according to simple storage slot of single value.
     ///
     /// Remember the rules to get the MPT key is as follow:
     /// location = pad32(slot)
     /// mpt_key = keccak256(location)
-=======
-    /// Derive the MPT key in circuit according to simple storage slot.
-    ///
-    /// Remember the rules to get the MPT key is as follow:
-    /// * location = pad32(slot)
-    /// * mpt_key = keccak256(location)
-    ///
->>>>>>> ec32679f
     /// Note the simple slot wire and the contract address wires are NOT range
     /// checked, because they are expected to be given by the verifier.
     ///
@@ -482,21 +473,12 @@
     /// Derives the mpt_key in circuit according to which type of storage slot of single value.
     ///
     /// Remember the rules to get the mpt key is as follow:
-<<<<<<< HEAD
     /// location = keccak256(pad32(mapping_key), pad32(mapping_slot))
     /// mpt_key = keccak256(location)
     /// Note the mapping slot wire is NOT range checked, because it is expected to
     /// be given by the verifier. If that assumption is not true, then the caller
     /// should call `b.range_check(mapping_slot,8)` to ensure its byteness.
     pub fn build_single<F: RichField + Extendable<D>, const D: usize>(
-=======
-    /// * location = keccak256(pad32(mapping_key), pad32(mapping_slot))
-    /// * mpt_key = keccak256(location)
-    ///    Note the mapping slot wire is NOT range checked, because it is expected to
-    ///   be given by the verifier. If that assumption is not true, then the caller
-    ///   should call `b.range_check(mapping_slot,8)` to ensure its byteness.
-    pub fn mpt_key<F: RichField + Extendable<D>, const D: usize>(
->>>>>>> ec32679f
         b: &mut CircuitBuilder<F, D>,
     ) -> MappingSlotWires {
         let mapping_key = Array::<Target, MAPPING_KEY_LEN>::new(b);
