//! To store the block tree, a balanced BST is chosen, for its good balance
//! between:
//!   * limiting the number of intermediate proofs to recompute on insertion;
//!   * minimizing the depth of the nodes.
//!
//! Determining the parent of any node in such a tree may be split in two cases:
//! (i) when the tree is saturated (i.e. there are exactly 2×n - 1 nodes in the
//! tree), and (ii) the unsaturated case, i.e. there are 2×n - 1 < m < 2×(n+1) -
//! 1 nodes in the tree.
//!
//! In the first case, a closed form solution is established in the following
//! way. First, we note that a saturated balanced BST can be modelled as a stack
//! of floor(M/2) cascading layers, where M is the largest value in the tree.
//! Each layer, indexed in increasing order from the bottom-most one, takes the
//! value l^i_n = n×2^(i+1) + 2^i, for l^i_n < M. This model is represented
//! below for M = 8:
//!
//! l^2_n = 8×n + 4     4    4: rank 0, ... in layer l^2
//!                   /   \
//! l^1_n = 4×n + 2   2   6  2: rank 0, 6: rank 1, ... in layer l^1
//!                  / \ / \
//! l^0_n = 2×n + 1  1 3 5 7 1: rank 0, 3: rank 1, ... in layer l^0
//!
//! In this framework, any node can be uniquely identified by its layer, and its
//! position within this layer. From the binary structure of the tree, it is
//! known that the parent of a node of value x (and thus rank n) in layer l^i is
//! the node in the layer l^i+1 of value either x + 2^i or x - 2^i, depending on
//! whether the rank n of x in layer l_k is respectively even or odd.
//!
//! Therefore determining the parent of a node of general value x is achieved by:
//!   1. determine the layer i to which x belongs, which is the smaller power of
//!   2 to which x is congruent, i.e. the number of trailing zeros in its binary
//!   representation;
//!   2. determine x rank n in the layer l^i, which is equal to (x - 2^i)/2^(i+1);
//!   3. if n is even then x parent is n + 2^i, or n - 2^i if n is odd.
//!
//!
//! The second case, i.e. the general case of a non-saturated balanced BST, is
//! greatly simplified by the fact that relative relationships are conserved
//! when an unsaturated tree is expanded into the saturated one stemming from
//! the same root, i.e. nodes having a parenthood relaionship in an unsaturated
//! tree will still be in the same direct lineage from the root. Therefore, a
//! simple way to determine the direct parent of a node in an unsaturatred tree
//! is to rerusively follow the lineage to root it would have in the tree
//! expanded to saturation, then stop at the first ancestor present in the
//! unsaturated tree; or, in pseudo-code:
//!
//! let s_tree = extend_to_saturated(tree)
//! parent = parent(s_tree, n)
//! while parent > max(tree)
//!   parent = parent(s_tree, parent)
use super::{MutableTree, NodeContext, NodePath, TreeTopology};
use crate::storage::{EpochKvStorage, EpochStorage, TreeStorage};
use crate::tree::PrintableTree;
use anyhow::*;
use async_trait::async_trait;
use futures::FutureExt;
use serde::{Deserialize, Serialize};
use std::collections::HashSet;

/// Represents a user-facing index, in the shift+1..max range.
pub type NodeIdx = usize;

/// Represents an index projected in the canonical range 1..max.
#[derive(Debug, Copy, Clone, Hash, PartialEq, Eq, PartialOrd, Ord, Serialize, Deserialize)]
pub(crate) struct InnerIdx(pub(crate) NodeIdx);
impl std::ops::Add<usize> for InnerIdx {
    type Output = Self;

    fn add(self, rhs: usize) -> Self::Output {
        InnerIdx(self.0 + rhs)
    }
}
impl std::ops::AddAssign<usize> for InnerIdx {
    fn add_assign(&mut self, rhs: usize) {
        self.0 = self.0 + rhs;
    }
}
impl std::ops::Sub<usize> for InnerIdx {
    type Output = Self;

    fn sub(self, rhs: usize) -> Self::Output {
        InnerIdx(self.0 - rhs)
    }
}
impl std::ops::SubAssign<usize> for InnerIdx {
    fn sub_assign(&mut self, rhs: usize) {
        self.0 = self.0 - rhs;
    }
}

#[derive(Debug, Copy, Clone, Hash, PartialEq, Eq, PartialOrd, Ord)]
struct OuterIdx(NodeIdx);
impl std::ops::Sub<usize> for OuterIdx {
    type Output = Self;

    fn sub(self, rhs: usize) -> Self::Output {
        OuterIdx(self.0 - rhs)
    }
}

/// Contains the data required to rebuild the topology of the block tree
/// containing blocks from 1 to `max`.
#[derive(Clone, Debug, Serialize, Deserialize)]
pub struct State {
    /// The largest block that will be stored in this tree (inclusive)
    pub(crate) max: InnerIdx,
    /// The actual beginning of the tree w.r.t. 1
    pub(crate) shift: usize,
}

#[derive(Default)]
pub struct Tree;
impl Tree {
    pub fn empty() -> State {
        State {
            max: InnerIdx(0),
            shift: 0,
        }
    }

    pub fn with_shift(shift: usize) -> State {
        State {
            max: InnerIdx(0),
            shift,
        }
    }

    pub fn with_shift_and_capacity(shift: usize, max: NodeIdx) -> State {
        State {
            max: InnerIdx(max),
            shift,
        }
    }

    pub fn with_capacity(max: NodeIdx) -> State {
        State {
            max: InnerIdx(max),
            shift: 0,
        }
    }
}

/// Return the largest value currently stored in the tree
async fn outer_max<S: TreeStorage<Tree>>(s: &S) -> NodeIdx {
    outer_idx(inner_max(s).await, s).await
}

async fn inner_max<S: TreeStorage<Tree>>(s: &S) -> InnerIdx {
    s.state().fetch().await.max
}

async fn shift<S: TreeStorage<Tree>>(s: &S) -> usize {
    s.state().fetch().await.shift
}

/// Return the parent that `n` would have if this tree was saturated.
fn parent_in_saturated(n: InnerIdx) -> InnerIdx {
    if n.0 == 0 {
        panic!("{n:?} not in tree")
    }

    let layer = n.0.trailing_zeros();
    let rank_in_layer = (n.0 - (1 << layer)) / (1 << (layer + 1));
    if rank_in_layer % 2 == 0 {
        n + (1 << layer)
    } else {
        n - (1 << layer)
    }
}

/// Return the root of the tree, as a non-shifted node index.
async fn inner_root<S: TreeStorage<Tree>>(s: &S) -> InnerIdx {
    InnerIdx(if inner_max(s).await.0 > 0 {
        1 << inner_max(s).await.0.ilog2()
    } else {
        0
    })
}

/// Return the root of the tree, as a shifted node index.
pub(crate) async fn outer_root<S: TreeStorage<Tree>>(s: &S) -> NodeIdx {
    outer_idx(inner_root(s).await, s).await
}

/// Un-shift an index into the canonical range
async fn inner_idx<S: TreeStorage<Tree>>(n: NodeIdx, s: &S) -> InnerIdx {
    InnerIdx(n - shift(s).await)
}

/// Re-shift an index from the canonical range to the actual one
async fn outer_idx<S: TreeStorage<Tree>>(n: InnerIdx, s: &S) -> NodeIdx {
    (n + shift(s).await).0
}

async fn parent_inner<S: TreeStorage<Tree>>(n: InnerIdx, s: &S) -> Option<InnerIdx> {
    if n > inner_max(s).await {
        panic!("{n:?} not in tree");
    }

    if n == inner_root(s).await {
        return None;
    }

    let mut parent = parent_in_saturated(n);
    while parent > inner_max(s).await {
        parent = parent_in_saturated(parent);
    }

    Some(parent)
}

async fn lineage_inner<S: TreeStorage<Tree>>(n: &InnerIdx, s: &S) -> Option<NodePath<InnerIdx>> {
    if n.0 > inner_max(s).await.0 {
        return None;
    }

    let mut r = Vec::with_capacity(inner_max(s).await.0.ilog2() as usize);
    let mut current = *n;
    while let Some(parent) = parent_inner(current, s).await {
        current = parent;
        r.push(parent);
    }
    // The API requires the lineage in top-downe order
    r.reverse();

    Some(NodePath {
        ascendance: r,
        target: *n,
    })
}

fn children_inner_in_saturated(n: &InnerIdx) -> Option<(InnerIdx, InnerIdx)> {
    let parent_layer = n.0.trailing_zeros();
    if parent_layer == 0 {
        return None;
    }

    let parent_rank = (n.0 - (1 << parent_layer)) / (1 << (parent_layer + 1));

    let child_layer = parent_layer - 1;
    let left_child_rank = 2 * parent_rank;
    let right_child_rank = 2 * parent_rank + 1;

    let maybe_left = InnerIdx(left_child_rank * (1 << (child_layer + 1)) + (1 << child_layer));
    let maybe_right = InnerIdx(right_child_rank * (1 << (child_layer + 1)) + (1 << child_layer));

    Some((maybe_left, maybe_right))
}

async fn children_inner<S: TreeStorage<Tree>>(
    n: &InnerIdx,
    s: &S,
) -> Option<(Option<InnerIdx>, Option<InnerIdx>)> {
    if let Some((maybe_left, maybe_right)) = children_inner_in_saturated(n) {
        let has_left = maybe_left.0 <= inner_max(s).await.0;
        let left_child = if has_left { Some(maybe_left) } else { None };

        // Return directly if the right child is in range.
        if maybe_right.0 <= inner_max(s).await.0 {
            return Some((left_child, Some(maybe_right)));
        }

        // Return None as the right child directly if the left child is
        // also out of range. Since we could not find a descendant of
        // right child which is less than the left child.
        if !has_left {
            return Some((left_child, None));
        }

        // Try to find a descendant as the left child which is in range.
        // And set it as the current right child.
        let mut right_child = Some(maybe_right);
        while let Some(c) = right_child {
            if c.0 <= inner_max(s).await.0 {
                break;
            }

            right_child = children_inner_in_saturated(&c).map(|(l, _r)| l);
        }

        return Some((left_child, right_child));
    }
    None
}

async fn _node_context<S: TreeStorage<Tree>>(k: &InnerIdx, s: &S) -> Option<NodeContext<InnerIdx>> {
    if *k <= inner_max(s).await {
        let children = children_inner(k, s).await;
        Some(NodeContext {
            node_id: *k,
            parent: parent_inner(*k, s).await,
            left: children.and_then(|x| x.0),
            right: children.and_then(|x| x.1),
        })
    } else {
        None
    }
}

#[async_trait]
impl TreeTopology for Tree {
    /// Max, shift
    type State = State;
    type Key = NodeIdx;
    type Node = ();

    async fn size<S: TreeStorage<Tree>>(&self, s: &S) -> usize {
        inner_max(s).await.0
    }

    async fn ascendance<S: TreeStorage<Tree>>(&self, ns: &[Self::Key], s: &S) -> HashSet<NodeIdx> {
        let mut ascendance = HashSet::new();
        let inner_max = inner_max(s).await;
        for n in ns {
            let inner_idx = inner_idx(*n, s).await;
            if inner_idx <= inner_max {
                if let Some(lineage) = lineage_inner(&inner_idx, s).await {
                    for n in lineage.into_full_path() {
                        if n < inner_max {
                            ascendance.insert(outer_idx(n, s).await);
                        }
                    }
                }
            }
        }

        ascendance
    }

    async fn root<S: TreeStorage<Tree>>(&self, s: &S) -> Option<NodeIdx> {
        Some(outer_root(s).await)
    }

    async fn parent<S: TreeStorage<Tree>>(&self, n: NodeIdx, s: &S) -> Option<NodeIdx> {
        let n = inner_idx(n, s).await;
        if n > inner_max(s).await {
            panic!("{n:?} not in tree");
        }

        if n == inner_root(s).await {
            return None;
        }

        let mut parent = parent_in_saturated(n);
        while parent > inner_max(s).await {
            parent = parent_in_saturated(parent);
        }

        Some(outer_idx(parent, s).await)
    }

    async fn lineage<S: TreeStorage<Tree>>(&self, n: &NodeIdx, s: &S) -> Option<NodePath<NodeIdx>> {
        if let Some(lineage_inner) = lineage_inner(&inner_idx(*n, s).await, s).await {
            let mut ascendance = vec![];
            for n in lineage_inner.ascendance {
                ascendance.push(outer_idx(n, s).await);
            }
            Some(NodePath {
                ascendance,
                target: outer_idx(lineage_inner.target, s).await,
            })
        } else {
            None
        }
    }

    async fn children<S: TreeStorage<Tree>>(
        &self,
        n: &NodeIdx,
        s: &S,
    ) -> Option<(Option<NodeIdx>, Option<NodeIdx>)> {
        if let Some((l, r)) = children_inner(&inner_idx(*n, s).await, s).await {
            let l_option = if let Some(l) = l {
                Some(outer_idx(l, s).await)
            } else {
                None
            };
            let r_option = if let Some(r) = r {
                Some(outer_idx(r, s).await)
            } else {
                None
            };
            Some((l_option, r_option))
        } else {
            None
        }
    }

    async fn node_context<S: TreeStorage<Self>>(
        &self,
        k: &NodeIdx,
        s: &S,
    ) -> Option<NodeContext<NodeIdx>> {
        async {
            if let Some(inner) = _node_context(&inner_idx(*k, s).await, s).await {
                let parent_outer = if let Some(parent) = inner.parent {
                    Some(outer_idx(parent, s).await)
                } else {
                    None
                };

                let left_outer = if let Some(left) = inner.left {
                    Some(outer_idx(left, s).await)
                } else {
                    None
                };

                let right_outer = if let Some(right) = inner.right {
                    Some(outer_idx(right, s).await)
                } else {
                    None
                };
                Some(NodeContext {
                    node_id: outer_idx(inner.node_id, s).await,
                    parent: parent_outer,
                    left: left_outer,
                    right: right_outer,
                })
            } else {
                None
            }
        }
        .boxed()
        .await
    }

    async fn contains<S: TreeStorage<Tree>>(&self, k: &NodeIdx, s: &S) -> bool {
        inner_idx(*k, s).await <= inner_max(s).await
    }
}

#[async_trait]
impl MutableTree for Tree {
    // The SBBST only support appending exactly after the current largest key.
    async fn insert<S: TreeStorage<Tree>>(
        &mut self,
        k: NodeIdx,
        s: &mut S,
    ) -> Result<NodePath<NodeIdx>> {
        ensure!(
            k >= shift(s).await,
            "invalid insert in SBST: index `{k}` smaller than origin `{}`",
            shift(s).await
        );

        if inner_idx(k, s).await != inner_max(s).await + 1 {
            bail!(
                "invalid insert in SBBST: trying to insert {}, but next insert should be {} (shift = {})",
                k,
<<<<<<< HEAD
                outer_idx(inner_max(s)+1, s),
                s.state().fetch().shift,
=======
                outer_max(s).await
>>>>>>> 0733c770
            );
        } else {
            s.state_mut().update(|state| state.max += 1).await;
        }
        s.nodes_mut().store(k, ()).await?;

        Ok(self.lineage(&k, s).await.unwrap())
    }

    async fn delete<S: TreeStorage<Tree>>(
        &mut self,
        _k: &NodeIdx,
        _: &mut S,
    ) -> Result<Vec<NodeIdx>> {
        unreachable!("SBBST does not support deletion")
    }
}

#[async_trait]
impl PrintableTree for Tree {
    async fn print<S: TreeStorage<Tree>>(&self, s: &S) {
        let max_layer = inner_root(s).await.0.trailing_zeros();
        for layer in (0..max_layer).rev() {
            let spacing = " ".repeat((2 * layer + 1).try_into().unwrap());
            for rank in 0..inner_max(s).await.0 {
                let maybe_left = rank * (1 << (layer + 1)) + (1 << layer);
                if maybe_left <= inner_max(s).await.0 {
                    let n = InnerIdx(maybe_left);
                    print!("{}{}", outer_idx(n, s).await, spacing);
                }
            }
            println!()
        }
    }
}<|MERGE_RESOLUTION|>--- conflicted
+++ resolved
@@ -448,12 +448,8 @@
             bail!(
                 "invalid insert in SBBST: trying to insert {}, but next insert should be {} (shift = {})",
                 k,
-<<<<<<< HEAD
-                outer_idx(inner_max(s)+1, s),
-                s.state().fetch().shift,
-=======
-                outer_max(s).await
->>>>>>> 0733c770
+                outer_idx(inner_max(s).await +1, s).await,
+                s.state().fetch().await.shift,
             );
         } else {
             s.state_mut().update(|state| state.max += 1).await;
