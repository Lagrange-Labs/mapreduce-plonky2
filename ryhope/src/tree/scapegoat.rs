use super::PrintableTree;
use super::{MutableTree, NodeContext, NodePath, TreeTopology};
use crate::storage::{EpochKvStorage, EpochStorage, RoEpochKvStorage, TreeStorage};
use anyhow::*;
use async_trait::async_trait;
use futures::future::BoxFuture;
use futures::FutureExt;
use serde::{Deserialize, Serialize};
<<<<<<< HEAD
use std::collections::HashSet;
=======
use std::collections::HashMap;
>>>>>>> 0733c770
use std::{cmp::Ordering, fmt::Debug, hash::Hash, marker::PhantomData};

/// The representation of a fraction as its numerator and denominator, allowing
/// for efficient generation of the fraction and its inverse.
#[derive(Debug, Clone, Copy, PartialEq, Serialize, Deserialize)]
pub struct Alpha(f32);
impl Alpha {
    /// Return an α such that the scapegoat tree systematically performs the
    /// balancing operation.
    pub fn fully_balanced() -> Alpha {
        Alpha(0.5)
    }

    /// Return an α such that the scapegoat tree never performs the balancing
    /// operation.
    pub fn never_balanced() -> Alpha {
        Alpha(1.0)
    }

    pub fn new(x: f32) -> Alpha {
        assert!((0.5..=1.0).contains(&x), "α must be in the [0.5; 1] range");
        Alpha(x)
    }

    fn inverse(&self) -> f32 {
        1. / self.0
    }
}

/// Store meta-data related to the topology in the scapegoat tree.
#[derive(Debug, Clone)]
pub struct Node<Key> {
    /// The key stored in this node
    pub(crate) k: Key,
    /// The number of nodes in the subtree spawned from this node
    pub(crate) subtree_size: usize,
    /// If any, this node parent
    pub(crate) parent: Option<Key>,
    /// If any, the slot of this node left child in the arena
    pub(crate) left: Option<Key>,
    /// If any, the slot of this node right child in the arena
    pub(crate) right: Option<Key>,
}
impl<Key> Node<Key> {
    fn new(k: Key) -> Self {
        Node {
            k,
            subtree_size: 1,
            parent: None,
            left: None,
            right: None,
        }
    }

    pub fn build(
        k: Key,
        subtree_size: usize,
        parent: Option<Key>,
        left: Option<Key>,
        right: Option<Key>,
    ) -> Self {
        Node {
            k,
            subtree_size,
            parent,
            left,
            right,
        }
    }

    fn new_with_parent(k: Key, parent: Key) -> Self {
        Node {
            k,
            subtree_size: 1,
            parent: Some(parent),
            left: None,
            right: None,
        }
    }

    fn left(&self) -> Option<&Key> {
        self.left.as_ref()
    }

    fn right(&self) -> Option<&Key> {
        self.right.as_ref()
    }
}
impl<Key: PartialEq> PartialEq for Node<Key> {
    fn eq(&self, other: &Self) -> bool {
        self.k == other.k
            && self.subtree_size == other.subtree_size
            && self.left == other.left
            && self.right == other.right
    }
}

/// Information pertaining to the neighbourhood of a node.
#[derive(Clone, Debug)]
pub struct NodeUpstream<K> {
    /// The ID of the considered node
    id: K,
    /// If any, the node parent ID
    parent: Option<K>,
    /// If applicable, whether the node is the left or right child of its parent
    direction: Ordering,
}
impl<K: Clone> NodeUpstream<K> {
    /// Move the context one edge down in the tree; the current `position`
    /// becomes the `parent`, and `cursor` becomes the new `position`.
    fn shift(&mut self, direction: Ordering, cursor: K) {
        self.parent = Some(self.id.clone());
        self.direction = direction;
        self.id = cursor;
    }

    /// True if this node is the right child of its parent.
    fn is_right(&self) -> bool {
        self.direction == Ordering::Greater
    }
}

/// The inner state of a scapegoat tree.
#[derive(Clone, Debug, Serialize, Deserialize)]
pub struct State<K> {
    /// The current number of nodes in the tree
    node_count: usize,
    /// If any, the ID of the root node
    root: Option<K>,
    /// The α parameter of the scapegoat tree
    alpha: Alpha,
}

pub struct Tree<
    K: Debug + Sync + Send + Clone + Eq + Hash + Ord + Serialize + for<'a> Deserialize<'a>,
>(PhantomData<K>);
impl<K: Debug + Sync + Clone + Eq + Hash + Ord + Serialize + for<'a> Deserialize<'a> + Send> Default
    for Tree<K>
{
    fn default() -> Self {
        Tree(PhantomData)
    }
}

impl<K: Debug + Sync + Clone + Eq + Hash + Ord + Serialize + for<'a> Deserialize<'a> + Send>
    Tree<K>
{
    pub fn empty(alpha: Alpha) -> State<K> {
        State {
            node_count: 0,
            root: None,
            alpha,
        }
    }

    fn rec_depth<'a, S: TreeStorage<Tree<K>> + Sync>(k: &'a K, s: &'a S) -> BoxFuture<'a, usize> {
        async move {
            let n = &s.nodes().fetch(k).await;
            let depth_l = if let Some(left) = n.left.as_ref() {
                Self::rec_depth(left, s).await + 1
            } else {
                0
            };
            let depth_r = if let Some(right) = n.right.as_ref() {
                Self::rec_depth(right, s).await + 1
            } else {
                0
            };
            depth_l.max(depth_r)
        }
        .boxed()
    }

    /// Return the depth of the tree, _i.e._ the longest path from the root to a leaf.
    pub async fn depth<S: TreeStorage<Tree<K>> + Sync>(&self, s: &S) -> usize {
        if let Some(root) = s.state().fetch().await.root.as_ref() {
            Self::rec_depth(root, s).await
        } else {
            0
        }
    }

    /// Insert the key `k` in the tree.
    ///
    /// Fail if `k` is already present in the tree.
    pub async fn insert<S: TreeStorage<Tree<K>>>(
        &mut self,
        k: K,
        nodes: &mut S,
    ) -> Result<NodePath<K>> {
        self._insert(k, false, nodes).await
    }

    /// Insert the key `k` in the tree; do nothing if it is already present.
    pub async fn maybe_insert<S: TreeStorage<Tree<K>>>(
        &mut self,
        k: K,
        nodes: &mut S,
    ) -> Result<NodePath<K>> {
        self._insert(k, true, nodes).await
    }

    /// Return all the nodes located below `from` in the tree, including `from`.
    pub async fn descendants<S: TreeStorage<Tree<K>>>(&self, from: &K, s: &S) -> Vec<K> {
        let mut todo = vec![from.to_owned()];
        let mut r = vec![from.to_owned()];

        while let Some(i) = todo.pop() {
            if let Some(left) = s.nodes().fetch(&i).await.left() {
                todo.push(left.to_owned());
                r.push(left.to_owned());
            }

            if let Some(right) = s.nodes().fetch(&i).await.right() {
                todo.push(right.to_owned());
                r.push(right.to_owned());
            }
        }

        r
    }

    /// Return, if any, the `NodeContext` associated to `k`.
    pub async fn context<S: TreeStorage<Tree<K>>>(&self, k: &K, s: &S) -> Result<NodeUpstream<K>> {
        if let Some(root) = s.state().fetch().await.root.as_ref() {
            let mut context = NodeUpstream {
                parent: None,
                direction: Ordering::Equal,
                id: root.to_owned(),
            };

            loop {
                let current = &s.nodes().fetch(&context.id).await;
                match k.cmp(&current.k) {
                    Ordering::Less => {
                        if let Some(left) = current.left.as_ref() {
                            debug_assert!(
                                s.nodes().fetch(left).await.parent.as_ref() == Some(&context.id)
                            );
                            context.shift(Ordering::Less, left.to_owned());
                        } else {
                            bail!("key not found in tree")
                        }
                    }
                    Ordering::Equal => {
                        return Ok(context);
                    }
                    Ordering::Greater => {
                        if let Some(right) = current.right.as_ref() {
                            debug_assert!(
                                s.nodes().fetch(right).await.parent.as_ref() == Some(&context.id)
                            );
                            context.shift(Ordering::Greater, right.to_owned());
                        } else {
                            bail!("key not found in tree")
                        }
                    }
                }
            }
        } else {
            bail!("the tree is empty")
        }
    }

    /// Return, if it exists, the path leading from the tree root to the node
    /// containing `k`.
    pub async fn find_with_path<S: TreeStorage<Tree<K>>>(
        &self,
        k: &K,
        s: &S,
    ) -> Option<NodePath<K>> {
        let mut path = Vec::with_capacity(self.size(s).await.ilog2() as usize);

        if let Some(root) = s.state().fetch().await.root.as_ref() {
            let mut cursor = root.to_owned();
            loop {
                let current = s.nodes().fetch(&cursor).await;
                match k.cmp(&current.k) {
                    Ordering::Less => {
                        if let Some(left) = current.left() {
                            path.push(cursor.to_owned());
                            cursor = left.to_owned();
                        } else {
                            return None;
                        }
                    }
                    Ordering::Equal => {
                        return Some(NodePath {
                            target: cursor.to_owned(),
                            ascendance: path,
                        });
                    }
                    Ordering::Greater => {
                        if let Some(right) = current.right() {
                            path.push(cursor.to_owned());
                            cursor = right.to_owned();
                        } else {
                            return None;
                        }
                    }
                }
            }
        } else {
            None
        }
    }

    /// Delete the node carrying `k` from the tree.
    ///
    /// Fail if `k` is not present
    pub async fn unlink<S: TreeStorage<Tree<K>>>(&mut self, k: &K, s: &mut S) -> Result<Vec<K>> {
        let to_remove_context = self
            .find_with_path(k, s)
            .await
            .ok_or_else(|| anyhow!("key not found in tree"))?;
        let to_remove = to_remove_context.target;

        let binding = s.nodes().fetch(&to_remove).await;
        let to_remove_left_child = binding.left();
<<<<<<< HEAD
        let mut to_remove_right_child = s.nodes().fetch(&to_remove).right().cloned();
        let mut dirties = HashSet::new();
=======
        let mut to_remove_right_child = s.nodes().fetch(&to_remove).await.right().cloned();
>>>>>>> 0733c770

        let new_child = match (to_remove_left_child, to_remove_right_child.as_ref()) {
            (None, None) => None,
            (None, r @ Some(_)) => r.cloned(),
            (l @ Some(_), None) => l.cloned(),
            (Some(_), Some(right)) => {
                let mut min_idx: K = right.to_owned();
                let mut min_parent_idx = to_remove.clone();

                loop {
                    let min_node = s.nodes().fetch(&min_idx).await;
                    match min_node.left() {
                        Some(lt_idx) => {
                            min_parent_idx = min_idx.to_owned();
                            min_idx = lt_idx.clone();
                        }
                        None => match min_node.right() {
                            Some(_) => {
                                let unlink_new_child = min_node.right();
                                if min_parent_idx == to_remove {
                                    to_remove_right_child = unlink_new_child.cloned();
                                } else {
<<<<<<< HEAD
                                    s.nodes_mut().update_with(min_parent_idx.to_owned(), |n| {
                                        n.left = unlink_new_child.cloned();
                                        n.subtree_size -= 1;
                                    });
                                    dirties.insert(min_parent_idx.to_owned());

=======
                                    s.nodes_mut()
                                        .update_with(min_parent_idx.to_owned(), |n| {
                                            n.left = unlink_new_child.cloned();
                                            n.subtree_size -= 1;
                                        })
                                        .await;
>>>>>>> 0733c770
                                    if let Some(u) = unlink_new_child {
                                        s.nodes_mut()
                                            .update_with(u.to_owned(), |n| {
                                                n.parent = Some(min_parent_idx.to_owned())
                                            })
                                            .await;
                                    }
                                }
                                break;
                            }
                            None => {
                                if min_parent_idx == to_remove {
                                    to_remove_right_child = None;
                                } else {
                                    s.nodes_mut()
<<<<<<< HEAD
                                        .update_with(min_parent_idx.to_owned(), |n| n.left = None);
                                    s.nodes_mut().update_with(min_parent_idx.to_owned(), |n| {
                                        n.subtree_size -= 1
                                    });
                                    dirties.insert(min_parent_idx.to_owned());
=======
                                        .update_with(min_parent_idx.to_owned(), |n| n.left = None)
                                        .await;
                                    s.nodes_mut()
                                        .update_with(min_parent_idx.to_owned(), |n| {
                                            n.subtree_size -= 1
                                        })
                                        .await;
>>>>>>> 0733c770
                                }
                                break;
                            }
                        },
                    };
                }

<<<<<<< HEAD
                let min_node_sub_tree_size = s.nodes().fetch(&to_remove).subtree_size - 1;
                s.nodes_mut().update_with(min_idx.to_owned(), |min_node| {
                    min_node.right = to_remove_right_child.clone();
                    min_node.left = to_remove_left_child.cloned();
                    min_node.subtree_size = min_node_sub_tree_size;
                });
                dirties.insert(min_idx.clone());
                if let Some(i) = to_remove_right_child {
                    s.nodes_mut()
                        .update_with(i.to_owned(), |n| n.parent = Some(min_idx.to_owned()));
                }
                if let Some(i) = to_remove_left_child {
                    s.nodes_mut()
                        .update_with(i.to_owned(), |n| n.parent = Some(min_idx.to_owned()));
=======
                let min_node_sub_tree_size = s.nodes().fetch(&to_remove).await.subtree_size - 1;
                s.nodes_mut()
                    .update_with(min_idx.to_owned(), |min_node| {
                        min_node.right = to_remove_right_child.clone();
                        min_node.left = to_remove_left_child.cloned();
                        min_node.subtree_size = min_node_sub_tree_size;
                    })
                    .await;
                if let Some(i) = to_remove_right_child {
                    s.nodes_mut()
                        .update_with(i.to_owned(), |n| n.parent = Some(min_idx.to_owned()))
                        .await
                }
                if let Some(i) = to_remove_left_child {
                    s.nodes_mut()
                        .update_with(i.to_owned(), |n| n.parent = Some(min_idx.to_owned()))
                        .await
>>>>>>> 0733c770
                }

                Some(min_idx)
            }
        };

        match to_remove_context.ascendance.last() {
            Some(parent) => {
                {
                    s.nodes_mut()
                        .update_with(parent.to_owned(), |parent_node| {
                            if parent_node.left().map(|l| *l == to_remove).unwrap_or(false) {
                                parent_node.left = new_child.clone();
                            } else {
                                parent_node.right = new_child.clone();
                            }
                        })
                        .await;
                }
                if let Some(ref i) = new_child {
                    s.nodes_mut()
<<<<<<< HEAD
                        .update_with(i.to_owned(), |n| n.parent = Some(parent.to_owned()));
=======
                        .update_with(i.to_owned(), |n| n.parent = Some(parent.to_owned()))
                        .await;
                    // NOTE: optimality would require to remove unchanged leaf nodes
                    self.descendants(new_child.as_ref().unwrap(), s).await
                } else {
                    vec![]
>>>>>>> 0733c770
                }
                dirties.insert(parent.clone());
            }
            None => {
                s.state_mut().update(|r| r.root = new_child.clone()).await;
                if let Some(new_child_k) = new_child.as_ref() {
                    s.nodes_mut()
                        .update_with(new_child_k.to_owned(), |n| n.parent = None)
                        .await;
                }
            }
        };

<<<<<<< HEAD
        s.nodes_mut().remove(to_remove.clone())?;
        s.state_mut().update(|r| r.node_count -= 1);
=======
        s.nodes_mut().remove(to_remove).await?;
        s.state_mut().update(|r| r.node_count -= 1).await;
>>>>>>> 0733c770

        for ancestor in to_remove_context.ascendance {
            debug_assert!(s.nodes().fetch(&ancestor).await.subtree_size > 1);
            s.nodes_mut()
                .update_with(ancestor.to_owned(), |n| n.subtree_size -= 1)
                .await;
        }

        Ok(dirties.into_iter().filter(|n| *n != to_remove).collect())
    }

    // --------------------------------------------------------------------------
    // Private methods
    // --------------------------------------------------------------------------
    async fn rec_print<S: TreeStorage<Tree<K>>>(i: &K, d: usize, s: &S) {
        Box::pin(async move {
            let n = &s.nodes().fetch(i).await;
            if let Some(left) = n.left() {
                Self::rec_print(left, d + 1, s).await;
            }
            println!(
                "{}{:?}/{} ({})",
                "  |".repeat(d),
                n.k,
                n.parent
                    .as_ref()
                    .map(|x| format!("{:?}", x))
                    .unwrap_or("None".to_string()),
                n.subtree_size
            );
            if let Some(right) = n.right() {
                Self::rec_print(right, d + 1, s).await;
            }
        })
        .await;
    }

    /// Insert the key `k` in the tree. If it already exists, do nothing if
    /// `can_replace` is true, otherwise return an error.
    async fn _insert<S: TreeStorage<Tree<K>>>(
        &mut self,
        k: K,
        can_replace: bool,
        s: &mut S,
    ) -> Result<NodePath<K>> {
        let path = if let Some(root) = s.state().fetch().await.root.as_ref() {
            let mut path =
                Vec::with_capacity(s.state().fetch().await.node_count.max(1).ilog2() as usize);
            let mut cursor = root.to_owned();
            loop {
                let n = s.nodes().fetch(&cursor).await;
                // Keep track of the insertion path to update the sub-tree sizes
                path.push(cursor.to_owned());
                match k.cmp(&n.k) {
                    Ordering::Less => {
                        if let Some(left) = n.left() {
                            cursor = left.to_owned();
                        } else {
                            s.nodes_mut()
                                .update_with(cursor.to_owned(), |n| n.left = Some(k.clone()))
                                .await;
                            s.nodes_mut()
                                .store(
                                    k.clone(),
                                    Node::new_with_parent(k.clone(), cursor.to_owned()),
                                )
                                .await?;
                            break;
                        }
                    }
                    Ordering::Equal => {
                        if can_replace {
                            path.pop().unwrap();
                            // No re-balancing is guaranteed
                            return Ok(NodePath {
                                target: k.clone(),
                                ascendance: path,
                            });
                        } else {
                            bail!("key already exists in tree")
                        }
                    }
                    Ordering::Greater => {
                        if let Some(right) = n.right() {
                            cursor = right.to_owned();
                        } else {
                            s.nodes_mut()
                                .update_with(cursor.to_owned(), |n| n.right = Some(k.clone()))
                                .await;
                            s.nodes_mut()
                                .store(
                                    k.clone(),
                                    Node::new_with_parent(k.clone(), cursor.to_owned()),
                                )
                                .await?;
                            break;
                        }
                    }
                }
            }

            // If the insert is successful, update the sub-tree sizes
            for p in path.iter() {
                s.nodes_mut()
                    .update_with(p.to_owned(), |n| n.subtree_size += 1)
                    .await;
            }
            s.state_mut().update(|r| r.node_count += 1).await;

            if path.len()
                > self
                    .depth_criterion(s.state().fetch().await.node_count, s)
                    .await
            {
                if let Some(scapegoat) = self.find_scapegoat(&path, s).await {
                    let mut keys = vec![];
                    let nodes = self.rebalance_at(scapegoat, s).await;
                    for n in nodes {
                        let key = s.nodes().fetch(&n).await.k.to_owned();
                        keys.push(key);
                    }
                    keys
                } else {
                    vec![]
                }
            } else {
                path
            }
        } else {
            s.nodes_mut().store(k.clone(), Node::new(k.clone())).await?;
            s.state_mut()
                .update(|r| {
                    r.root = Some(k.clone());
                    r.node_count += 1;
                })
                .await;
            vec![]
        };
        Ok(NodePath {
            target: k.clone(),
            ascendance: path,
        })
    }

    /// Prune the subtree spanning `from` and replace it by its balanced version.
    async fn rebalance_at<S: TreeStorage<Tree<K>>>(
        &mut self,
        from: NodeUpstream<K>,
        s: &mut S,
    ) -> Vec<K> {
        let mut sub_nodes = self.descendants(&from.id, s).await;
        let mut keys = HashMap::with_capacity(sub_nodes.len());
        for n in &sub_nodes {
            let key = s.nodes().fetch(n).await.k.to_owned();
            keys.insert(n.clone(), key);
        }
        sub_nodes.sort_unstable_by(|i, j| keys.get(i).unwrap().cmp(keys.get(j).unwrap()));
        self.rebuild_at(&from, &sub_nodes, s).await;
        sub_nodes
    }

    /// Given a subtree root `from` and a list of nodes sorted by their keys,
    /// build the balanced binary tree below `from` containing all of
    /// `sorted_nodes`.
    async fn rebuild_at<S: TreeStorage<Tree<K>>>(
        &mut self,
        from: &NodeUpstream<K>,
        sorted_nodes: &[K],
        s: &mut S,
    ) {
        struct NodeSection {
            start: usize,
            mid: usize,
            end: usize,
        }
        impl NodeSection {
            fn from_bounds(start: usize, end: usize) -> Self {
                NodeSection {
                    start,
                    mid: start + (end - start) / 2,
                    end,
                }
            }
        }

        let sorted_end = sorted_nodes.len() - 1;
        let new_root_id = sorted_end / 2;
        let new_root = &sorted_nodes[new_root_id];
        let mut ax = Vec::with_capacity(sorted_nodes.len());

        // Init worklist with middle node (balanced subtree root)
        ax.push((new_root_id, NodeSection::from_bounds(0, sorted_end)));

        // Update tree root or subtree parent
        if let Some(root_idx) = s.state().fetch().await.root.as_ref() {
            if sorted_nodes.contains(root_idx) {
                s.state_mut()
                    .update(|r| r.root = Some(new_root.to_owned()))
                    .await;
            } else {
                let old_subtree_root = self
                    .context(&s.nodes().fetch(&from.id).await.k, s)
                    .await
                    .unwrap();
                if let Some(parent_idx) = old_subtree_root.parent.clone() {
                    s.nodes_mut()
                        .update_with(parent_idx.clone(), |parent_node| {
                            if old_subtree_root.is_right() {
                                parent_node.right = Some(new_root.to_owned());
                            } else {
                                parent_node.left = Some(new_root.to_owned());
                            }
                        })
                        .await;
                    s.nodes_mut()
                        .update_with(new_root.to_owned(), |n| {
                            n.parent = Some(parent_idx.to_owned())
                        })
                        .await;
                }
            }
        }

        // Iteratively re-assign all children
        while let Some((sorted_idx, parent_section)) = ax.pop() {
            let parent_idx = &sorted_nodes[sorted_idx];
            s.nodes_mut()
                .update_with(parent_idx.to_owned(), |parent_node| {
                    parent_node.left = None;
                    parent_node.right = None;
                })
                .await;

            // Set left child
            if parent_section.start < parent_section.mid {
                let child_section =
                    NodeSection::from_bounds(parent_section.start, parent_section.mid - 1);
                let child_idx = &sorted_nodes[child_section.mid];
                s.nodes_mut()
                    .update_with(parent_idx.to_owned(), |n| {
                        n.left = Some(child_idx.to_owned())
                    })
                    .await;
                s.nodes_mut()
                    .update_with(child_idx.to_owned(), |n| {
                        n.parent = Some(parent_idx.to_owned())
                    })
                    .await;
                ax.push((child_section.mid, child_section));
            }

            // Set right child
            if parent_section.mid < parent_section.end {
                let child_section =
                    NodeSection::from_bounds(parent_section.mid + 1, parent_section.end);
                let child_idx = &sorted_nodes[child_section.mid];
                s.nodes_mut()
                    .update_with(parent_idx.to_owned(), |n| {
                        n.right = Some(child_idx.to_owned())
                    })
                    .await;
                s.nodes_mut()
                    .update_with(child_idx.to_owned(), |n| {
                        n.parent = Some(parent_idx.to_owned())
                    })
                    .await;
                ax.push((child_section.mid, child_section));
            }

            s.nodes_mut()
                .update_with(parent_idx.to_owned(), |n| {
                    n.subtree_size = parent_section.end - parent_section.start + 1
                })
                .await;
        }
    }

    /// Given a path in the tree, chose a scapegoat node in it.
    async fn find_scapegoat<S: TreeStorage<Tree<K>>>(
        &self,
        path: &[K],
        s: &mut S,
    ) -> Option<NodeUpstream<K>> {
        for (i, p) in path.iter().enumerate().skip(1) {
            let len = path.len() - 1;
            if len
                > self
                    .depth_criterion(s.nodes().fetch(p).await.subtree_size, s)
                    .await
            {
                let direction = if s
                    .nodes()
                    .fetch(&path[i - 1])
                    .await
                    .left
                    .map(|l| l == *p)
                    .unwrap_or(false)
                {
                    Ordering::Less
                } else {
                    Ordering::Greater
                };
                return Some(NodeUpstream {
                    parent: Some(path[i - 1].clone()),
                    direction,
                    id: p.clone(),
                });
            }
        }
        None
    }

    async fn _recompute_subtree_sizes<S: TreeStorage<Tree<K>>>(k: &K, s: &mut S) -> usize {
        let n_k = s.nodes().fetch(k).await.clone();

        let left_size = {
            if let Some(left) = n_k.left() {
                Self::_recompute_subtree_sizes(left, s).await
            } else {
                0
            }
        };

        let right_size = if let Some(right) = n_k.right() {
            Self::_recompute_subtree_sizes(right, s).await
        } else {
            0
        };

        let subtree_size = 1 + left_size + right_size;

        s.nodes_mut()
            .update_with(k.to_owned(), |n| n.subtree_size = subtree_size)
            .await;
        subtree_size
    }

    async fn depth_criterion<S: TreeStorage<Tree<K>>>(
        &self,
        node_count: usize,
        s: &mut S,
    ) -> usize {
        (node_count as f32)
            .log(s.state().fetch().await.alpha.inverse())
            .floor() as usize
    }
}

#[async_trait]
impl<K: Sync + Debug + Ord + Clone + Hash + Serialize + for<'a> Deserialize<'a>> TreeTopology
    for Tree<K>
where
    K: Sync + Send,
{
    type Key = K;
    type Node = Node<K>;
    type State = State<K>;

    async fn size<S: TreeStorage<Tree<K>>>(&self, s: &S) -> usize {
        if let Some(root) = s.state().fetch().await.root.as_ref() {
            s.nodes().fetch(root).await.subtree_size
        } else {
            0
        }
    }

    async fn root<S: TreeStorage<Tree<K>>>(&self, s: &S) -> Option<K> {
        s.state().fetch().await.root.clone()
    }

    async fn parent<S: TreeStorage<Tree<K>>>(&self, n: K, s: &S) -> Option<K> {
        if let Some(parent) = self.context(&n, s).await.unwrap().parent {
            Some(s.nodes().fetch(&parent).await.k.to_owned())
        } else {
            None
        }
    }

    async fn lineage<S: TreeStorage<Tree<K>>>(&self, n: &K, s: &S) -> Option<NodePath<K>> {
        self.find_with_path(n, s).await
    }

    async fn children<S: TreeStorage<Tree<K>>>(
        &self,
        k: &K,
        s: &S,
    ) -> Option<(Option<K>, Option<K>)> {
        if let Some(node) = s.nodes().try_fetch(k).await {
            let left_child = if let Some(left) = node.left {
                Some(s.nodes().fetch(&left).await.k.clone())
            } else {
                None
            };
            let right_child = if let Some(right) = node.right {
                Some(s.nodes().fetch(&right).await.k.clone())
            } else {
                None
            };
            Some((left_child, right_child))
        } else {
            None
        }
    }

    async fn node_context<S: TreeStorage<Tree<K>>>(&self, k: &K, s: &S) -> Option<NodeContext<K>> {
        if let Result::Ok(c) = self.context(k, s).await {
            let nodes = s.nodes().try_fetch(&c.id).await;
            Some(NodeContext {
                node_id: c.id.clone(),
                parent: c.parent,
                left: nodes.clone().and_then(|n| n.left),
                right: nodes.and_then(|n| n.right),
            })
        } else {
            None
        }
    }

    async fn contains<S: TreeStorage<Tree<K>>>(&self, k: &K, s: &S) -> bool {
        s.nodes().try_fetch(k).await.is_some()
    }
}

#[async_trait]
impl<K: Debug + Sync + Clone + Eq + Hash + Ord + Serialize + for<'a> Deserialize<'a> + Send>
    MutableTree for Tree<K>
{
    async fn insert<S: TreeStorage<Tree<K>>>(&mut self, k: K, s: &mut S) -> Result<NodePath<K>> {
        self.insert(k, s).await
    }

    async fn delete<S: TreeStorage<Tree<K>>>(&mut self, k: &K, s: &mut S) -> Result<Vec<K>> {
        self.unlink(k, s).await
    }
}

#[async_trait]
impl<K: Debug + Sync + Clone + Eq + Hash + Ord + Serialize + for<'a> Deserialize<'a> + Send>
    PrintableTree for Tree<K>
{
    async fn print<S: TreeStorage<Tree<K>>>(&self, s: &S) {
        if let Some(root) = s.state().fetch().await.root.as_ref() {
            Self::rec_print(root, 0, s).await;
        } else {
            println!("EMPTY TREE");
        }
    }
}<|MERGE_RESOLUTION|>--- conflicted
+++ resolved
@@ -6,11 +6,7 @@
 use futures::future::BoxFuture;
 use futures::FutureExt;
 use serde::{Deserialize, Serialize};
-<<<<<<< HEAD
-use std::collections::HashSet;
-=======
-use std::collections::HashMap;
->>>>>>> 0733c770
+use std::collections::{HashMap, HashSet};
 use std::{cmp::Ordering, fmt::Debug, hash::Hash, marker::PhantomData};
 
 /// The representation of a fraction as its numerator and denominator, allowing
@@ -330,12 +326,8 @@
 
         let binding = s.nodes().fetch(&to_remove).await;
         let to_remove_left_child = binding.left();
-<<<<<<< HEAD
-        let mut to_remove_right_child = s.nodes().fetch(&to_remove).right().cloned();
+        let mut to_remove_right_child = s.nodes().fetch(&to_remove).await.right().cloned();
         let mut dirties = HashSet::new();
-=======
-        let mut to_remove_right_child = s.nodes().fetch(&to_remove).await.right().cloned();
->>>>>>> 0733c770
 
         let new_child = match (to_remove_left_child, to_remove_right_child.as_ref()) {
             (None, None) => None,
@@ -358,21 +350,13 @@
                                 if min_parent_idx == to_remove {
                                     to_remove_right_child = unlink_new_child.cloned();
                                 } else {
-<<<<<<< HEAD
-                                    s.nodes_mut().update_with(min_parent_idx.to_owned(), |n| {
-                                        n.left = unlink_new_child.cloned();
-                                        n.subtree_size -= 1;
-                                    });
-                                    dirties.insert(min_parent_idx.to_owned());
-
-=======
                                     s.nodes_mut()
                                         .update_with(min_parent_idx.to_owned(), |n| {
                                             n.left = unlink_new_child.cloned();
                                             n.subtree_size -= 1;
                                         })
                                         .await;
->>>>>>> 0733c770
+                                    dirties.insert(min_parent_idx.to_owned());
                                     if let Some(u) = unlink_new_child {
                                         s.nodes_mut()
                                             .update_with(u.to_owned(), |n| {
@@ -388,13 +372,6 @@
                                     to_remove_right_child = None;
                                 } else {
                                     s.nodes_mut()
-<<<<<<< HEAD
-                                        .update_with(min_parent_idx.to_owned(), |n| n.left = None);
-                                    s.nodes_mut().update_with(min_parent_idx.to_owned(), |n| {
-                                        n.subtree_size -= 1
-                                    });
-                                    dirties.insert(min_parent_idx.to_owned());
-=======
                                         .update_with(min_parent_idx.to_owned(), |n| n.left = None)
                                         .await;
                                     s.nodes_mut()
@@ -402,7 +379,7 @@
                                             n.subtree_size -= 1
                                         })
                                         .await;
->>>>>>> 0733c770
+                                    dirties.insert(min_parent_idx.to_owned());
                                 }
                                 break;
                             }
@@ -410,22 +387,6 @@
                     };
                 }
 
-<<<<<<< HEAD
-                let min_node_sub_tree_size = s.nodes().fetch(&to_remove).subtree_size - 1;
-                s.nodes_mut().update_with(min_idx.to_owned(), |min_node| {
-                    min_node.right = to_remove_right_child.clone();
-                    min_node.left = to_remove_left_child.cloned();
-                    min_node.subtree_size = min_node_sub_tree_size;
-                });
-                dirties.insert(min_idx.clone());
-                if let Some(i) = to_remove_right_child {
-                    s.nodes_mut()
-                        .update_with(i.to_owned(), |n| n.parent = Some(min_idx.to_owned()));
-                }
-                if let Some(i) = to_remove_left_child {
-                    s.nodes_mut()
-                        .update_with(i.to_owned(), |n| n.parent = Some(min_idx.to_owned()));
-=======
                 let min_node_sub_tree_size = s.nodes().fetch(&to_remove).await.subtree_size - 1;
                 s.nodes_mut()
                     .update_with(min_idx.to_owned(), |min_node| {
@@ -434,16 +395,16 @@
                         min_node.subtree_size = min_node_sub_tree_size;
                     })
                     .await;
+                dirties.insert(min_idx.clone());
                 if let Some(i) = to_remove_right_child {
                     s.nodes_mut()
                         .update_with(i.to_owned(), |n| n.parent = Some(min_idx.to_owned()))
-                        .await
+                        .await;
                 }
                 if let Some(i) = to_remove_left_child {
                     s.nodes_mut()
                         .update_with(i.to_owned(), |n| n.parent = Some(min_idx.to_owned()))
-                        .await
->>>>>>> 0733c770
+                        .await;
                 }
 
                 Some(min_idx)
@@ -465,16 +426,8 @@
                 }
                 if let Some(ref i) = new_child {
                     s.nodes_mut()
-<<<<<<< HEAD
-                        .update_with(i.to_owned(), |n| n.parent = Some(parent.to_owned()));
-=======
                         .update_with(i.to_owned(), |n| n.parent = Some(parent.to_owned()))
                         .await;
-                    // NOTE: optimality would require to remove unchanged leaf nodes
-                    self.descendants(new_child.as_ref().unwrap(), s).await
-                } else {
-                    vec![]
->>>>>>> 0733c770
                 }
                 dirties.insert(parent.clone());
             }
@@ -488,13 +441,8 @@
             }
         };
 
-<<<<<<< HEAD
-        s.nodes_mut().remove(to_remove.clone())?;
-        s.state_mut().update(|r| r.node_count -= 1);
-=======
-        s.nodes_mut().remove(to_remove).await?;
+        s.nodes_mut().remove(to_remove.clone()).await?;
         s.state_mut().update(|r| r.node_count -= 1).await;
->>>>>>> 0733c770
 
         for ancestor in to_remove_context.ascendance {
             debug_assert!(s.nodes().fetch(&ancestor).await.subtree_size > 1);
