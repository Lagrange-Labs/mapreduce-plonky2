--- conflicted
+++ resolved
@@ -1,3 +1,4 @@
+use futures::{stream, StreamExt};
 use std::{collections::HashSet, marker::PhantomData};
 
 use anyhow::*;
@@ -139,12 +140,12 @@
     /// defined in the current transactions.
     ///
     /// The set will be empty if their is no transaction active.
-    pub fn touched(&mut self) -> HashSet<T::Key> {
-        self.dirty
-            .iter()
-            .filter_map(|k| self.tree.lineage(k, &self.storage))
-            .flat_map(|p| p.into_full_path())
+    pub async fn touched(&mut self) -> HashSet<T::Key> {
+        stream::iter(self.dirty.iter())
+            .filter_map(|k| async { self.tree.lineage(k, &self.storage).await })
+            .flat_map(|p| stream::iter(p.into_full_path()))
             .collect::<_>()
+            .await
     }
 
     /// Return the key mapped to the current root of the Merkle tree.
@@ -371,12 +372,7 @@
         S: TransactionalStorage + TreeStorage<T> + PayloadStorage<T::Key, V> + FromSettings<T::State>,
     > MerkleTreeKvDb<T, V, S>
 {
-<<<<<<< HEAD
-    pub fn print_tree(&self) {
-        self.tree.print(&self.storage)
-=======
-    async fn print_tree(&self) {
+    pub async fn print_tree(&self) {
         self.tree.print(&self.storage).await
->>>>>>> 0733c770
     }
 }