--- conflicted
+++ resolved
@@ -47,35 +47,10 @@
         }
     }
 
-<<<<<<< HEAD
     pub fn impacted_keys(&self) -> Vec<K> {
         self.nodes.iter().map(|n| n.k.clone()).collect()
     }
 
-    fn rec_build<T: TreeTopology<Key = K>, S: TreeStorage<T>>(
-        &mut self,
-        t: &T,
-        current: &K,
-        nodes: &S,
-    ) -> usize {
-        let context = t.node_context(current, nodes).unwrap();
-        let new_i = self.nodes.len();
-        self.idx.insert(current.clone(), new_i);
-        // Important here to push the top node first, as the UpdateTree expects
-        // nodes[0] to be the implicit root.
-        self.nodes.push(UpdateTreeNode {
-            parent: context
-                .parent
-                .clone()
-                .map(|p| self.idx.get(&p).unwrap())
-                .copied(),
-            children: Default::default(),
-            k: current.to_owned(),
-        });
-        for c in context.iter_children().flatten() {
-            let c_i = self.rec_build(t, c, nodes);
-            self.nodes[new_i].children.insert(c_i);
-=======
     fn rec_build<'a, T: TreeTopology<Key = K>, S: TreeStorage<T>>(
         &'a mut self,
         t: &'a T,
@@ -102,7 +77,6 @@
                 self.nodes[new_i].children.insert(c_i);
             }
             new_i
->>>>>>> 0733c770
         }
         .boxed()
     }
