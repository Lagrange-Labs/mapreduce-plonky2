use std::collections::HashSet;

use anyhow::*;
use itertools::Itertools;
use rand::{Rng, SeedableRng};
use serde::{Deserialize, Serialize};

use crate::{
    storage::{
        memory::InMemory,
        pgsql::{PgsqlStorage, SqlStorageSettings},
        EpochKvStorage, PayloadStorage, RoEpochKvStorage, TreeStorage,
    },
    tree::{
        sbbst,
        scapegoat::{self, Alpha},
        PrintableTree, TreeTopology,
    },
    InitSettings, MerkleTreeKvDb, NodePayload,
};

use super::TreeTransactionalStorage;

fn db_url() -> String {
    std::env::var("DB_URL").unwrap_or("host=localhost dbname=storage".to_string())
}

impl NodePayload for usize {}
impl NodePayload for String {}
impl NodePayload for i64 {}

#[tokio::test]
async fn storage_in_memory() -> Result<()> {
    type K = String;
    type V = usize;

    type TestTree = scapegoat::Tree<K>;
    type Storage = InMemory<TestTree, V>;

    let mut s = MerkleTreeKvDb::<TestTree, V, Storage>::new(
        InitSettings::Reset(scapegoat::Tree::empty(Alpha::new(0.8))),
        (),
    )
    .await?;

    with_storage(&mut s).await?;

    for i in 1..=6 {
        println!("\nEpoch = {i}");
        let mut ss = s.view_at(i);
        s.tree().print(&mut ss).await;
        s.diff_at(i).await.unwrap().print();

        match i {
            1 => {
                assert!(ss.nodes().try_fetch(&"les".to_string()).await.is_some())
            }
            2 => {
                assert!(ss.nodes().try_fetch(&"les".to_string()).await.is_some())
            }
            3 => {
                assert!(ss.nodes().try_fetch(&"les".to_string()).await.is_none())
            }
            4 => {}
            5 => {
                assert!(ss.nodes().try_fetch(&"automne".to_string()).await.is_some())
            }
            6 => {
                assert!(ss.nodes().try_fetch(&"automne".to_string()).await.is_none())
            }
            _ => {}
        }
    }

    Ok(())
}

#[tokio::test]
async fn storage_in_pgsql() -> Result<()> {
    type K = String;
    type V = usize;

    type TestTree = scapegoat::Tree<K>;
    type Storage = PgsqlStorage<TestTree, V>;

    let mut s = MerkleTreeKvDb::<TestTree, V, Storage>::new(
        InitSettings::Reset(scapegoat::Tree::empty(Alpha::new(0.8))),
        SqlStorageSettings {
            db_url: db_url(),
            table: "simple".to_string(),
        },
    )
    .await?;
    with_storage(&mut s).await?;
    println!("Old one");
    s.print_tree().await;

    let mut s2 = MerkleTreeKvDb::<TestTree, V, Storage>::new(
        InitSettings::MustExist,
        SqlStorageSettings {
            db_url: db_url(),
            table: "simple".to_string(),
        },
    )
    .await?;
    println!("New one");
    s2.print_tree().await;

    assert_eq!(s2.root_data().await, s.root_data().await);
    assert_eq!(
        s.tree().size(&mut s2.storage).await,
        s2.tree().size(&s2.storage).await
    );

    for i in 1..=6 {
        println!("\nEpoch = {i}");
        let mut ss = s.view_at(i);
        s.tree().print(&mut ss).await;
        s.diff_at(i).await.unwrap().print();

        match i {
            1 => {
                assert!(ss.nodes().try_fetch(&"les".to_string()).await.is_some())
            }
            2 => {
                assert!(ss.nodes().try_fetch(&"les".to_string()).await.is_some())
            }
            3 => {
                assert!(ss.nodes().try_fetch(&"les".to_string()).await.is_none())
            }
            4 => {}
            5 => {
                assert!(ss.nodes().try_fetch(&"automne".to_string()).await.is_some())
            }
            6 => {
                assert!(ss.nodes().try_fetch(&"automne".to_string()).await.is_none())
            }
            _ => {}
        }
    }

    Ok(())
}

/// A simple payload carrying a value, and aggregating the min and max of values
/// bore by descendants.
#[derive(Debug, Clone, Serialize, Deserialize)]
// value, min, max
struct MinMaxi64(i64, i64, i64);
impl From<i64> for MinMaxi64 {
    fn from(x: i64) -> Self {
        MinMaxi64(x, x, x)
    }
}
impl From<usize> for MinMaxi64 {
    fn from(x: usize) -> Self {
        let x: i64 = x.try_into().unwrap();
        MinMaxi64(x, x, x)
    }
}
impl NodePayload for MinMaxi64 {
    fn aggregate<'a, I: Iterator<Item = Option<Self>>>(&mut self, children: I) {
        let min_max = children
            .flatten()
            .fold((self.0, self.0), |ax, c| (ax.0.min(c.1), ax.1.max(c.2)));

        self.1 = min_max.0;
        self.2 = min_max.1;
    }
}

/// A simple payload carrying a string and accumulating its hash concatenated
/// with the previous level ones.
#[derive(Serialize, Deserialize, Clone, Debug)]
struct ShaizedString {
    s: String,
    h: String,
}
impl NodePayload for ShaizedString {
    fn aggregate<'a, I: Iterator<Item = Option<Self>>>(&mut self, children: I) {
        let children_hashes = children.into_iter().collect::<Vec<_>>();
        self.h = if children_hashes.iter().all(Option::is_none) {
            sha256::digest(&self.s)
        } else {
            sha256::digest(
                children_hashes
                    .into_iter()
                    .map(|c| c.map(|c| c.h))
                    .map(|h| h.unwrap_or_else(|| sha256::digest("")))
                    .chain(std::iter::once(sha256::digest(&self.s)))
                    .join(""),
            )
        };
    }
}
impl From<String> for ShaizedString {
    fn from(s: String) -> Self {
        Self { s, h: "".into() }
    }
}
impl From<&str> for ShaizedString {
    fn from(s: &str) -> Self {
        Self {
            s: s.to_owned(),
            h: "".into(),
        }
    }
}

#[tokio::test]
async fn sbbst_storage_in_pgsql() -> Result<()> {
    type V = ShaizedString;
    type TestTree = sbbst::Tree;
    type SqlStorage = PgsqlStorage<TestTree, V>;
    type RamStorage = InMemory<TestTree, V>;

    let mut s_psql = MerkleTreeKvDb::<TestTree, V, SqlStorage>::new(
        InitSettings::Reset(sbbst::Tree::empty()),
        SqlStorageSettings {
            db_url: db_url(),
            table: "simple_sbbst".to_string(),
        },
    )
    .await?;

    s_psql
        .in_transaction(|t| {
            Box::pin(async {
                for k in 1..10 {
                    t.store(k, format!("Node-{k}").into()).await?;
                }
                Ok(())
            })
        })
        .await?;

    s_psql
        .in_transaction(|t| {
            Box::pin(async {
                t.update(3, "coucou".into()).await.unwrap();
                t.update(8, "cava".into()).await.unwrap();
                t.update(2, "bien".into()).await.unwrap();

                Ok(())
            })
        })
        .await?;

    println!("Old one");
    s_psql.print_tree().await;

    let s2 = MerkleTreeKvDb::<TestTree, V, SqlStorage>::new(
        InitSettings::MustExist,
        SqlStorageSettings {
            db_url: db_url(),
            table: "simple_sbbst".to_string(),
        },
    )
    .await?;
    println!("New one");
    s2.print_tree().await;
    let string = s_psql.root_data().await.unwrap().h;
    println!("Root hash = {string}");
    let string1 = s2.root_data().await.unwrap().h;
    assert_eq!(string, string1);

    for i in 1..=2 {
        println!("\nEpoch = {i}");
        let mut ss = s2.view_at(i);
        s2.tree().print(&mut ss).await;
        s_psql.diff_at(i).await.unwrap().print();
    }

    let mut s_ram = MerkleTreeKvDb::<TestTree, V, RamStorage>::new(
        InitSettings::Reset(sbbst::Tree::empty()),
        (),
    )
    .await?;
    s_ram
        .in_transaction(|t| {
            Box::pin(async {
                for k in 1..10 {
                    t.store(k, format!("Node-{k}").into()).await?;
                }
                Ok(())
            })
        })
        .await?;
    s_ram
        .in_transaction(|t| {
            Box::pin(async {
                t.update(3, "coucou".into()).await.unwrap();
                t.update(8, "cava".into()).await.unwrap();
                t.update(2, "bien".into()).await.unwrap();

                Ok(())
            })
        })
        .await?;
    s_ram.print_tree().await;

    assert_eq!(
        s2.root_data().await.unwrap().h,
        s_ram.root_data().await.unwrap().h
    );

    Ok(())
}

async fn with_storage<S: TreeTransactionalStorage<String, usize> + Send>(s: &mut S) -> Result<()> {
    s.in_transaction(|t| {
        Box::pin(async {
            for k in
                "les sanglots longs des violons de automne blessent mon coeur langueur monotone"
                    .split_whitespace()
            {
                t.store(k.to_string(), k.len()).await.unwrap();
            }
            Ok(())
        })
    })
    .await?;

    s.in_transaction(|t| {
        Box::pin(async {
            t.remove("blessent".to_string()).await.unwrap();
            Ok(())
        })
    })
    .await?;

    s.in_transaction(|t| {
        Box::pin(async {
            t.remove("les".to_string()).await.unwrap();
            Ok(())
        })
    })
    .await?;

    s.in_transaction(|t| {
        Box::pin(async {
            t.remove("sanglots".to_string()).await.unwrap();
            Ok(())
        })
    })
    .await?;

    s.in_transaction(|t| {
        Box::pin(async {
            t.update("longs".to_string(), 95000).await.unwrap();
            t.update("des".to_string(), 36000).await.unwrap();
            t.remove("des".to_string()).await.unwrap();
            Ok(())
        })
    })
    .await?;

    s.in_transaction(|t| {
        Box::pin(async {
            t.remove("automne".to_string()).await.unwrap();
            t.remove("mon".to_string()).await.unwrap();
            Ok(())
        })
    })
    .await?;

    Ok(())
}

#[tokio::test]
async fn hashes() -> Result<()> {
    type K = i64;
    type V = ShaizedString;

    type Tree = scapegoat::Tree<K>;
    type Storage = InMemory<Tree, V>;

    let mut s = MerkleTreeKvDb::<Tree, V, Storage>::new(
        InitSettings::Reset(Tree::empty(Alpha::fully_balanced())),
        (),
    )
    .await?;

    s.in_transaction(|s| {
        Box::pin(async {
            s.store(2, "cava".into()).await?;
            s.store(1, "coucou".into()).await?;
            s.store(3, "bien".into()).await
        })
    })
    .await?;

    assert_eq!(s.storage.data().fetch(&1).await.h, sha256::digest("coucou"));
    assert_eq!(
        s.storage.data().fetch(&2).await.h,
        sha256::digest(
            sha256::digest("coucou") + &sha256::digest("bien") + &sha256::digest("cava")
        )
    );
    assert_eq!(s.storage.data().fetch(&3).await.h, sha256::digest("bien"));
    Ok(())
}

#[tokio::test]
async fn sbbst_requires_sequential_keys() -> Result<()> {
    type Tree = sbbst::Tree;
    type V = i64;

    type Storage = InMemory<Tree, V>;

    let mut s = MerkleTreeKvDb::<Tree, V, Storage>::new(
        InitSettings::Reset(Tree::with_shift_and_capacity(10, 0)),
        (),
    )
    .await?;

    s.start_transaction().await?;
    assert!(s.store(2, 2).await.is_err());
    assert!(s.store(12, 2).await.is_err());
    assert!(s.store(11, 2).await.is_ok());
    assert!(s.store(12, 2).await.is_ok());
    s.commit_transaction().await?;

    Ok(())
}

#[tokio::test]
async fn thousand_rows() -> Result<()> {
    type K = i64;
    type V = usize;
    type Tree = scapegoat::Tree<K>;
    type Storage = PgsqlStorage<Tree, V>;

    let mut s = MerkleTreeKvDb::<Tree, V, Storage>::new(
        InitSettings::Reset(Tree::empty(Alpha::fully_balanced())),
        SqlStorageSettings {
            db_url: db_url(),
            table: "thousand".to_string(),
        },
    )
    .await?;

    let mut rng = rand::rngs::StdRng::seed_from_u64(0xc0c0);

    s.in_transaction(|s| {
        Box::pin(async {
            for i in 0..1000 {
                s.store(i, (10 * i).try_into().unwrap()).await?;
            }
            Ok(())
        })
    })
    .await?;
    assert_eq!(s.size().await, 1000);

    let to_remove = (0..100)
        .map(|_| rng.gen_range(1..=1000))
        .collect::<HashSet<_>>();

    let to_remove_copy = to_remove.clone();

    let mt = s
        .in_transaction(|s| {
            Box::pin({
                let value = to_remove_copy.clone();
                async move {
                    for k in value.iter() {
                        s.remove(*k).await?;
                    }
                    Ok(())
                }
            })
        })
        .await?;
    mt.print();

    assert_eq!(s.size().await, 1000 - to_remove.len());
    for k in to_remove {
        assert!(s.try_fetch(&k).await.is_none());
    }

    println!("{}", rng.gen::<i32>());

    Ok(())
}

#[tokio::test]
async fn aggregation_memory() -> Result<()> {
    type Tree = sbbst::Tree;
    type V = MinMaxi64;

    type Storage = InMemory<Tree, V>;

    let mut s =
        MerkleTreeKvDb::<Tree, V, Storage>::new(InitSettings::Reset(sbbst::Tree::empty()), ())
            .await?;

    s.in_transaction(|s| {
        Box::pin(async {
            for i in 0..30 {
                s.store(
                    i + 1,
                    MinMaxi64((i + 1).try_into().unwrap(), i as i64, i as i64),
                )
                .await?;
            }
            Ok(())
        })
    })
    .await?;

    let tree = s.tree();
    let root = tree.root(&s.storage).await.unwrap();
    let root_payload = s.fetch(&root).await;
    assert_eq!(root_payload.1, 1);
    assert_eq!(root_payload.2, 30);
    Ok(())
}

#[tokio::test]
async fn aggregation_pgsql() -> Result<()> {
    type Tree = sbbst::Tree;
    type V = MinMaxi64;

    type Storage = PgsqlStorage<Tree, V>;
    let mut s = MerkleTreeKvDb::<Tree, V, Storage>::new(
        InitSettings::Reset(Tree::empty()),
        SqlStorageSettings {
            db_url: db_url(),
            table: "agg".to_string(),
        },
    )
    .await?;

    s.in_transaction(|s| {
        Box::pin(async {
            for i in 0..30 {
                s.store(
                    i + 1,
                    MinMaxi64((i + 1).try_into().unwrap(), i as i64, i as i64),
                )
                .await?;
            }
            Ok(())
        })
    })
    .await?;

    let root_payload = s.fetch(&s.tree().root(&s.storage).await.unwrap()).await;
    assert_eq!(root_payload.1, 1);
    assert_eq!(root_payload.2, 30);
    Ok(())
}

async fn test_rollback<
    S: EpochKvStorage<i64, MinMaxi64> + TreeTransactionalStorage<i64, MinMaxi64> + Send + Sync,
>(
    s: &mut S,
) {
    for i in 0..3 {
        s.in_transaction(|s| {
            Box::pin(async move {
                s.store(2 * i, (2 * i).into()).await?;
                s.store(2 * i + 1, (2 * i + 1).into()).await?;
                Ok(())
            })
        })
        .await
        .unwrap();
    }

    assert_eq!(s.current_epoch(), 3);
    assert_eq!(s.size().await, 6);
    for i in 0..=5 {
        assert!(s.contains(&i.into()).await);
    }

    // Rollback twice to reach epoch 1
    s.rollback_to(1).await.expect("failed to rollback to 1");
    assert_eq!(s.current_epoch(), 1);
    assert_eq!(s.size().await, 2);
    for i in 0..=5 {
        if i <= 1 {
            assert!(s.contains(&i.into()).await);
        } else {
            assert!(!s.contains(&i.into()).await);
        }
    }

    // rollback once to reach to epoch 0
    s.rollback().await.unwrap();
    assert_eq!(s.current_epoch(), 0);
    assert_eq!(s.size().await, 0);
    for i in 0..=5 {
        assert!(!s.contains(&i.into()).await);
    }

    // Can not rollback before epoch 0
    assert!(s.rollback().await.is_err());
}

#[tokio::test]
async fn rollback_memory() {
    type K = i64;
    type V = MinMaxi64;
    type Tree = scapegoat::Tree<K>;

    type Storage = InMemory<Tree, V>;
    let mut s = MerkleTreeKvDb::<Tree, V, Storage>::new(
        InitSettings::Reset(Tree::empty(Alpha::new(0.7))),
        (),
    )
    .await
    .expect("unable to initialize tree");

    test_rollback(&mut s).await;
}

#[tokio::test]
async fn rollback_psql() {
    type K = i64;
    type V = MinMaxi64;
    type Tree = scapegoat::Tree<K>;

    type Storage = PgsqlStorage<Tree, V>;
    let mut s = MerkleTreeKvDb::<Tree, V, Storage>::new(
        InitSettings::Reset(Tree::empty(Alpha::new(0.7))),
        SqlStorageSettings {
            db_url: db_url(),
            table: "rollback".to_string(),
        },
    )
    .await
    .expect("unable to initialize tree");

    test_rollback(&mut s).await;
}

#[tokio::test]
async fn context_at() {
    type Tree = sbbst::Tree;
    type V = MinMaxi64;
    type Storage = InMemory<Tree, V>;
    let mut s = MerkleTreeKvDb::<Tree, V, Storage>::new(InitSettings::Reset(Tree::empty()), ())
        .await
        .unwrap();

    s.in_transaction(|s| {
        Box::pin(async {
            s.store(1, 1i64.into()).await.unwrap();
            Ok(())
        })
    })
    .await
    .unwrap();
    s.in_transaction(|s| {
        Box::pin(async {
            s.store(2, 2i64.into()).await.unwrap();
            Ok(())
        })
    })
    .await
    .unwrap();

<<<<<<< HEAD
    assert_eq!(s.fetch_with_context_at(&1, 1).0.parent, None);
    assert_eq!(s.fetch_with_context_at(&1, 2).0.parent, Some(2));
}

#[test]
fn dirties() {
    type Tree = sbbst::Tree;
    type V = MinMaxi64;
    type Storage = InMemory<Tree, V>;
    let mut s =
        MerkleTreeKvDb::<Tree, V, Storage>::new(InitSettings::Reset(Tree::empty()), ()).unwrap();

    // Initial tree:
    // (2 (1))
    s.in_transaction(|s| {
        s.store(1, 1i64.into()).unwrap();
        s.store(2, 2i64.into()).unwrap();
        Ok(())
    })
    .unwrap();

    // Initial tree = (2 (1))
    // New tree = (2 (1 3)) --> dirties = { 2, 3 }
    s.in_transaction(|s| {
        s.store(3, 2i64.into()).unwrap();
        let dirties = s.touched();
        assert!(dirties.contains(&2));
        assert!(dirties.contains(&3));
        Ok(())
    })
    .unwrap();
=======
    assert_eq!(s.fetch_with_context_at(&1, 1).await.0.parent, None);
    assert_eq!(s.fetch_with_context_at(&1, 2).await.0.parent, Some(2));
>>>>>>> 0733c770
}<|MERGE_RESOLUTION|>--- conflicted
+++ resolved
@@ -1,6 +1,7 @@
 use std::collections::HashSet;
 
 use anyhow::*;
+use futures::FutureExt;
 use itertools::Itertools;
 use rand::{Rng, SeedableRng};
 use serde::{Deserialize, Serialize};
@@ -662,40 +663,44 @@
     .await
     .unwrap();
 
-<<<<<<< HEAD
-    assert_eq!(s.fetch_with_context_at(&1, 1).0.parent, None);
-    assert_eq!(s.fetch_with_context_at(&1, 2).0.parent, Some(2));
-}
-
-#[test]
-fn dirties() {
+    assert_eq!(s.fetch_with_context_at(&1, 1).await.0.parent, None);
+    assert_eq!(s.fetch_with_context_at(&1, 2).await.0.parent, Some(2));
+}
+
+#[tokio::test]
+async fn dirties() {
     type Tree = sbbst::Tree;
     type V = MinMaxi64;
     type Storage = InMemory<Tree, V>;
-    let mut s =
-        MerkleTreeKvDb::<Tree, V, Storage>::new(InitSettings::Reset(Tree::empty()), ()).unwrap();
+    let mut s = MerkleTreeKvDb::<Tree, V, Storage>::new(InitSettings::Reset(Tree::empty()), ())
+        .await
+        .unwrap();
 
     // Initial tree:
     // (2 (1))
     s.in_transaction(|s| {
-        s.store(1, 1i64.into()).unwrap();
-        s.store(2, 2i64.into()).unwrap();
-        Ok(())
-    })
+        async {
+            s.store(1, 1i64.into()).await.unwrap();
+            s.store(2, 2i64.into()).await.unwrap();
+            Ok(())
+        }
+        .boxed()
+    })
+    .await
     .unwrap();
 
     // Initial tree = (2 (1))
     // New tree = (2 (1 3)) --> dirties = { 2, 3 }
     s.in_transaction(|s| {
-        s.store(3, 2i64.into()).unwrap();
-        let dirties = s.touched();
-        assert!(dirties.contains(&2));
-        assert!(dirties.contains(&3));
-        Ok(())
-    })
+        async {
+            s.store(3, 2i64.into()).await.unwrap();
+            let dirties = s.touched().await;
+            assert!(dirties.contains(&2));
+            assert!(dirties.contains(&3));
+            Ok(())
+        }
+        .boxed()
+    })
+    .await
     .unwrap();
-=======
-    assert_eq!(s.fetch_with_context_at(&1, 1).await.0.parent, None);
-    assert_eq!(s.fetch_with_context_at(&1, 2).await.0.parent, Some(2));
->>>>>>> 0733c770
 }