--- conflicted
+++ resolved
@@ -259,15 +259,6 @@
     /// Execute the given function acting on `Self` within a transaction.
     ///
     /// Will fail if the transaction failed.
-<<<<<<< HEAD
-    fn in_transaction<F: FnOnce(&mut Self) -> Result<()>>(
-        &mut self,
-        f: F,
-    ) -> Result<UpdateTree<K>> {
-        self.start_transaction()?;
-        f(self)?;
-        self.commit_transaction()
-=======
 
     async fn in_transaction<F: FnOnce(&mut Self) -> BoxFuture<'_, Result<()>> + Sync>(
         &mut self,
@@ -276,7 +267,6 @@
         self.start_transaction().await?;
         f(self).await?;
         self.commit_transaction().await
->>>>>>> 0733c770
     }
 
     /// Consume an iterator of [`Operation<K>`] and apply all of them within a
