on:
  pull_request:
  push:
    branches:
      - main


name: Check, Test, and Format

jobs:
  fmt:
    name: Rustfmt
    runs-on: ubuntu-latest
    steps:
      - run: sudo apt-get update && sudo apt-get install -yq pkg-config libssl-dev
      - uses: actions/checkout@v3
      - uses: actions/setup-go@v3
        with:
          go-version: ~1.20
      - uses: actions-rs/toolchain@v1
        with:
          profile: minimal
          toolchain: nightly-2024-05-17
          override: true
      - run: rustup component add rustfmt
      - uses: actions-rs/cargo@v1
        with:
          command: fmt
          args: --all -- --check

  #check:
  #  name: Check
  #  runs-on: ubuntu-latest
  #  steps:
  #    - run: sudo apt-get update && sudo apt-get install -yq pkg-config libssl-dev
  #    - uses: actions/checkout@v2
  #    - uses: actions/setup-go@v3
  #      with:
  #        go-version: ~1.20
  #    - uses: actions-rs/toolchain@v1
  #      with:
  #        profile: minimal
  #        toolchain: nightly-2024-05-17
  #        override: true
  #    - uses: actions-rs/cargo@v1
  #      with:
  #        command: check

<<<<<<< HEAD
  #test:
  #  name: Test Suite
  #  runs-on: nix-128g
  #  steps:
  #    - name: Checkout sources
  #      uses: actions/checkout@v4
  #    - name: Install foundry
  #      shell: devenv shell bash -- -e {0}
  #      run: cargo install --root ${HOME}/.cargo --git https://github.com/foundry-rs/foundry --rev c4a984f forge anvil
  #    - name: Put cargo in PATH
  #      shell: devenv shell bash -- -e {0}
  #      run: echo "${HOME}/.cargo/bin" >> $GITHUB_PATH
  #    - name: Run cargo test
  #      run: devenv test
  #      env:
  #        RUST_LOG: "info"
  #        RUST_MIN_STACK: 10485760
  #        CI_RPC_URL: ${{ secrets.CI_RPC_URL }}
  #        CI_SEPOLIA: ${{ secrets.CI_SEPOLIA }}
  #        CI_ETH: ${{ secrets.CI_ETH }}
=======
  test:
    name: Test Suite
    runs-on: nix-128g
    steps:
      - name: Checkout sources
        uses: actions/checkout@v4
      - name: Generate a random port number
        run: echo PGSQL_PORT=$(shuf -i 5000-30000 -n1) > .env
      - name: Install foundry
        shell: devenv shell bash -- -e {0}
        run: cargo install --root ${HOME}/.cargo --git https://github.com/foundry-rs/foundry --rev c4a984f forge anvil
      - name: Put cargo in PATH
        shell: devenv shell bash -- -e {0}
        run: echo "${HOME}/.cargo/bin" >> $GITHUB_PATH
      - name: Run cargo test
        run: devenv test
        env:
          RUST_LOG: "info"
          RUST_MIN_STACK: 10485760
          CI_RPC_URL: ${{ secrets.CI_RPC_URL }}
          CI_SEPOLIA: ${{ secrets.CI_SEPOLIA }}
          CI_ETH: ${{ secrets.CI_ETH }}
>>>>>>> d35fb745
<|MERGE_RESOLUTION|>--- conflicted
+++ resolved
@@ -28,46 +28,24 @@
           command: fmt
           args: --all -- --check
 
-  #check:
-  #  name: Check
-  #  runs-on: ubuntu-latest
-  #  steps:
-  #    - run: sudo apt-get update && sudo apt-get install -yq pkg-config libssl-dev
-  #    - uses: actions/checkout@v2
-  #    - uses: actions/setup-go@v3
-  #      with:
-  #        go-version: ~1.20
-  #    - uses: actions-rs/toolchain@v1
-  #      with:
-  #        profile: minimal
-  #        toolchain: nightly-2024-05-17
-  #        override: true
-  #    - uses: actions-rs/cargo@v1
-  #      with:
-  #        command: check
+  check:
+    name: Check
+    runs-on: ubuntu-latest
+    steps:
+      - run: sudo apt-get update && sudo apt-get install -yq pkg-config libssl-dev
+      - uses: actions/checkout@v2
+      - uses: actions/setup-go@v3
+        with:
+          go-version: ~1.20
+      - uses: actions-rs/toolchain@v1
+        with:
+          profile: minimal
+          toolchain: nightly-2024-05-17
+          override: true
+      - uses: actions-rs/cargo@v1
+        with:
+          command: check
 
-<<<<<<< HEAD
-  #test:
-  #  name: Test Suite
-  #  runs-on: nix-128g
-  #  steps:
-  #    - name: Checkout sources
-  #      uses: actions/checkout@v4
-  #    - name: Install foundry
-  #      shell: devenv shell bash -- -e {0}
-  #      run: cargo install --root ${HOME}/.cargo --git https://github.com/foundry-rs/foundry --rev c4a984f forge anvil
-  #    - name: Put cargo in PATH
-  #      shell: devenv shell bash -- -e {0}
-  #      run: echo "${HOME}/.cargo/bin" >> $GITHUB_PATH
-  #    - name: Run cargo test
-  #      run: devenv test
-  #      env:
-  #        RUST_LOG: "info"
-  #        RUST_MIN_STACK: 10485760
-  #        CI_RPC_URL: ${{ secrets.CI_RPC_URL }}
-  #        CI_SEPOLIA: ${{ secrets.CI_SEPOLIA }}
-  #        CI_ETH: ${{ secrets.CI_ETH }}
-=======
   test:
     name: Test Suite
     runs-on: nix-128g
@@ -89,5 +67,4 @@
           RUST_MIN_STACK: 10485760
           CI_RPC_URL: ${{ secrets.CI_RPC_URL }}
           CI_SEPOLIA: ${{ secrets.CI_SEPOLIA }}
-          CI_ETH: ${{ secrets.CI_ETH }}
->>>>>>> d35fb745
+          CI_ETH: ${{ secrets.CI_ETH }}