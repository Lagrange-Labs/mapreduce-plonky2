on:
  pull_request:
  push:
    branches:
      - main


name: Check, Test, and Format

jobs:
  check:
    name: Check
    runs-on: lg-prover-32CPU
    steps:
      - uses: actions/checkout@v2
      - uses: actions-rs/toolchain@v1
        with:
          profile: minimal
          toolchain: nightly
          override: true
      - uses: actions/cache@v3
        with:
          path: |
            ~/.cargo/bin/
            ~/.cargo/registry/index/
            ~/.cargo/registry/cache/
            ~/.cargo/git/db/
            target/
          key: ${{ runner.os }}-cargo-${{ hashFiles('**/Cargo.lock') }}
      - uses: actions-rs/cargo@v1
        with:
          command: check
  test:
    name: Test Suite
<<<<<<< HEAD
    runs-on: ubuntu-latest
    steps:
      - name: Checkout sources
        uses: actions/checkout@v2
 
=======
    runs-on: lg-prover-32CPU
    steps:
      - name: Checkout sources
        uses: actions/checkout@v2

>>>>>>> f95203af
      - name: Install stable toolchain
        uses: actions-rs/toolchain@v1
        with:
          profile: minimal
          toolchain: nightly
          override: true
      - uses: actions/cache@v3
        with:
          path: |
            ~/.cargo/bin/
            ~/.cargo/registry/index/
            ~/.cargo/registry/cache/
            ~/.cargo/git/db/
            target/
          key: ${{ runner.os }}-cargo-${{ hashFiles('**/Cargo.lock') }}
      - name: Run cargo test
        uses: actions-rs/cargo@v1
        with:
          command: test
<<<<<<< HEAD
          args: --release
=======
          args: "--all --release -- --test-threads 32"
>>>>>>> f95203af

  fmt:
    name: Rustfmt
    runs-on: lg-prover-32CPU
    steps:
      - uses: actions/checkout@v2
      - uses: actions-rs/toolchain@v1
        with:
          profile: minimal
          toolchain: nightly
          override: true
      - uses: actions/cache@v3
        with:
          path: |
            ~/.cargo/bin/
            ~/.cargo/registry/index/
            ~/.cargo/registry/cache/
            ~/.cargo/git/db/
            target/
          key: ${{ runner.os }}-cargo-${{ hashFiles('**/Cargo.lock') }}
      - run: rustup component add rustfmt
      - uses: actions-rs/cargo@v1
        with:
          command: fmt
          args: --all -- --check<|MERGE_RESOLUTION|>--- conflicted
+++ resolved
@@ -32,19 +32,10 @@
           command: check
   test:
     name: Test Suite
-<<<<<<< HEAD
-    runs-on: ubuntu-latest
-    steps:
-      - name: Checkout sources
-        uses: actions/checkout@v2
- 
-=======
     runs-on: lg-prover-32CPU
     steps:
       - name: Checkout sources
         uses: actions/checkout@v2
-
->>>>>>> f95203af
       - name: Install stable toolchain
         uses: actions-rs/toolchain@v1
         with:
@@ -63,12 +54,8 @@
       - name: Run cargo test
         uses: actions-rs/cargo@v1
         with:
-          command: test
-<<<<<<< HEAD
-          args: --release
-=======
           args: "--all --release -- --test-threads 32"
->>>>>>> f95203af
+
 
   fmt:
     name: Rustfmt
