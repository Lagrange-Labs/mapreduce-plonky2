--- conflicted
+++ resolved
@@ -31,6 +31,7 @@
         with:
           command: check
   test:
+    name: Test Suite
     runs-on: lg-prover-32CPU
     steps:
       - name: Checkout sources
@@ -54,14 +55,9 @@
         uses: actions-rs/cargo@v1
         with:
           command: test
-<<<<<<< HEAD
           args: "--all --release -- --test-threads 32"
         env: 
           CI_RPC_URL: ${{ secrets.CI_RPC_URL }}
-=======
-          args: "--all --release"
-
->>>>>>> 7a61d57c
 
   fmt:
     name: Rustfmt
